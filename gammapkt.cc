--- conflicted
+++ resolved
@@ -328,11 +328,7 @@
 
   // Use this to decide whether the Thompson limit is acceptable.
 
-<<<<<<< HEAD
-  const double sigma_cmf = (xx < THOMSON_LIMIT) ? SIGMA_T : sigma_compton_partial(xx, (1 + (2 * xx)));
-=======
   const double sigma_cmf = (xx < THOMSON_LIMIT) ? SIGMA_T : sigma_compton_partial(xx, 1 + (2 * xx));
->>>>>>> 80c6581b
 
   // Now need to multiply by the electron number density.
   const double chi_cmf = sigma_cmf * grid::get_nnetot(grid::get_cell_modelgridindex(pkt_ptr->where));
