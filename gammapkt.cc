--- conflicted
+++ resolved
@@ -426,13 +426,10 @@
   return mu;
 }
 
-<<<<<<< HEAD
-[[nodiscard]] static auto scatter_dir(std::span<const double, 3> dir_in, const double cos_theta)
-    -> std::array<double, 3>
-=======
+
 [[nodiscard]] static auto scatter_dir(const std::array<double, 3> dir_in,
                                       const double cos_theta) -> std::array<double, 3>
->>>>>>> a06710ca
+
 // Routine for scattering a direction through angle theta.
 {
   // begin with setting the direction in coordinates where original direction
