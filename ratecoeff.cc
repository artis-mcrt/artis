#include "ratecoeff.h"

#include <gsl/gsl_integration.h>

<<<<<<< HEAD
#include <array>
=======
>>>>>>> 80c6581b
#include <cmath>
#include <cstring>
// #define D_POSIX_SOURCE
#include <gsl/gsl_errno.h>

#include <cstdio>
#include <cstdlib>

#include "artisoptions.h"
#include "atomic.h"
#include "constants.h"
#include "globals.h"
#include "grid.h"
<<<<<<< HEAD
#include "gsl/gsl_math.h"
=======
>>>>>>> 80c6581b
#include "ltepop.h"
#include "macroatom.h"
#include "md5.h"
#ifdef MPI_ON
#include "mpi.h"
#endif
#include "radfield.h"
#include "rpkt.h"
#include "sn3d.h"

// typedef struct gslintegration_ffheatingparas
// {
//   double T_e;
//   int cellnumber;
// } gslintegration_ffheatingparas;

// typedef struct gslintegration_bfheatingparas
// {
//   double nu_edge;
//   int cellnumber;
// } gslintegration_bfheatingparas;

double T_step_log;

static double *spontrecombcoeffs = nullptr;

// for USE_LUT_PHOTOION = true
static double *corrphotoioncoeffs = nullptr;

static double *bfcooling_coeffs = nullptr;

using gsl_integral_paras_gammacorr = struct {
  double nu_edge;
  double departure_ratio;
  float *photoion_xs;
  float T_e;
  int modelgridindex;
};

static char adatafile_hash[33];
static char compositionfile_hash[33];
std::array<char[33], 3> phixsfile_hash;

void setup_photoion_luts() {
  size_t mem_usage_photoionluts = 2 * TABLESIZE * globals::nbfcontinua * sizeof(double);

  if (globals::nbfcontinua > 0) {
#ifdef MPI_ON
    MPI_Win win = MPI_WIN_NULL;
    MPI_Aint size =
        (globals::rank_in_node == 0) ? TABLESIZE * globals::nbfcontinua * static_cast<MPI_Aint>(sizeof(double)) : 0;
    int disp_unit = sizeof(double);
    assert_always(MPI_Win_allocate_shared(size, disp_unit, MPI_INFO_NULL, globals::mpi_comm_node, &spontrecombcoeffs,
                                          &win) == MPI_SUCCESS);
    assert_always(MPI_Win_shared_query(win, 0, &size, &disp_unit, &spontrecombcoeffs) == MPI_SUCCESS);
#else
    spontrecombcoeffs = static_cast<double *>(malloc(TABLESIZE * globals::nbfcontinua * sizeof(double)));
#endif
    assert_always(spontrecombcoeffs != nullptr);

    if constexpr (USE_LUT_PHOTOION) {
#ifdef MPI_ON
      size =
          (globals::rank_in_node == 0) ? TABLESIZE * globals::nbfcontinua * static_cast<MPI_Aint>(sizeof(double)) : 0;
      assert_always(MPI_Win_allocate_shared(size, disp_unit, MPI_INFO_NULL, globals::mpi_comm_node, &corrphotoioncoeffs,
                                            &win) == MPI_SUCCESS);
      assert_always(MPI_Win_shared_query(win, 0, &size, &disp_unit, &corrphotoioncoeffs) == MPI_SUCCESS);
#else
      corrphotoioncoeffs = static_cast<double *>(malloc(TABLESIZE * globals::nbfcontinua * sizeof(double)));
#endif
      assert_always(corrphotoioncoeffs != nullptr);
      mem_usage_photoionluts += TABLESIZE * globals::nbfcontinua * sizeof(double);
    }

    if constexpr (USE_LUT_BFHEATING) {
#ifdef MPI_ON
      size =
          (globals::rank_in_node == 0) ? TABLESIZE * globals::nbfcontinua * static_cast<MPI_Aint>(sizeof(double)) : 0;
      assert_always(MPI_Win_allocate_shared(size, disp_unit, MPI_INFO_NULL, globals::mpi_comm_node,
                                            &globals::bfheating_coeff, &win) == MPI_SUCCESS);
      assert_always(MPI_Win_shared_query(win, 0, &size, &disp_unit, &globals::bfheating_coeff) == MPI_SUCCESS);
#else
      globals::bfheating_coeff = static_cast<double *>(malloc(TABLESIZE * globals::nbfcontinua * sizeof(double)));
#endif
      assert_always(globals::bfheating_coeff != nullptr);
      mem_usage_photoionluts += TABLESIZE * globals::nbfcontinua * sizeof(double);
    }

#ifdef MPI_ON
    size = (globals::rank_in_node == 0) ? TABLESIZE * globals::nbfcontinua * static_cast<MPI_Aint>(sizeof(double)) : 0;
    assert_always(MPI_Win_allocate_shared(size, disp_unit, MPI_INFO_NULL, globals::mpi_comm_node, &bfcooling_coeffs,
                                          &win) == MPI_SUCCESS);
    assert_always(MPI_Win_shared_query(win, 0, &size, &disp_unit, &bfcooling_coeffs) == MPI_SUCCESS);
#else
    bfcooling_coeffs = static_cast<double *>(malloc(TABLESIZE * globals::nbfcontinua * sizeof(double)));
#endif
    assert_always(bfcooling_coeffs != nullptr);
  }

  printout(
      "[info] mem_usage: lookup tables derived from photoionisation (spontrecombcoeff, bfcooling and "
      "corrphotoioncoeff/bfheating if enabled) occupy %.3f MB\n",
      mem_usage_photoionluts / 1024. / 1024.);
}

static auto read_ratecoeff_dat(FILE *ratecoeff_file) -> bool
/// Try to read in the precalculated rate coefficients from file
/// return true if successful or false otherwise
{
  /// Check whether current atomic data and temperature range match
  /// the precalculated rate coefficients

  char adatafile_hash_in[33] = "UNKNOWN";
  if (fscanf(ratecoeff_file, "%32s\n", adatafile_hash_in) != 1) {
    return false;
  }
  printout("ratecoeff.dat: MD5 adata.txt = %s ", adatafile_hash_in);
  if (strcmp(adatafile_hash, adatafile_hash_in) == 0) {
    printout("(pass)\n");
  } else {
    printout("MISMATCH: MD5 adata.txt = %s\n", adatafile_hash);
    return false;
  }

  char compositionfile_hash_in[33] = "UNKNOWN";
  if (fscanf(ratecoeff_file, "%32s\n", compositionfile_hash_in) != 1) {
    return false;
  }
  printout("ratecoeff.dat: MD5 compositiondata.txt %s ", compositionfile_hash_in);
  if (strcmp(compositionfile_hash, compositionfile_hash_in) == 0) {
    printout("(pass)\n");
  } else {
    printout("\nMISMATCH: MD5 compositiondata.txt = %s\n", compositionfile_hash);
    return false;
  }

  for (int phixsver = 1; phixsver <= 2; phixsver++) {
    if (phixs_file_version_exists[phixsver]) {
      char phixsfile_hash_in[33] = "UNKNOWN";
      if (fscanf(ratecoeff_file, "%32s\n", phixsfile_hash_in) != 1) {
        return false;
      }
      printout("ratecoeff.dat: MD5 %s = %s ", phixsdata_filenames[phixsver], phixsfile_hash_in);
      if (strcmp(phixsfile_hash[phixsver], phixsfile_hash_in) == 0) {
        printout("(pass)\n");
      } else {
        printout("\nMISMATCH: MD5 %s = %s\n", phixsdata_filenames[phixsver], phixsfile_hash[phixsver]);
        return false;
      }
    }
  }

  double in_T_min = -1.;
  double in_T_max = -1.;
  int in_tablesize = -1;
  int in_nlines = -1;
  int in_nbfcontinua = -1;
  double in_ratecoeff_integral_accuracy = -1.;
  const int items_read = fscanf(ratecoeff_file, "%la %la %d %d %d %la\n", &in_T_min, &in_T_max, &in_tablesize,
                                &in_nlines, &in_nbfcontinua, &in_ratecoeff_integral_accuracy);
  if (items_read != 6) {
    printout("\nMISMATCH: error reading header line\n");
    return false;
  }
  printout("ratecoeff.dat: Tmin %g Tmax %g TABLESIZE %d nlines %d nbfcontinua %d in_ratecoeff_integral_accuracy %g ",
           in_T_min, in_T_max, in_tablesize, in_nlines, in_nbfcontinua, in_ratecoeff_integral_accuracy);

  if (in_T_min != MINTEMP) {
    printout("\nMISMATCH: this simulation has MINTEMP %g\n", MINTEMP);
    return false;
  }
  if (in_T_max != MAXTEMP) {
    printout("\nMISMATCH: this simulation has MAXTEMP %g\n", MAXTEMP);
    return false;
  }
  if (in_tablesize != TABLESIZE) {
    printout("\nMISMATCH: this simulation has TABLESIZE %d\n", TABLESIZE);
    return false;
  }
  if (in_nlines != globals::nlines) {
    printout("\nMISMATCH: this simulation has nlines %d\n", globals::nlines);
    return false;
  }
  if (in_nbfcontinua != globals::nbfcontinua) {
    printout("\nMISMATCH: this simulation has nbfcontinua %d\n", globals::nbfcontinua);
    return false;
  }
  if (in_ratecoeff_integral_accuracy != RATECOEFF_INTEGRAL_ACCURACY) {
    printout("\nMISMATCH: this simulation has RATECOEFF_INTEGRAL_ACCURACY %g\n", RATECOEFF_INTEGRAL_ACCURACY);
    return false;
  }
  printout("(pass)\n");

  // this is redundant if the adata and composition data matches, consider removing
  for (int element = 0; element < get_nelements(); element++) {
    const int nions = get_nions(element);
    for (int ion = 0; ion < nions; ion++) {
      int in_element = 0;
      int in_ionstage = 0;
      int in_levels = 0;
      int in_ionisinglevels = 0;
      assert_always(
          fscanf(ratecoeff_file, "%d %d %d %d\n", &in_element, &in_ionstage, &in_levels, &in_ionisinglevels) == 4);
      const int nlevels = get_nlevels(element, ion);
      const int ionisinglevels = get_ionisinglevels(element, ion);
      if (get_atomicnumber(element) != in_element || get_ionstage(element, ion) != in_ionstage ||
          nlevels != in_levels || ionisinglevels != in_ionisinglevels) {
        printout(
            "Levels or ionising levels count mismatch! element %d %d ionstage %d %d nlevels %d %d ionisinglevels "
            "%d %d\n",
            get_atomicnumber(element), in_element, get_ionstage(element, ion), in_ionstage, nlevels, in_levels,
            ionisinglevels, in_ionisinglevels);
        return false;
      }
    }
  }

  printout("Existing ratecoeff.dat is valid. Reading this file...\n");
  for (int element = 0; element < get_nelements(); element++) {
    const int nions = get_nions(element) - 1;
    for (int ion = 0; ion < nions; ion++) {
      // nlevels = get_nlevels(element,ion);
      const int nlevels = get_ionisinglevels(element, ion);  /// number of ionising levels associated with current ion
      // int nbfcont = get_ionisinglevels(element,ion);     /// number of ionising levels of the current ion which
      // are used in the simulation
      for (int level = 0; level < nlevels; level++) {
        /// Loop over the phixs target states
        const int nphixstargets = get_nphixstargets(element, ion, level);
        for (int phixstargetindex = 0; phixstargetindex < nphixstargets; phixstargetindex++) {
          /// Loop over the temperature grid
          for (int iter = 0; iter < TABLESIZE; iter++) {
            double in_alpha_sp = NAN;
            double in_bfcooling_coeff = NAN;
            double in_corrphotoioncoeff = NAN;
            double in_bfheating_coeff = NAN;
            assert_always(fscanf(ratecoeff_file, "%la %la %la %la\n", &in_alpha_sp, &in_bfcooling_coeff,
                                 &in_corrphotoioncoeff, &in_bfheating_coeff) == 4);

            // assert_always(std::isfinite(alpha_sp) && alpha_sp >= 0);
            spontrecombcoeffs[get_bflutindex(iter, element, ion, level, phixstargetindex)] = in_alpha_sp;

            // assert_always(std::isfinite(bfcooling_coeff) && bfcooling_coeff >= 0);
            bfcooling_coeffs[get_bflutindex(iter, element, ion, level, phixstargetindex)] = in_bfcooling_coeff;

            if constexpr (USE_LUT_PHOTOION) {
              if (in_corrphotoioncoeff >= 0) {
                corrphotoioncoeffs[get_bflutindex(iter, element, ion, level, phixstargetindex)] = in_corrphotoioncoeff;
              } else {
                printout(
                    "ERROR: USE_LUT_PHOTOION is on, but there are no corrphotoioncoeff values in ratecoeff file\n");
                std::abort();
              }
            }
            if constexpr (USE_LUT_BFHEATING) {
              if (in_bfheating_coeff >= 0) {
                globals::bfheating_coeff[get_bflutindex(iter, element, ion, level, phixstargetindex)] =
                    in_bfheating_coeff;
              } else {
                printout(
                    "ERROR: USE_LUT_BFHEATING is on, but there are no bfheating_coeff values in the ratecoeff "
                    "file\n");
                std::abort();
              }
            }
          }
        }
      }
    }
  }
  return true;
}

static void write_ratecoeff_dat() {
  FILE *ratecoeff_file = fopen_required("ratecoeff.dat", "w");
  fprintf(ratecoeff_file, "%32s\n", adatafile_hash);
  fprintf(ratecoeff_file, "%32s\n", compositionfile_hash);
  for (int phixsver = 1; phixsver <= 2; phixsver++) {
    if (phixs_file_version_exists[phixsver]) {
      fprintf(ratecoeff_file, "%32s\n", phixsfile_hash[phixsver]);
    }
  }
  fprintf(ratecoeff_file, "%la %la %d %d %d %la\n", MINTEMP, MAXTEMP, TABLESIZE, globals::nlines, globals::nbfcontinua,
          RATECOEFF_INTEGRAL_ACCURACY);
  for (int element = 0; element < get_nelements(); element++) {
    const int nions = get_nions(element);
    for (int ion = 0; ion < nions; ion++) {
      fprintf(ratecoeff_file, "%d %d %d %d\n", get_atomicnumber(element), get_ionstage(element, ion),
              get_nlevels(element, ion), get_ionisinglevels(element, ion));
    }
  }

  for (int element = 0; element < get_nelements(); element++) {
    const int nions = get_nions(element) - 1;
    for (int ion = 0; ion < nions; ion++) {
      // nlevels = get_nlevels(element,ion);
      const int nlevels = get_ionisinglevels(element, ion);
      for (int level = 0; level < nlevels; level++) {
        /// Loop over the phixs targets
        for (int phixstargetindex = 0; phixstargetindex < get_nphixstargets(element, ion, level); phixstargetindex++) {
          /// Loop over the temperature grid
          for (int iter = 0; iter < TABLESIZE; iter++) {
            const int bflutindex = get_bflutindex(iter, element, ion, level, phixstargetindex);

            fprintf(ratecoeff_file, "%la %la %la %la\n", spontrecombcoeffs[bflutindex], bfcooling_coeffs[bflutindex],
                    !USE_LUT_PHOTOION ? -1 : corrphotoioncoeffs[bflutindex],
                    !USE_LUT_BFHEATING ? -1 : globals::bfheating_coeff[bflutindex]);
          }
        }
      }
    }
  }
  fclose(ratecoeff_file);
}

static auto alpha_sp_integrand_gsl(const double nu, void *const voidparas) -> double
/// Integrand to calculate the rate coefficient for spontaneous recombination
/// using gsl integrators.
{
  const gslintegration_paras *const params = static_cast<gslintegration_paras *>(voidparas);

  const float sigma_bf = photoionization_crosssection_fromtable(params->photoion_xs, params->nu_edge, nu);
  const double x = TWOOVERCLIGHTSQUARED * sigma_bf * pow(nu, 2) * exp(-HOVERKB * nu / params->T);
  /// in formula this looks like
  /// x = sigma_bf/H/nu * 2*H*pow(nu,3)/pow(CLIGHT,2) * exp(-H*nu/KB/T);

  /// set contributions from Lyman continuum artificially to zero to overcome it's large opacity
  return x;
}

static auto alpha_sp_E_integrand_gsl(const double nu, void *const voidparas) -> double
/// Integrand to calculate the rate coefficient for spontaneous recombination
/// using gsl integrators.
{
  const gslintegration_paras *const params = static_cast<gslintegration_paras *>(voidparas);

  const float T = params->T;
  const double nu_edge = params->nu_edge;

  const float sigma_bf = photoionization_crosssection_fromtable(params->photoion_xs, nu_edge, nu);
  const double x = TWOOVERCLIGHTSQUARED * sigma_bf * pow(nu, 3) / nu_edge * exp(-HOVERKB * nu / T);
  /// in formula this looks like
  /// x = sigma_bf/H/nu * 2*H*pow(nu,3)/pow(CLIGHT,2) * exp(-H*nu/KB/T);

  /// set contributions from Lyman continuum artificially to zero to overcome it's large opacity
  return x;
}

static auto gammacorr_integrand_gsl(const double nu, void *const voidparas) -> double
/// Integrand to calculate the rate coefficient for photoionization
/// using gsl integrators. Corrected for stimulated recombination.
{
  const gslintegration_paras *const params = static_cast<gslintegration_paras *>(voidparas);

  const float T = params->T;
  const double nu_edge = params->nu_edge;

  const float sigma_bf = photoionization_crosssection_fromtable(params->photoion_xs, nu_edge, nu);

  /// Dependence on dilution factor W is linear. This allows to set it here to
  /// 1. and scale to its actual value later on.
  /// Assumption T_e = T_R makes n_kappa/n_i * (n_i/n_kappa)* = 1
  return sigma_bf * ONEOVERH / nu * radfield::dbb(nu, T, 1) * (1 - exp(-HOVERKB * nu / T));
}

static auto approx_bfheating_integrand_gsl(const double nu, void *const voidparas) -> double
/// Integrand to precalculate the bound-free heating ratecoefficient in an approximative way
/// on a temperature grid using the assumption that T_e=T_R and W=1 in the ionisation
/// formula. The radiation fields dependence on W is taken into account by multiplying
/// the resulting expression with the correct W later on.
{
  const gslintegration_paras *const params = static_cast<gslintegration_paras *>(voidparas);

  const float T = params->T;
  const double nu_edge = params->nu_edge;

  const float sigma_bf = photoionization_crosssection_fromtable(params->photoion_xs, nu_edge, nu);

  /// Precalculation for T_e=T_R and W=1
  const double x = sigma_bf * (1 - nu_edge / nu) * radfield::dbb(nu, T, 1) * (1 - exp(-HOVERKB * nu / T));

  /// Precalculation for a (T_R,T_e)-grid, but still W is assumed to be 1.
  /// The radfield part can be corrected later because of its linear dependence.
  /// But not the W in the stimulated correction term!
  /*double T_e  = ((gslintegration_paras *) paras)->T;
  double T_R  = ((gslintegration_paras *) paras)->T2;
  double E_threshold = nu_edge*H;
  double sf_Te = calculate_sahafact(element,ion,level,upperionlevel,T_e,E_threshold);
  double sf_TR = calculate_sahafact(element,ion,level,upperionlevel,T_R,E_threshold);
  x = sigma_bf*(1-nu_edge/nu)*radfield::dbb(nu,T_R,1) * (1 - sqrt(T_e/T_R) * sf_Te/sf_TR * exp(-H*nu/KB/T_e));*/

  return x;
}

static auto bfcooling_integrand_gsl(const double nu, void *const voidparas) -> double
/// Integrand to precalculate the bound-free heating ratecoefficient in an approximative way
/// on a temperature grid using the assumption that T_e=T_R and W=1 in the ionisation
/// formula. The radiation fields dependence on W is taken into account by multiplying
/// the resulting expression with the correct W later on.
{
  const gslintegration_paras *const params = static_cast<gslintegration_paras *>(voidparas);

  const float T = params->T;
  const double nu_edge = params->nu_edge;

  const float sigma_bf = photoionization_crosssection_fromtable(params->photoion_xs, nu_edge, nu);

  // return sigma_bf * (1-nu_edge/nu) * TWOHOVERCLIGHTSQUARED * pow(nu,3) * exp(-HOVERKB*nu/T);
  return sigma_bf * (nu - nu_edge) * TWOHOVERCLIGHTSQUARED * nu * nu * exp(-HOVERKB * nu / T);
}

/*static double bfcooling_integrand_gsl_2(double nu, void *paras)
/// Integrand to precalculate the bound-free heating ratecoefficient in an approximative way
/// on a temperature grid using the assumption that T_e=T_R and W=1 in the ionisation
/// formula. The radiation fields dependence on W is taken into account by multiplying
/// the resulting expression with the correct W later on.
{
  double T  = ((gslintegration_paras *) paras)->T;
  double nu_edge = ((gslintegration_paras *) paras)->nu_edge;

  /// Information about the current level is passed via the global variable
  /// mastate[tid] and its child values element, ion, level
  /// MAKE SURE THAT THESE ARE SET IN THE CALLING FUNCTION!!!!!!!!!!!!!!!!!
  double sigma_bf = photoionization_crosssection_fromtable(params->photoion_xs, nu_edge,nu);

  return sigma_bf*(1/nu_edge-1/nu) * TWOOVERCLIGHTSQUARED*pow(nu,3) * exp(-HOVERKB*nu/T);
}*/

/*static double stimulated_bfcooling_integrand_gsl(double nu, void *paras)
/// Integrand to precalculate the bound-free heating ratecoefficient in an approximate way
/// on a temperature grid using the assumption that T_e=T_R and W=1 in the ionisation
/// formula. The radiation fields dependence on W is taken into account by multiplying
/// the resulting expression with the correct W later on.
{
  double T  = ((gslintegration_paras *) paras)->T;
  double nu_edge = ((gslintegration_paras *) paras)->nu_edge;

  /// Information about the current level is passed via the global variable
  /// mastate[tid] and its child values element, ion, level
  /// MAKE SURE THAT THESE ARE SET IN THE CALLING FUNCTION!!!!!!!!!!!!!!!!!
  double sigma_bf = photoionization_crosssection_fromtable(params->photoion_xs, nu_edge,nu);

  return sigma_bf * (1-nu_edge/nu) * radfield::dbb(nu, T, 1) * exp(-HOVERKB*nu/T);
}*/

/*static double stimulated_recomb_integrand_gsl(double nu, void *paras)
/// Integrand to calculate the rate coefficient for spontaneous recombination
/// using gsl integrators.
{
  double T = ((gslintegration_paras *) paras)->T;
  double nu_edge = ((gslintegration_paras *) paras)->nu_edge;

  //double nu_edge = (epsilon(element,ion+1,0)-epsilon(element,ion,level))/H;
  /// Information about the current level is passed via the global variable
  /// mastate[tid] and its child values element, ion, level
  /// MAKE SURE THAT THESE ARE SET IN THE CALLING FUNCTION!!!!!!!!!!!!!!!!!
  double sigma_bf = photoionization_crosssection_fromtable(params->photoion_xs, nu_edge,nu);
  double x = sigma_bf / H / nu * radfield::dbb(nu,T,1) * exp(-HOVERKB*nu/T);
  ///in formula this looks like
  ///x = sigma_bf/H/nu * 2*H*pow(nu,3)/pow(CLIGHT,2) * exp(-H*nu/KB/T);

  ///set contributions from Lyman continuum artificially to zero to overcome it's large opacity
  return x;
}*/

static void precalculate_rate_coefficient_integrals() {
  // target fractional accuracy of the integrator //=1e-5 took 8 hours with Fe I to V!
  const double epsrelwarning = 1e-2;  // fractional error to emit a warning

  /// Calculate the rate coefficients for each level of each ion of each element
  for (int element = 0; element < get_nelements(); element++) {
    const int nions = get_nions(element) - 1;
#ifdef _OPENMP
#pragma omp parallel for
#endif
    for (int ion = 0; ion < nions; ion++) {
      // nlevels = get_nlevels(element,ion);
      const int atomic_number = get_atomicnumber(element);
      const int ionstage = get_ionstage(element, ion);
      const int nlevels = get_ionisinglevels(element, ion);
      /// That's only an option for pure LTE
      // if (TAKE_N_BFCONTINUA < nlevels) nlevels = TAKE_N_BFCONTINUA;
      printout("Performing rate integrals for Z = %d, ionstage %d...\n", atomic_number, ionstage);

      gsl_error_handler_t *previous_handler = gsl_set_error_handler(gsl_error_handler_printout);

      for (int level = 0; level < nlevels; level++) {
        if ((level > 0) && (level % 50 == 0)) {
          printout("  completed up to level %d of %d\n", level, nlevels);
        }

        // coefficients are stored in node shared memory, so divide up the work on the node
        if ((level % globals::node_nprocs) != globals::rank_in_node) {
          continue;
        }

        const int nphixstargets = get_nphixstargets(element, ion, level);
        for (int phixstargetindex = 0; phixstargetindex < nphixstargets; phixstargetindex++) {
          const int upperlevel = get_phixsupperlevel(element, ion, level, phixstargetindex);
          const double phixstargetprobability = get_phixsprobability(element, ion, level, phixstargetindex);

          // printout("element %d, ion %d, level %d, upperlevel %d, epsilon %g, continuum %g, nlevels
          // %d\n",element,ion,level,upperlevel,epsilon(element,ion,level),epsilon(element,ion+1,upperlevel),nlevels);

          // const double E_threshold = epsilon(element,ion+1,upperlevel) - epsilon(element,ion,level);
          const double E_threshold = get_phixs_threshold(element, ion, level, phixstargetindex);
          const double nu_threshold = E_threshold / H;
          const double nu_max_phixs =
              nu_threshold * last_phixs_nuovernuedge;  // nu of the uppermost point in the phixs table
          // Loop over the temperature grid
          for (int iter = 0; iter < TABLESIZE; iter++) {
            const int bflutindex = get_bflutindex(iter, element, ion, level, phixstargetindex);
            double error = NAN;
            int status = 0;
            const float T_e = MINTEMP * exp(iter * T_step_log);

            const double sfac = calculate_sahafact(element, ion, level, upperlevel, T_e, E_threshold);
            // printout("%d %g\n",iter,T_e);

            assert_always(globals::elements[element].ions[ion].levels[level].photoion_xs != nullptr);
            // the threshold of the first target gives nu of the first phixstable point
            gslintegration_paras intparas = {
                .nu_edge = nu_threshold,
                .T = T_e,
                .photoion_xs = globals::elements[element].ions[ion].levels[level].photoion_xs};

            // gsl_function F_gamma;
            // F_gamma.function = &gamma_integrand_gsl;
            // F_gamma.params = &intparas;
            // gsl_function F_alpha_sp_E;
            // F_alpha_sp_E.function = &alpha_sp_E_integrand_gsl;
            // F_alpha_sp_E.params = &intparas;
            // F_stimulated_bfcooling.function = &stimulated_bfcooling_integrand_gsl;
            // F_stimulated_bfcooling.params = &intparas;
            // F_stimulated_recomb.function = &stimulated_recomb_integrand_gsl;
            // F_stimulated_recomb.params = &intparas;

            /// Spontaneous recombination and bf-cooling coefficient don't depend on the cutted radiation field
            double alpha_sp = 0.;
            const gsl_function F_alpha_sp = {.function = &alpha_sp_integrand_gsl, .params = &intparas};

            status = gsl_integration_qag(&F_alpha_sp, nu_threshold, nu_max_phixs, 0, RATECOEFF_INTEGRAL_ACCURACY,
                                         GSLWSIZE, GSL_INTEG_GAUSS61, gslworkspace, &alpha_sp, &error);
            if (status != 0 && (status != 18 || (error / alpha_sp) > epsrelwarning)) {
              printout("alpha_sp integrator status %d. Integral value %9.3e +/- %9.3e\n", status, alpha_sp, error);
            }
            alpha_sp *= FOURPI * sfac * phixstargetprobability;

            if (!std::isfinite(alpha_sp) || alpha_sp < 0) {
              printout(
                  "WARNING: alpha_sp was negative or non-finite for level %d Te %g. alpha_sp %g sfac %g "
                  "phixstargetindex %d "
                  "phixstargetprobability %g\n",
                  level, T_e, alpha_sp, sfac, phixstargetindex, phixstargetprobability);
              alpha_sp = 0;
            }
            // assert_always(alpha_sp >= 0);
            spontrecombcoeffs[bflutindex] = alpha_sp;

            // if (iter == 0)
            //   printout("alpha_sp: element %d ion %d level %d upper level %d at temperature %g, alpha_sp is %g
            //   (integral %g, sahafac %g)\n", element, ion, level, upperlevel, T_e, alpha_sp, alpha_sp/(FOURPI * sfac *
            //   phixstargetprobability),sfac);

            if constexpr (USE_LUT_PHOTOION) {
              double gammacorr = 0.;
              const gsl_function F_gammacorr = {.function = &gammacorr_integrand_gsl, .params = &intparas};

              status = gsl_integration_qag(&F_gammacorr, nu_threshold, nu_max_phixs, 0, RATECOEFF_INTEGRAL_ACCURACY,
                                           GSLWSIZE, GSL_INTEG_GAUSS61, gslworkspace, &gammacorr, &error);
              if (status != 0 && (status != 18 || (error / gammacorr) > epsrelwarning)) {
                printout("gammacorr integrator status %d. Integral value %9.3e +/- %9.3e\n", status, gammacorr, error);
              }
              gammacorr *= FOURPI * phixstargetprobability;
              assert_always(gammacorr >= 0);
              if (gammacorr < 0) {
                printout("WARNING: gammacorr was negative for level %d\n", level);
                gammacorr = 0;
              }
              corrphotoioncoeffs[bflutindex] = gammacorr;
            }

            if constexpr (USE_LUT_BFHEATING) {
              double this_bfheating_coeff = 0.;
              const gsl_function F_bfheating = {.function = &approx_bfheating_integrand_gsl, .params = &intparas};

              status = gsl_integration_qag(&F_bfheating, nu_threshold, nu_max_phixs, 0, RATECOEFF_INTEGRAL_ACCURACY,
                                           GSLWSIZE, GSL_INTEG_GAUSS61, gslworkspace, &this_bfheating_coeff, &error);

              if (status != 0 && (status != 18 || (error / this_bfheating_coeff) > epsrelwarning)) {
                printout("bfheating_coeff integrator status %d. Integral value %9.3e +/- %9.3e\n", status,
                         this_bfheating_coeff, error);
              }
              this_bfheating_coeff *= FOURPI * phixstargetprobability;
              if (this_bfheating_coeff < 0) {
                printout("WARNING: bfheating_coeff was negative for level %d\n", level);
                this_bfheating_coeff = 0;
              }
              globals::bfheating_coeff[bflutindex] = this_bfheating_coeff;
            }

            double this_bfcooling_coeff = 0.;
            const gsl_function F_bfcooling = {.function = &bfcooling_integrand_gsl, .params = &intparas};

            status = gsl_integration_qag(&F_bfcooling, nu_threshold, nu_max_phixs, 0, RATECOEFF_INTEGRAL_ACCURACY,
                                         GSLWSIZE, GSL_INTEG_GAUSS61, gslworkspace, &this_bfcooling_coeff, &error);
            if (status != 0 && (status != 18 || (error / this_bfcooling_coeff) > epsrelwarning)) {
              printout("bfcooling_coeff integrator status %d. Integral value %9.3e +/- %9.3e\n", status,
                       this_bfcooling_coeff, error);
            }
            this_bfcooling_coeff *= FOURPI * sfac * phixstargetprobability;
            if (!std::isfinite(this_bfcooling_coeff) || this_bfcooling_coeff < 0) {
              printout(
                  "WARNING: bfcooling_coeff was negative or non-finite for level %d Te %g. bfcooling_coeff %g sfac %g "
                  "phixstargetindex %d phixstargetprobability %g\n",
                  level, T_e, this_bfcooling_coeff, sfac, phixstargetindex, phixstargetprobability);
              this_bfcooling_coeff = 0;
            }
            bfcooling_coeffs[bflutindex] = this_bfcooling_coeff;
          }
        }
      }
      gsl_set_error_handler(previous_handler);
    }
  }
}

auto select_continuum_nu(int element, int lowerion, int lower, int upperionlevel, float T_e) -> double {
  const int phixstargetindex = get_phixtargetindex(element, lowerion, lower, upperionlevel);
  const double E_threshold = get_phixs_threshold(element, lowerion, lower, phixstargetindex);
  const double nu_threshold = ONEOVERH * E_threshold;

  const double nu_max_phixs = nu_threshold * last_phixs_nuovernuedge;  // nu of the uppermost point in the phixs table

  const int npieces = globals::NPHIXSPOINTS;

  gslintegration_paras intparas = {.nu_edge = nu_threshold,
                                   .T = T_e,
                                   .photoion_xs = globals::elements[element].ions[lowerion].levels[lower].photoion_xs};

  const gsl_function F_alpha_sp = {.function = &alpha_sp_E_integrand_gsl, .params = &intparas};

  const double zrand = 1. - rng_uniform();  // Make sure that 0 < zrand <= 1

  const double deltanu = (nu_max_phixs - nu_threshold) / npieces;
  double error = NAN;

  gsl_error_handler_t *previous_handler = gsl_set_error_handler(gsl_error_handler_printout);

  double total_alpha_sp = 0.;
  gsl_integration_qag(&F_alpha_sp, nu_threshold, nu_max_phixs, 0, CONTINUUM_NU_INTEGRAL_ACCURACY, GSLWSIZE,
                      GSL_INTEG_GAUSS31, gslworkspace, &total_alpha_sp, &error);

  double alpha_sp_old = total_alpha_sp;
  double alpha_sp = total_alpha_sp;

  int i = 1;
  for (i = 1; i < npieces; i++) {
    alpha_sp_old = alpha_sp;
    const double xlow = nu_threshold + i * deltanu;

    // Spontaneous recombination and bf-cooling coefficient don't depend on the cutted radiation field
    gsl_integration_qag(&F_alpha_sp, xlow, nu_max_phixs, 0, CONTINUUM_NU_INTEGRAL_ACCURACY, GSLWSIZE, GSL_INTEG_GAUSS31,
                        gslworkspace, &alpha_sp, &error);

    if (zrand >= alpha_sp / total_alpha_sp) {
      break;
    }
  }

  gsl_set_error_handler(previous_handler);

  const double nuoffset = (total_alpha_sp * zrand - alpha_sp_old) / (alpha_sp - alpha_sp_old) * deltanu;
  const double nu_lower = nu_threshold + (i - 1) * deltanu + nuoffset;

  assert_testmodeonly(std::isfinite(nu_lower));

  return nu_lower;
}

auto get_spontrecombcoeff(int element, int ion, int level, int phixstargetindex, float T_e) -> double
/// Returns the rate coefficient for spontaneous recombination.
{
  double Alpha_sp = NAN;
  const int lowerindex = floor(log(T_e / MINTEMP) / T_step_log);
  assert_always(lowerindex >= 0);
  if (lowerindex < TABLESIZE - 1) {
    const int upperindex = lowerindex + 1;
    const double T_lower = MINTEMP * exp(lowerindex * T_step_log);
    const double T_upper = MINTEMP * exp(upperindex * T_step_log);

    const double f_upper = spontrecombcoeffs[get_bflutindex(upperindex, element, ion, level, phixstargetindex)];
    const double f_lower = spontrecombcoeffs[get_bflutindex(lowerindex, element, ion, level, phixstargetindex)];
    // printout("interpolate_spontrecombcoeff element %d, ion %d, level %d, upper %g, lower %g\n",
    //          element,ion,level,f_upper,f_lower);
    Alpha_sp = (f_lower + (f_upper - f_lower) / (T_upper - T_lower) * (T_e - T_lower));
  } else {
    Alpha_sp = spontrecombcoeffs[get_bflutindex(TABLESIZE - 1, element, ion, level, phixstargetindex)];
  }
  return Alpha_sp;
}

auto calculate_ionrecombcoeff(const int modelgridindex, const float T_e, const int element, const int upperion,
                              const bool assume_lte, const bool collisional_not_radiative, const bool printdebug,
                              const bool lower_superlevel_only, const bool per_groundmultipletpop, const bool stimonly)
    -> double
// multiply by upper ion population (or ground population if per_groundmultipletpop is true) and nne to get a rate
{
  const int lowerion = upperion - 1;
  if (lowerion < 0) {
    return 0.;
  }

  double alpha = 0.;
  if (lowerion < get_nions(element) - 1) {
    // this gets divided and cancelled out in the radiative case anyway
    const double nne = (modelgridindex >= 0) ? grid::get_nne(modelgridindex) : 1.;

    double nnupperion = 0;
    // nnupperion = get_groundmultiplet_pop(modelgridindex, T_e, element, upperion, assume_lte);
    int upper_nlevels = 0;
    if (per_groundmultipletpop) {
      // assume that photoionisation of the ion below is only to the ground multiplet levels of the current ion
      // const int nphixstargets = get_nphixstargets(element, lowerion, 0);
      // upper_nlevels = get_phixsupperlevel(element, lowerion, 0, nphixstargets - 1) + 1;

      upper_nlevels = get_nlevels_groundterm(element, lowerion + 1);
    } else {
      upper_nlevels = get_nlevels(element, lowerion + 1);
    }

    for (int upper = 0; upper < upper_nlevels; upper++) {
      double nnupperlevel = NAN;
      if (assume_lte) {
        const double T_exc = T_e;
        const double E_level = epsilon(element, lowerion + 1, upper);
        const double E_ground = epsilon(element, lowerion + 1, 0);
        const double nnground = (modelgridindex >= 0) ? get_groundlevelpop(modelgridindex, element, lowerion + 1) : 1.;

        nnupperlevel = (nnground * stat_weight(element, lowerion + 1, upper) / stat_weight(element, lowerion + 1, 0) *
                        exp(-(E_level - E_ground) / KB / T_exc));
      } else {
        nnupperlevel = get_levelpop(modelgridindex, element, lowerion + 1, upper);
      }
      nnupperion += nnupperlevel;
    }

    if (nnupperion <= 0.) {
      return 0.;
    }

    double nnupperlevel_so_far = 0.;
    const int maxrecombininglevel = get_maxrecombininglevel(element, lowerion + 1);
    for (int upper = 0; upper <= maxrecombininglevel; upper++) {
      double nnupperlevel = NAN;
      if (assume_lte) {
        const double T_exc = T_e;
        const double E_level = epsilon(element, lowerion + 1, upper);
        const double E_ground = epsilon(element, lowerion + 1, 0);
        const double nnground = (modelgridindex >= 0) ? get_groundlevelpop(modelgridindex, element, lowerion + 1) : 1.;

        nnupperlevel = (nnground * stat_weight(element, lowerion + 1, upper) / stat_weight(element, lowerion + 1, 0) *
                        exp(-(E_level - E_ground) / KB / T_exc));
      } else {
        nnupperlevel = get_levelpop(modelgridindex, element, lowerion + 1, upper);
      }
      nnupperlevel_so_far += nnupperlevel;
      for (int lower = 0; lower < get_nlevels(element, lowerion); lower++) {
        if (lower_superlevel_only && (!level_isinsuperlevel(element, lowerion, lower))) {
          continue;
        }

        double recomb_coeff = 0.;
        if (collisional_not_radiative) {
          const double epsilon_trans = epsilon(element, lowerion + 1, upper) - epsilon(element, lowerion, lower);
          recomb_coeff += col_recombination_ratecoeff(modelgridindex, element, upperion, upper, lower, epsilon_trans);
        } else if (!stimonly) {
          recomb_coeff += rad_recombination_ratecoeff(T_e, nne, element, lowerion + 1, upper, lower, modelgridindex);
        } else {
          recomb_coeff += stim_recombination_ratecoeff(nne, element, upperion, upper, lower, modelgridindex);
        }

        const double alpha_level = recomb_coeff / nne;
        const double alpha_ion_contrib = alpha_level * nnupperlevel / nnupperion;
        alpha += alpha_ion_contrib;
        if (printdebug && alpha_ion_contrib > 0. && lower < 50) {
          printout(
              "recomb: Z=%d ionstage %d->%d upper+1 %5d lower+1 %5d alpha_level %7.2e alpha_ion_contrib %7.2e sum "
              "%7.2e nnlevel %7.2e nnionfrac %7.2e\n",
              get_atomicnumber(element), get_ionstage(element, lowerion + 1), get_ionstage(element, lowerion),
              upper + 1, lower + 1, alpha_level, alpha_ion_contrib, alpha, nnupperlevel,
              nnupperlevel_so_far / nnupperion);
        }
      }
    }
  }
  if (printdebug) {
    printout("recomb: Z=%2d ionstage %d->%d upper+1 [all] lower+1 [all] Alpha %g\n\n", get_atomicnumber(element),
             get_ionstage(element, lowerion + 1), get_ionstage(element, lowerion), alpha);
  }
  return alpha;
}

static void scale_level_phixs(const int element, const int ion, const int level, const double factor)
// multiply the cross sections associated with a level by some factor and
// also update the quantities integrated from (and proportional to) the cross sections
{
  // if we store the data in node shared memory, then only one rank should update it
  if (globals::rank_in_node == 0) {
    for (int n = 0; n < globals::NPHIXSPOINTS; n++) {
      globals::elements[element].ions[ion].levels[level].photoion_xs[n] *= factor;
    }

    const int nphixstargets = get_nphixstargets(element, ion, level);
    for (int phixstargetindex = 0; phixstargetindex < nphixstargets; phixstargetindex++) {
      for (int iter = 0; iter < TABLESIZE; iter++) {
        spontrecombcoeffs[get_bflutindex(iter, element, ion, level, phixstargetindex)] *= factor;

        if constexpr (USE_LUT_PHOTOION) {
          corrphotoioncoeffs[get_bflutindex(iter, element, ion, level, phixstargetindex)] *= factor;
        }

        if constexpr (USE_LUT_BFHEATING) {
          globals::bfheating_coeff[get_bflutindex(iter, element, ion, level, phixstargetindex)] *= factor;
        }

        bfcooling_coeffs[get_bflutindex(iter, element, ion, level, phixstargetindex)] *= factor;
      }
    }
  }
}

static void read_recombrate_file()
// calibrate the recombination rates to tabulated values by scaling the photoionisation cross sections
{
  use_cellcache = false;
  FILE *recombrate_file = fopen("recombrates.txt", "r");
  if (recombrate_file == nullptr) {
    printout("No recombrates.txt file found. Skipping recombination rate scaling...\n");
    return;
  }

  printout("Reading recombination rate file (recombrates.txt)...\n");

  const double Te_estimate = RECOMBCALIBRATION_T_ELEC;
  const double log_Te_estimate = log10(Te_estimate);

  printout("Calibrating recombination rates for a temperature of %.1f K\n", Te_estimate);

  struct rrc_row {
    double log_Te;
    double rrc_low_n;
    double rrc_total;
  };

  int atomicnumber = 0;
  int upperionstage = 0;
  int tablerows = 0;

  while (fscanf(recombrate_file, "%d %d %d\n", &atomicnumber, &upperionstage, &tablerows) > 0) {
    // printout("%d %d %d\n", atomicnumber, upperionstage, tablerows);

    struct rrc_row T_highestbelow = {0, 0, 0};
    struct rrc_row T_lowestabove = {0, 0, 0};
    T_highestbelow.log_Te = -1;
    T_lowestabove.log_Te = -1;
    for (int i = 0; i < tablerows; i++) {
      struct rrc_row row {};
      assert_always(fscanf(recombrate_file, "%lg %lg %lg\n", &row.log_Te, &row.rrc_low_n, &row.rrc_total) == 3);
      if (row.log_Te < log_Te_estimate && row.log_Te > T_highestbelow.log_Te) {
        T_highestbelow.log_Te = row.log_Te;
        T_highestbelow.rrc_low_n = row.rrc_low_n;
        T_highestbelow.rrc_total = row.rrc_total;
      }

      if (row.log_Te > log_Te_estimate && (row.log_Te < T_lowestabove.log_Te || T_lowestabove.log_Te < 0)) {
        T_lowestabove.log_Te = row.log_Te;
        T_lowestabove.rrc_low_n = row.rrc_low_n;
        T_lowestabove.rrc_total = row.rrc_total;
      }
    }
    const int element = get_elementindex(atomicnumber);
    if (element >= 0) {
      const int ion = upperionstage - get_ionstage(element, 0);  // the index of the upper ion
      if (ion > 0 && ion < get_nions(element)) {
        printout("Z=%d ionstage %d->%d\n", atomicnumber, upperionstage, upperionstage - 1);
        assert_always(T_highestbelow.log_Te > 0);
        assert_always(T_lowestabove.log_Te > 0);

        const int nlevels = get_ionisinglevels(element, ion - 1);

        const double x = (log_Te_estimate - T_highestbelow.log_Te) / (T_lowestabove.log_Te - T_highestbelow.log_Te);
        const double input_rrc_low_n = x * T_highestbelow.rrc_low_n + (1 - x) * T_lowestabove.rrc_low_n;
        const double input_rrc_total = x * T_highestbelow.rrc_total + (1 - x) * T_lowestabove.rrc_total;

        const bool assume_lte = true;
        const bool printdebug = false;
        const bool per_groundmultipletpop = true;

        double rrc = calculate_ionrecombcoeff(-1, Te_estimate, element, ion, assume_lte, false, printdebug, false,
                                              per_groundmultipletpop, false);
        printout("              rrc: %10.3e\n", rrc);

        if (input_rrc_low_n >= 0)  // if it's < 0, ignore it
        {
          printout("  input_rrc_low_n: %10.3e\n", input_rrc_low_n);

          const double phixs_multiplier = input_rrc_low_n / rrc;
          if (phixs_multiplier < 0.05 || phixs_multiplier >= 2.0) {
            printout("    Not scaling phixs of all levels by %.3f (because < 0.05 or >= 2.0)\n", phixs_multiplier);
          } else {
            printout("    scaling phixs of all levels by %.3f\n", phixs_multiplier);

            for (int level = 0; level < nlevels; level++) {
              scale_level_phixs(element, ion - 1, level, phixs_multiplier);
            }

            rrc = calculate_ionrecombcoeff(-1, Te_estimate, element, ion, assume_lte, false, printdebug, false,
                                           per_groundmultipletpop, false);
            printout("              rrc: %10.3e\n", rrc);
          }
        }

        // hopefully the RRC now matches the low_n value well, if it was defined
        // Next, use the superlevel recombination rates to make up the excess needed to reach the total RRC

        printout("  input_rrc_total: %10.3e\n", input_rrc_total);

        if (rrc < input_rrc_total) {
          const double rrc_superlevel = calculate_ionrecombcoeff(-1, Te_estimate, element, ion, assume_lte, false,
                                                                 printdebug, true, per_groundmultipletpop, false);
          printout("  rrc(superlevel): %10.3e\n", rrc_superlevel);

          if (rrc_superlevel > 0) {
            const double phixs_multiplier_superlevel = 1.0 + (input_rrc_total - rrc) / rrc_superlevel;
            printout("    scaling phixs of levels in the superlevel by %.3f\n", phixs_multiplier_superlevel);
            assert_always(phixs_multiplier_superlevel >= 0);

            const int first_superlevel_level = get_nlevels_nlte(element, ion - 1) + 1;
            for (int level = first_superlevel_level; level < nlevels; level++) {
              scale_level_phixs(element, ion - 1, level, phixs_multiplier_superlevel);
            }
          } else {
            printout("There is no superlevel recombination, so multiplying all levels instead\n");
            const double phixs_multiplier = input_rrc_total / rrc;
            printout("    scaling phixs of all levels by %.3f\n", phixs_multiplier);
            assert_always(phixs_multiplier >= 0);

            for (int level = 0; level < nlevels; level++) {
              scale_level_phixs(element, ion - 1, level, phixs_multiplier);
            }
          }
        } else {
          printout("rrc >= input_rrc_total!\n");
          const double phixs_multiplier = input_rrc_total / rrc;
          printout("    scaling phixs of all levels by %.3f\n", phixs_multiplier);
          assert_always(phixs_multiplier >= 0);

          for (int level = 0; level < nlevels; level++) {
            scale_level_phixs(element, ion - 1, level, phixs_multiplier);
          }
        }

        rrc = calculate_ionrecombcoeff(-1, Te_estimate, element, ion, assume_lte, false, printdebug, false,
                                       per_groundmultipletpop, false);
        printout("              rrc: %10.3e\n", rrc);
      }
    }
  }
  fclose(recombrate_file);
}

static void precalculate_ion_alpha_sp() {
  for (int iter = 0; iter < TABLESIZE; iter++) {
    const float T_e = MINTEMP * exp(iter * T_step_log);
    for (int element = 0; element < get_nelements(); element++) {
      const int nions = get_nions(element) - 1;
      for (int ion = 0; ion < nions; ion++) {
        const int nlevels = get_ionisinglevels(element, ion);
        double zeta = 0.;
        for (int level = 0; level < nlevels; level++) {
          for (int phixstargetindex = 0; phixstargetindex < get_nphixstargets(element, ion, level);
               phixstargetindex++) {
            const double zeta_level = get_spontrecombcoeff(element, ion, level, phixstargetindex, T_e);
            zeta += zeta_level;
          }
        }
        globals::elements[element].ions[ion].Alpha_sp[iter] = zeta;
      }
    }
  }
}

void ratecoefficients_init()
/// Precalculates the rate coefficients for stimulated and spontaneous
/// recombination and photoionisation on a given temperature grid using
/// libgsl integrators.
/// NB: with the nebular approximation they only depend on T_e, T_R and W.
/// W is easily factored out. For stimulated recombination we must assume
/// T_e = T_R for this precalculation.
{
  /// Determine the temperture grids gridsize
  T_step_log = (log(MAXTEMP) - log(MINTEMP)) / (TABLESIZE - 1.);

  md5_file("adata.txt", adatafile_hash);
  md5_file("compositiondata.txt", compositionfile_hash);
  for (int phixsver = 1; phixsver <= 2; phixsver++) {
    if (phixs_file_version_exists[phixsver]) {
      md5_file(phixsdata_filenames[phixsver], phixsfile_hash[phixsver]);
    }
  }

  /// Check if we need to calculate the ratecoefficients or if we were able to read them from file
  bool ratecoeff_match = false;
  if (globals::rank_in_node == 0) {
    FILE *ratecoeff_file = fopen("ratecoeff.dat", "r");
    if (ratecoeff_file != nullptr) {
      ratecoeff_match = read_ratecoeff_dat(ratecoeff_file);
      if (!ratecoeff_match) {
        printout("[info] ratecoefficients_init: ratecoeff.dat does not match current simulation. Recalculating...\n");
      }
      fclose(ratecoeff_file);
    } else {
      printout("[info] ratecoefficients_init: ratecoeff.dat file not found. Creating a new one...\n");
    }
  }
#ifdef MPI_ON
  MPI_Barrier(MPI_COMM_WORLD);
  // all node-rank 0 should agree, but to be sure,
  // world rank 0 will decide if we need to regenerate rate coefficient tables
  MPI_Bcast(&ratecoeff_match, 1, MPI_C_BOOL, 0, MPI_COMM_WORLD);
#endif

  if (!ratecoeff_match) {
    precalculate_rate_coefficient_integrals();

    // And the master process writes them to file in a serial operation
#ifdef MPI_ON
    MPI_Barrier(MPI_COMM_WORLD);
#endif
    if (globals::rank_global == 0) {
      write_ratecoeff_dat();
    }
  }

  read_recombrate_file();

  precalculate_ion_alpha_sp();
}

auto interpolate_corrphotoioncoeff(int element, int ion, int level, int phixstargetindex, double T) -> double {
  assert_always(USE_LUT_PHOTOION);
  const int lowerindex = floor(log(T / MINTEMP) / T_step_log);
  if (lowerindex < TABLESIZE - 1) {
    const int upperindex = lowerindex + 1;
    const double T_lower = MINTEMP * exp(lowerindex * T_step_log);
    const double T_upper = MINTEMP * exp(upperindex * T_step_log);

    const double f_upper = corrphotoioncoeffs[get_bflutindex(upperindex, element, ion, level, phixstargetindex)];
    const double f_lower = corrphotoioncoeffs[get_bflutindex(lowerindex, element, ion, level, phixstargetindex)];

    return (f_lower + (f_upper - f_lower) / (T_upper - T_lower) * (T - T_lower));
  }
  return corrphotoioncoeffs[get_bflutindex(TABLESIZE - 1, element, ion, level, phixstargetindex)];
}

auto get_corrphotoioncoeff_ana(int element, int ion, int level, int phixstargetindex, int modelgridindex) -> double
/// Returns the for stimulated emission corrected photoionisation rate coefficient.
{
  assert_always(USE_LUT_PHOTOION);
  /// The correction factor for stimulated emission in gammacorr is set to its
  /// LTE value. Because the T_e dependence of gammacorr is weak, this correction
  /// correction may be evaluated at T_R!
  const double W = grid::get_W(modelgridindex);
  const double T_R = grid::get_TR(modelgridindex);

  return W * interpolate_corrphotoioncoeff(element, ion, level, phixstargetindex, T_R);
}

static auto integrand_stimrecombination_custom_radfield(const double nu, void *voidparas) -> double {
  {
    const gsl_integral_paras_gammacorr *const params = static_cast<gsl_integral_paras_gammacorr *>(voidparas);
    const int modelgridindex = params->modelgridindex;
    const float T_e = params->T_e;

    const float sigma_bf = photoionization_crosssection_fromtable(params->photoion_xs, params->nu_edge, nu);

    const double Jnu = radfield::radfield(nu, modelgridindex);

    // TODO: MK thesis page 41, use population ratios and Te?
    return ONEOVERH * sigma_bf / nu * Jnu * exp(-HOVERKB * nu / T_e);
  }
}

static auto calculate_stimrecombcoeff_integral(int element, int lowerion, int level, int phixstargetindex,
                                               int modelgridindex) -> double {
  // if (nnlevel <= 1.1 * MINPOP)
  // {
  //   return 0.;
  // }

  const double epsrel = 1e-3;
  const double epsabs = 0.;

  const double E_threshold = get_phixs_threshold(element, lowerion, level, phixstargetindex);
  const double nu_threshold = ONEOVERH * E_threshold;
  const double nu_max_phixs = nu_threshold * last_phixs_nuovernuedge;  // nu of the uppermost point in the phixs table

  const auto T_e = grid::get_Te(modelgridindex);
  gsl_integral_paras_gammacorr intparas = {
      .nu_edge = nu_threshold,
      .photoion_xs = globals::elements[element].ions[lowerion].levels[level].photoion_xs,
      .T_e = T_e,
      .modelgridindex = modelgridindex,
  };

  const int upperionlevel = get_phixsupperlevel(element, lowerion, level, phixstargetindex);
  const double sf = calculate_sahafact(element, lowerion, level, upperionlevel, T_e, H * nu_threshold);

  const gsl_function F_stimrecomb = {.function = &integrand_stimrecombination_custom_radfield, .params = &intparas};
  double error = 0.;

  gsl_error_handler_t *previous_handler = gsl_set_error_handler(gsl_error_handler_printout);
  double stimrecombcoeff = 0.;

  // const int status =
  gsl_integration_qag(&F_stimrecomb, nu_threshold, nu_max_phixs, epsabs, epsrel, GSLWSIZE, GSL_INTEG_GAUSS61,
                      gslworkspace, &stimrecombcoeff, &error);

  gsl_set_error_handler(previous_handler);

  stimrecombcoeff *= FOURPI * sf * get_phixsprobability(element, lowerion, level, phixstargetindex);

  // if (status != 0)
  // {
  //   error *= FOURPI * get_phixsprobability(element, ion, level, phixstargetindex);
  //   printout("stimrecombcoeff gsl integrator warning %d. modelgridindex %d Z=%d ionstage %d lower %d phixstargetindex
  //   %d gamma %g error %g\n",
  //            status, modelgridindex, get_atomicnumber(element), get_ionstage(element, ion), level, phixstargetindex,
  //            gammacorr, error);
  // }

  return stimrecombcoeff;
}

auto get_stimrecombcoeff(int element, int lowerion, int level, int phixstargetindex, int modelgridindex) -> double
/// Returns the stimulated recombination rate coefficient
// multiple by upper level population and nne to get rate
{
  double stimrecombcoeff = -1.;
#if (SEPARATE_STIMRECOMB)
  if (use_cellcache) {
    stimrecombcoeff = globals::cellcache[tid]
                          .chelements[element]
                          .chions[lowerion]
                          .chlevels[level]
                          .chphixstargets[phixstargetindex]
                          .stimrecombcoeff;
  }
#endif

  if (!use_cellcache || stimrecombcoeff < 0) {
    stimrecombcoeff = calculate_stimrecombcoeff_integral(element, lowerion, level, phixstargetindex, modelgridindex);

#if (SEPARATE_STIMRECOMB)
    if (use_cellcache) {
      globals::cellcache[tid]
          .chelements[element]
          .chions[lowerion]
          .chlevels[level]
          .chphixstargets[phixstargetindex]
          .stimrecombcoeff = stimrecombcoeff;
    }
#endif
  }

  return stimrecombcoeff;
}

auto get_bfcoolingcoeff(int element, int ion, int level, int phixstargetindex, float T_e) -> double {
  const int lowerindex = floor(log(T_e / MINTEMP) / T_step_log);
  if (lowerindex < TABLESIZE - 1) {
    const int upperindex = lowerindex + 1;
    const double T_lower = MINTEMP * exp(lowerindex * T_step_log);
    const double T_upper = MINTEMP * exp(upperindex * T_step_log);

    const double f_upper = bfcooling_coeffs[get_bflutindex(upperindex, element, ion, level, phixstargetindex)];
    const double f_lower = bfcooling_coeffs[get_bflutindex(lowerindex, element, ion, level, phixstargetindex)];

    return (f_lower + (f_upper - f_lower) / (T_upper - T_lower) * (T_e - T_lower));
  }
  return bfcooling_coeffs[get_bflutindex(TABLESIZE - 1, element, ion, level, phixstargetindex)];
}

static auto integrand_corrphotoioncoeff_custom_radfield(const double nu, void *const voidparas) -> double
/// Integrand to calculate the rate coefficient for photoionization
/// using gsl integrators. Corrected for stimulated recombination.
{
  const gsl_integral_paras_gammacorr *const params = static_cast<gsl_integral_paras_gammacorr *>(voidparas);
  const int modelgridindex = params->modelgridindex;

#if (SEPARATE_STIMRECOMB)
  const double corrfactor = 1.;
#else
  const float T_e = params->T_e;
  double corrfactor = 1. - params->departure_ratio * exp(-HOVERKB * nu / T_e);
  if (corrfactor < 0) {
    corrfactor = 0.;
  }
#endif

  const float sigma_bf = photoionization_crosssection_fromtable(params->photoion_xs, params->nu_edge, nu);

  const double Jnu = radfield::radfield(nu, modelgridindex);

  // TODO: MK thesis page 41, use population ratios and Te?
  return ONEOVERH * sigma_bf / nu * Jnu * corrfactor;
}

static auto calculate_corrphotoioncoeff_integral(int element, int ion, int level, int phixstargetindex,
                                                 int modelgridindex) -> double {
  constexpr double epsrel = 1e-3;
  constexpr double epsrelwarning = 1e-1;
  constexpr double epsabs = 0.;

  const double E_threshold = get_phixs_threshold(element, ion, level, phixstargetindex);
  const double nu_threshold = ONEOVERH * E_threshold;
  const double nu_max_phixs = nu_threshold * last_phixs_nuovernuedge;  // nu of the uppermost point in the phixs table

  const auto T_e = grid::get_Te(modelgridindex);

#if SEPARATE_STIMRECOMB
  const double departure_ratio = 0.;  // zero the stimulated recomb contribution
#else
  // stimulated recombination is negative photoionisation
  const double nnlevel = get_levelpop(modelgridindex, element, ion, level);
  // if (nnlevel <= 1.1 * MINPOP)
  // {
  //   return 0.;
  // }
  const double nne = grid::get_nne(modelgridindex);
  const int upperionlevel = get_phixsupperlevel(element, ion, level, phixstargetindex);
  const double sf = calculate_sahafact(element, ion, level, upperionlevel, T_e, H * nu_threshold);
  const double nnupperionlevel = get_levelpop(modelgridindex, element, ion + 1, upperionlevel);
  double departure_ratio = nnlevel > 0. ? nnupperionlevel / nnlevel * nne * sf : 1.;  // put that to phixslist
  if (!std::isfinite(departure_ratio)) {
    departure_ratio = 0.;
  }
#endif
  gsl_integral_paras_gammacorr intparas = {
      .nu_edge = nu_threshold,
      .departure_ratio = departure_ratio,
      .photoion_xs = globals::elements[element].ions[ion].levels[level].photoion_xs,
      .T_e = T_e,
      .modelgridindex = modelgridindex,
  };

  const gsl_function F_gammacorr = {.function = &integrand_corrphotoioncoeff_custom_radfield, .params = &intparas};
  double error = 0.;

  gsl_error_handler_t *previous_handler = gsl_set_error_handler(gsl_error_handler_printout);

  double gammacorr = 0.;
  const int status = gsl_integration_qag(&F_gammacorr, nu_threshold, nu_max_phixs, epsabs, epsrel, GSLWSIZE,
                                         GSL_INTEG_GAUSS61, gslworkspace, &gammacorr, &error);

  gsl_set_error_handler(previous_handler);

  if (status != 0 && (status != 18 || (error / gammacorr) > epsrelwarning)) {
    printout(
        "corrphotoioncoeff gsl integrator warning %d. modelgridindex %d Z=%d ionstage %d lower %d phixstargetindex %d "
        "integral %g error %g\n",
        status, modelgridindex, get_atomicnumber(element), get_ionstage(element, ion), level, phixstargetindex,
        gammacorr, error);
    if (!std::isfinite(gammacorr)) {
      gammacorr = 0.;
    }
  }

  gammacorr *= FOURPI * get_phixsprobability(element, ion, level, phixstargetindex);

  return gammacorr;
}

auto get_corrphotoioncoeff(int element, int ion, int level, int phixstargetindex, int modelgridindex) -> double
/// Returns the photoionisation rate coefficient (corrected for stimulated emission)
{
  /// The correction factor for stimulated emission in gammacorr is set to its
  /// LTE value. Because the T_e dependence of gammacorr is weak, this correction
  /// correction may be evaluated at T_R!
  double gammacorr = -1;

  if (DETAILED_BF_ESTIMATORS_ON && globals::timestep >= DETAILED_BF_ESTIMATORS_USEFROMTIMESTEP) {
    gammacorr = radfield::get_bfrate_estimator(element, ion, level, phixstargetindex, modelgridindex);
    // gammacorr will be -1 if no estimators available
    if (gammacorr > 0) {
      return gammacorr;
    }
  }

  if (use_cellcache) {
    gammacorr = globals::cellcache[tid]
                    .chelements[element]
                    .chions[ion]
                    .chlevels[level]
                    .chphixstargets[phixstargetindex]
                    .corrphotoioncoeff;
  }

  if (!use_cellcache || gammacorr < 0) {
    {
      if constexpr (!USE_LUT_PHOTOION) {
        gammacorr = calculate_corrphotoioncoeff_integral(element, ion, level, phixstargetindex, modelgridindex);
      } else {
        const double W = grid::get_W(modelgridindex);
        const double T_R = grid::get_TR(modelgridindex);
        const auto nonemptymgi = grid::get_modelcell_nonemptymgi(modelgridindex);

        gammacorr = W * interpolate_corrphotoioncoeff(element, ion, level, phixstargetindex, T_R);
        const int index_in_groundlevelcontestimator =
            globals::elements[element].ions[ion].levels[level].closestgroundlevelcont;
        if (index_in_groundlevelcontestimator >= 0) {
          gammacorr *=
<<<<<<< HEAD
              globals::corrphotoionrenorm[modelgridindex * get_includedions() + index_in_groundlevelcontestimator];
=======
              globals::corrphotoionrenorm[nonemptymgi * get_includedions() + index_in_groundlevelcontestimator];
>>>>>>> 80c6581b
        }
      }
    }
    if (use_cellcache) {
      globals::cellcache[tid]
          .chelements[element]
          .chions[ion]
          .chlevels[level]
          .chphixstargets[phixstargetindex]
          .corrphotoioncoeff = gammacorr;
    }
  }

  return gammacorr;
}

static auto get_nlevels_important(int modelgridindex, int element, int ion, bool assume_lte, float T_e,
                                  double *nnlevelsum_out) -> int
// get the number of levels that make up a fraction of the ion population
// of at least IONGAMMA_POPFRAC_LEVELS_INCLUDED
{
  if (IONGAMMA_POPFRAC_LEVELS_INCLUDED >= 1.) {
    return get_nlevels(element, ion);
  }
  // get the stored ion population for comparison with the cumulative sum of level pops
  const double nnion_real = get_nnion(modelgridindex, element, ion);

  double nnlevelsum = 0.;
  int nlevels_important = get_ionisinglevels(element, ion);  // levels needed to get majority of ion pop

  // debug: treat all ionising levels as important
  // *nnlevelsum_out = nnion_real;
  // return nlevels_important;

  for (int lower = 0;
       (nnlevelsum / nnion_real < IONGAMMA_POPFRAC_LEVELS_INCLUDED) && (lower < get_ionisinglevels(element, ion));
       lower++) {
    double nnlowerlevel = NAN;
    if (assume_lte) {
      const double T_exc = T_e;  // remember, other parts of the code in LTE mode use TJ, not T_e
      const double E_level = epsilon(element, ion, lower);
      const double E_ground = epsilon(element, ion, 0);
      const double nnground = (modelgridindex >= 0) ? get_groundlevelpop(modelgridindex, element, ion) : 1.;

      nnlowerlevel = (nnground * stat_weight(element, ion, lower) / stat_weight(element, ion, 0) *
                      exp(-(E_level - E_ground) / KB / T_exc));
    } else {
      nnlowerlevel = get_levelpop(modelgridindex, element, ion, lower);
    }
    nnlevelsum += nnlowerlevel;
    nlevels_important = lower + 1;
  }
  *nnlevelsum_out = nnlevelsum;
  assert_always(nlevels_important <= get_nlevels(element, ion));
  // printout("mgi %d element %d ion %d nlevels_important %d popfrac %g\n", modelgridindex, element, ion,
  // nlevels_important, nnlevelsum / nnion_real);
  return nlevels_important;
}

auto iongamma_is_zero(const int modelgridindex, const int element, const int ion) -> bool {
  const int nions = get_nions(element);
  if (ion >= nions - 1) {
    return true;
  }

  if constexpr (USE_LUT_PHOTOION) {
    return (globals::gammaestimator[get_ionestimindex(modelgridindex, element, ion)] == 0);
  }

  const auto T_e = grid::get_Te(modelgridindex);
  const auto nne = grid::get_nne(modelgridindex);

  for (int level = 0; level < get_nlevels(element, ion); level++) {
    const double nnlevel = get_levelpop(modelgridindex, element, ion, level);
    if (nnlevel == 0.) {
      continue;
    }
    const int nphixstargets = get_nphixstargets(element, ion, level);
    for (int phixstargetindex = 0; phixstargetindex < nphixstargets; phixstargetindex++) {
      const int upperlevel = get_phixsupperlevel(element, ion, level, phixstargetindex);

      if (nnlevel * get_corrphotoioncoeff(element, ion, level, phixstargetindex, modelgridindex) > 0.) {
        return false;
      }

      const double epsilon_trans = epsilon(element, ion + 1, upperlevel) - epsilon(element, ion, level);
      // printout("%g %g %g\n", get_levelpop(n,element,ion,level),col_ionization(n,0,epsilon_trans),epsilon_trans);

      if (nnlevel * col_ionization_ratecoeff(T_e, nne, element, ion, level, phixstargetindex, epsilon_trans) > 0) {
        return false;
      }
    }
  }
  return true;
}

auto calculate_iongamma_per_gspop(const int modelgridindex, const int element, const int ion) -> double
// ionisation rate coefficient. multiply by get_groundlevelpop to get a rate [s^-1]
{
  const int nions = get_nions(element);
  double Gamma = 0.;
  if (ion >= nions - 1) {
    return 0.;
  }

  const auto T_e = grid::get_Te(modelgridindex);
  const float nne = grid::get_nne(modelgridindex);

  // double nnlowerion = 0.;
  // const int nlevels_important = get_nlevels_important(modelgridindex, element, ion, false, T_e, &nnlowerion);
  const int nlevels_important = get_nlevels(element, ion);

  double Col_ion = 0.;
  for (int level = 0; level < nlevels_important; level++) {
    const double nnlevel = get_levelpop(modelgridindex, element, ion, level);
    const int nphixstargets = get_nphixstargets(element, ion, level);
    for (int phixstargetindex = 0; phixstargetindex < nphixstargets; phixstargetindex++) {
      const int upperlevel = get_phixsupperlevel(element, ion, level, phixstargetindex);

      Gamma += nnlevel * get_corrphotoioncoeff(element, ion, level, phixstargetindex, modelgridindex);

      const double epsilon_trans = epsilon(element, ion + 1, upperlevel) - epsilon(element, ion, level);
      // printout("%g %g %g\n", get_levelpop(n,element,ion,level),col_ionization(n,0,epsilon_trans),epsilon_trans);

      Col_ion += nnlevel * col_ionization_ratecoeff(T_e, nne, element, ion, level, phixstargetindex, epsilon_trans);
    }
  }
  // printout("element %d ion %d: col/gamma %g Te %g ne %g\n", element, ion, Col_ion/Gamma, grid::get_Te(n),
  // grid::get_nne(n));
  Gamma += Col_ion;
  Gamma /= get_groundlevelpop(modelgridindex, element, ion);
  return Gamma;
}

auto calculate_iongamma_per_ionpop(const int modelgridindex, const float T_e, const int element, const int lowerion,
                                   const bool assume_lte, const bool collisional_not_radiative, const bool printdebug,
                                   const bool force_bfest, const bool force_bfintegral) -> double
// ionisation rate coefficient. multiply by the lower ion pop to get a rate
// currently only used for the estimator output file, not the simulation
{
  assert_always(lowerion < get_nions(element) - 1);
  assert_always(!force_bfest || !force_bfintegral);

  const float nne = (modelgridindex >= 0) ? grid::get_nne(modelgridindex) : 1.;

  double nnlowerion = 0.;
  const int nlevels_important = get_nlevels_important(modelgridindex, element, lowerion, assume_lte, T_e, &nnlowerion);

  if (nnlowerion <= 0.) {
    return 0.;
  }

  double gamma_ion = 0.;
  double gamma_ion_used = 0.;
  for (int lower = 0; lower < nlevels_important; lower++) {
    double nnlowerlevel = NAN;
    if (assume_lte) {
      const double T_exc = T_e;
      const double E_level = epsilon(element, lowerion, lower);
      const double E_ground = epsilon(element, lowerion, 0);
      const double nnground = get_groundlevelpop(modelgridindex, element, lowerion);

      nnlowerlevel = (nnground * stat_weight(element, lowerion, lower) / stat_weight(element, lowerion, 0) *
                      exp(-(E_level - E_ground) / KB / T_exc));
    } else {
      nnlowerlevel = get_levelpop(modelgridindex, element, lowerion, lower);
    }

    for (int phixstargetindex = 0; phixstargetindex < get_nphixstargets(element, lowerion, lower); phixstargetindex++) {
      const int upper = get_phixsupperlevel(element, lowerion, lower, phixstargetindex);

      double gamma_coeff_integral = 0.;
      double gamma_coeff_bfest = 0.;
      double gamma_coeff_used = 0.;
      if (collisional_not_radiative) {
        const double epsilon_trans = epsilon(element, lowerion + 1, upper) - epsilon(element, lowerion, lower);
        gamma_coeff_used +=
            col_ionization_ratecoeff(T_e, nne, element, lowerion, lower, phixstargetindex, epsilon_trans);
      } else {
        gamma_coeff_used = get_corrphotoioncoeff(element, lowerion, lower, phixstargetindex,
                                                 modelgridindex);  // whatever ARTIS uses internally

        if (force_bfest || printdebug) {
          gamma_coeff_bfest =
              radfield::get_bfrate_estimator(element, lowerion, lower, phixstargetindex, modelgridindex);
        }

        if (force_bfintegral || printdebug) {
          // use the cellcache but not the detailed bf estimators
          gamma_coeff_integral +=
              calculate_corrphotoioncoeff_integral(element, lowerion, lower, phixstargetindex, modelgridindex);
          // double gamma_coeff_integral_level_ch = globals::cellcache[tid]
          //                                            .chelements[element]
          //                                            .chions[lowerion]
          //                                            .chlevels[lower]
          //                                            .chphixstargets[phixstargetindex]
          //                                            .corrphotoioncoeff;
          // if (gamma_coeff_integral_level_ch >= 0) {
          //   gamma_coeff_integral += gamma_coeff_integral_level_ch;
          // } else {
          //   gamma_coeff_integral +=
          //       calculate_corrphotoioncoeff_integral(element, lowerion, lower, phixstargetindex, modelgridindex);
          // }
        }
      }

      const double gamma_ion_contribution_used = gamma_coeff_used * nnlowerlevel / nnlowerion;
      const double gamma_ion_contribution_bfest = gamma_coeff_bfest * nnlowerlevel / nnlowerion;
      const double gamma_ion_contribution_integral = gamma_coeff_integral * nnlowerlevel / nnlowerion;
      gamma_ion_used += gamma_ion_contribution_used;
      if (force_bfest) {
        gamma_ion += gamma_ion_contribution_bfest;
      } else if (force_bfintegral) {
        gamma_ion += gamma_ion_contribution_integral;
      } else {
        gamma_ion += gamma_ion_contribution_used;
      }

      if (printdebug && (gamma_ion_contribution_integral > 0. || gamma_ion_contribution_used > 0.) && lower < 20) {
        const double threshold_angstroms =
            1e8 * CLIGHT / (get_phixs_threshold(element, lowerion, lower, phixstargetindex) / H);
        printout(
            "Gamma_R: Z=%d ionstage %d->%d lower+1 %5d upper+1 %5d lambda_threshold %7.1f Gamma_integral %7.2e "
            "Gamma_bfest %7.2e Gamma_used %7.2e Gamma_used_sum %7.2e\n",
            get_atomicnumber(element), get_ionstage(element, lowerion), get_ionstage(element, lowerion + 1), lower + 1,
            upper + 1, threshold_angstroms, gamma_ion_contribution_integral, gamma_ion_contribution_bfest,
            gamma_ion_contribution_used, gamma_ion_used);
      }
    }
  }
  if (printdebug) {
    printout("Gamma_R: Z=%d ionstage %d->%d lower+1 [all] upper+1 [all] Gamma_used_ion %7.2e\n",
             get_atomicnumber(element), get_ionstage(element, lowerion), get_ionstage(element, lowerion + 1),
             gamma_ion_used);
  }

  return gamma_ion;
}<|MERGE_RESOLUTION|>--- conflicted
+++ resolved
@@ -2,10 +2,7 @@
 
 #include <gsl/gsl_integration.h>
 
-<<<<<<< HEAD
 #include <array>
-=======
->>>>>>> 80c6581b
 #include <cmath>
 #include <cstring>
 // #define D_POSIX_SOURCE
@@ -19,10 +16,7 @@
 #include "constants.h"
 #include "globals.h"
 #include "grid.h"
-<<<<<<< HEAD
 #include "gsl/gsl_math.h"
-=======
->>>>>>> 80c6581b
 #include "ltepop.h"
 #include "macroatom.h"
 #include "md5.h"
@@ -1345,11 +1339,7 @@
             globals::elements[element].ions[ion].levels[level].closestgroundlevelcont;
         if (index_in_groundlevelcontestimator >= 0) {
           gammacorr *=
-<<<<<<< HEAD
-              globals::corrphotoionrenorm[modelgridindex * get_includedions() + index_in_groundlevelcontestimator];
-=======
               globals::corrphotoionrenorm[nonemptymgi * get_includedions() + index_in_groundlevelcontestimator];
->>>>>>> 80c6581b
         }
       }
     }
