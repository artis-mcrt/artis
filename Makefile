.DEFAULT_GOAL := all

# place in architecture folder, e.g. build/arm64
BUILD_DIR = build/$(shell uname -m)

CXXFLAGS += -std=c++20 -fstrict-aliasing -ftree-vectorize -flto=auto -Wno-error=unknown-pragmas

ifeq ($(MPI),)
	# MPI option not specified. set to true by default
	MPI := ON
endif
ifeq ($(MPI),ON)
	CXX = mpicxx
	CXXFLAGS += -DMPI_ON=true
	BUILD_DIR := $(BUILD_DIR)_mpi
else ifeq ($(MPI),OFF)
else
$(error bad value for MPI option. Should be ON or OFF)
endif

ifeq ($(TESTMODE),ON)
else ifeq ($(TESTMODE),OFF)
else ifeq ($(TESTMODE),)
else
$(error bad value for testmode option. Should be ON or OFF)
endif

COMPILER_VERSION := $(shell $(CXX) --version)

ifneq '' '$(findstring clang,$(COMPILER_VERSION))'
  COMPILER_IS_CLANG := TRUE
else ifneq '' '$(findstring g++,$(COMPILER_VERSION))'
  COMPILER_IS_CLANG := FALSE
else
  $(warning Unknown compiler)
  COMPILER_IS_CLANG := FALSE
endif

<<<<<<< HEAD

=======
>>>>>>> 761069d2
ifeq ($(OPENMP),ON)
  BUILD_DIR := $(BUILD_DIR)_openmp

  ifeq ($(COMPILER_IS_CLANG),TRUE)
    CXXFLAGS += -Xpreprocessor -fopenmp
    LDFLAGS += -lomp
  else
    CXXFLAGS += -fopenmp
  endif
<<<<<<< HEAD
=======

>>>>>>> 761069d2
else ifeq ($(OPENMP),OFF)
else ifeq ($(OPENMP),)
else
  $(error bad value for openmp option. Should be ON or OFF)
endif

ifeq ($(STDPAR),ON)
  ifeq ($(OPENMP),ON)
    $(error cannot combine OPENMP and STDPAR)
  endif

  CXXFLAGS += -DSTDPAR_ON=true
  BUILD_DIR := $(BUILD_DIR)_stdpar

  ifeq ($(COMPILER_IS_CLANG),TRUE)
  else
    # CXXFLAGS += -Xlinker -debug_snapshot
    LDFLAGS += -ltbb
  endif
else ifeq ($(STDPAR),OFF)
else ifeq ($(STDPAR),)
else
  $(error bad value for STDPAR option. Should be ON or OFF)
endif


ifeq ($(shell uname -s),Darwin)
# 	macOS

    ifeq ($(COMPILER_IS_CLANG),FALSE)
    #   fixes linking on macOS with gcc
	  LDFLAGS += -Wl,-ld_classic
    endif

	ifeq ($(shell uname -m),arm64)
#	 	On Arm, -mcpu combines -march and -mtune
		CXXFLAGS += -mcpu=native
	else
#		On x86, -march implies -mtune
		CXXFLAGS += -march=native
	endif

	CXXFLAGS += -fno-omit-frame-pointer
#	CXXFLAGS += -Rpass=loop-vectorize
#	CXXFLAGS += -Rpass-missed=loop-vectorize
#	CXXFLAGS += -Rpass-analysis=loop-vectorize

	# CXXFLAGS += -fopenmp-simd

	# enable OpenMP for Clang
	# CXXFLAGS += -Xpreprocessor -fopenmp -lomp

	# add -lprofiler for gperftools
	# LDFLAGS += $(LIB)
	# LDFLAGS += -lprofiler
	CXXFLAGS += $(shell pkg-config --cflags ompi)

else ifeq ($(USER),localadmin_ccollins)
	# CXX = c++
	LDFLAGS= -lgsl -lgslcblas -lm -I/home/localadmin_ccollins/gsl/include
	INCLUDE = /home/localadmin_ccollins/gsl/include
	LIB = /home/localadmin_ccollins/gsl/lib
	CXXFLAGS += -g -I$(INCLUDE)
	LDFLAGS= -L$(LIB) -lgsl -lgslcblas -lm
	CXXFLAGS += -std=c++17 -Wstrict-aliasing -fstrict-aliasing #-fopenmp=libomp

else
	# sometimes the login nodes have slighty different CPUs
	# to the job nodes. Try to find the lowest common denominator here
	# to enable vector extensions
	# CXXFLAGS += -march=cascadelake
	# CXXFLAGS += -march=skylake-avx512
	# CXXFLAGS += -march=icelake-server

	# to get the current CPU architecture, run this:
	# g++ -march=native -Q --help=target | grep -- '-march=  ' | cut -f3
	ifneq (,$(findstring juwels,$(HOSTNAME)))
		CXXFLAGS += -march=skylake-avx512
	else ifneq (,$(findstring lxbk,$(HOSTNAME)))
		# virgo has some AMD nodes (znver1 arch) and some Intel
		CXXFLAGS += -march=cascadelake
	else ifneq (,$(findstring login-q,$(HOSTNAME)))
		# Cambridge icelake nodes
		CXXFLAGS += -march=icelake-server
	endif

endif

# GSL (GNU Scientific Library)
LDFLAGS += $(shell pkg-config --libs gsl)
CXXFLAGS += $(shell pkg-config --cflags gsl)
# GSL option 1: Use pkg-config or gsl-config to find GSL
#
# GSL option 2: Use default search paths to find GSL
# LDFLAGS += -lgsl -lgslcblas -lm

# Use GSL inline functions
CXXFLAGS += -DHAVE_INLINE -DGSL_C99_INLINE

ifeq ($(TESTMODE),ON)
	CXXFLAGS += -DTESTMODE=true -DLIBCXX_ENABLE_DEBUG_MODE
	# makes GitHub actions classic test run forever?
	# CXXFLAGS += -D_GLIBCXX_DEBUG=1
	CXXFLAGS +=  -fno-omit-frame-pointer

	ifeq ($(COMPILER_IS_CLANG),TRUE)
	CXXFLAGS += -fsanitize=address,undefined,integer
	else
	CXXFLAGS += -fsanitize=address,undefined
	endif

	BUILD_DIR := $(BUILD_DIR)_testmode
else
	# skip GSL range checking for better performance
	CXXFLAGS += -DTESTMODE=false -DGSL_RANGE_CHECK_OFF
endif

ifeq ($(OPTIMIZE),OFF)
	BUILD_DIR := $(BUILD_DIR)_optimizeoff
	CXXFLAGS += -O0
else
	ifeq ($(FASTMATH),ON)
		BUILD_DIR := $(BUILD_DIR)_fastmath
		CXXFLAGS += -Ofast -ffast-math -funsafe-math-optimizations -fno-finite-math-only
	else
		CXXFLAGS += -O3
	endif
endif

CXXFLAGS += -Werror -Werror=undef -Winline -Wall -Wpedantic -Wredundant-decls -Wundef -Wno-unused-parameter -Wno-unused-function -Wunused-macros -Wno-inline -Wsign-compare


### use pg when you want to use gprof profiler
#CXXFLAGS = -g -pg -Wall -I$(INCLUDE)

# sn3d.cc and exspec.cc have main() defined
common_files := $(filter-out sn3d.cc exspec.cc, $(wildcard *.cc))

sn3d_files = sn3d.cc $(common_files)
sn3d_objects = $(addprefix $(BUILD_DIR)/,$(sn3d_files:.cc=.o))
sn3d_dep = $(sn3d_objects:%.o=%.d)

exspec_files = exspec.cc $(common_files)
exspec_objects = $(addprefix $(BUILD_DIR)/,$(exspec_files:.cc=.o))
exspec_dep = $(exspec_objects:%.o=%.d)

all: sn3d exspec

$(BUILD_DIR)/%.o: %.cc artisoptions.h Makefile
	@mkdir -p $(@D)
	$(CXX) $(CXXFLAGS) -MD -MP -c $< -o $@

$(BUILD_DIR)/sn3d.o $(BUILD_DIR)/exspec.o: version.h artisoptions.h Makefile

check: $(sn3d_files)
	run-clang-tidy $(sn3d_files)

sn3d: $(sn3d_objects) artisoptions.h Makefile
	$(CXX) $(CXXFLAGS) $(sn3d_objects) $(LDFLAGS) -o sn3d
-include $(sn3d_dep)

sn3dwhole: version.h artisoptions.h Makefile
	$(CXX) $(CXXFLAGS) -g $(sn3d_files) $(LDFLAGS) -o sn3d

exspec: $(exspec_objects) artisoptions.h Makefile
	$(CXX) $(CXXFLAGS) $(exspec_objects) $(LDFLAGS) -o exspec
-include $(exspec_dep)

.PHONY: clean version.h TESTMODE TESTMODEON

version.h:
	@echo "constexpr const char* GIT_VERSION = \"$(shell git describe --dirty --always --tags)\";" > version.h
	@echo "constexpr const char* GIT_HASH = \"$(shell git rev-parse HEAD)\";" >> version.h
# requires git > 2.22
# @echo "constexpr const char* GIT_BRANCH = \"$(shell git branch --show)\";" >> version.h
	@echo "constexpr const char* GIT_BRANCH = \"$(shell git symbolic-ref --short HEAD 2>/dev/null || git rev-parse --short HEAD )\";" >> version.h
	@echo "constexpr const char* GIT_STATUS = \"$(shell git status --short)\";" >> version.h

clean:
	rm -rf sn3d exspec build *.o *.d<|MERGE_RESOLUTION|>--- conflicted
+++ resolved
@@ -36,10 +36,6 @@
   COMPILER_IS_CLANG := FALSE
 endif
 
-<<<<<<< HEAD
-
-=======
->>>>>>> 761069d2
 ifeq ($(OPENMP),ON)
   BUILD_DIR := $(BUILD_DIR)_openmp
 
@@ -49,10 +45,6 @@
   else
     CXXFLAGS += -fopenmp
   endif
-<<<<<<< HEAD
-=======
-
->>>>>>> 761069d2
 else ifeq ($(OPENMP),OFF)
 else ifeq ($(OPENMP),)
 else
