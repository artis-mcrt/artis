.DEFAULT_GOAL := all

# place in architecture folder, e.g. build/arm64
BUILD_DIR = build/$(shell uname -m)

CXXFLAGS += -std=c++20 -fstrict-aliasing -ftree-vectorize -flto=auto -Wno-error=unknown-pragmas

ifeq ($(MPI),)
	# MPI option not specified. set to true by default
	MPI := ON
endif
ifeq ($(MPI),ON)
	CXX = mpicxx
	CXXFLAGS += -DMPI_ON=true
	BUILD_DIR := $(BUILD_DIR)_mpi
else ifeq ($(MPI),OFF)
else
$(error bad value for MPI option. Should be ON or OFF)
endif

ifeq ($(TESTMODE),ON)
else ifeq ($(TESTMODE),OFF)
else ifeq ($(TESTMODE),)
else
$(error bad value for testmode option. Should be ON or OFF)
endif

COMPILER_VERSION := $(shell $(CXX) --version)

ifneq '' '$(findstring clang,$(COMPILER_VERSION))'
  COMPILER_IS_CLANG := TRUE
else ifneq '' '$(findstring g++,$(COMPILER_VERSION))'
  COMPILER_IS_CLANG := FALSE
else
  $(warning Unknown compiler)
  COMPILER_IS_CLANG := FALSE
endif

ifeq ($(OPENMP),ON)
  BUILD_DIR := $(BUILD_DIR)_openmp

  ifeq ($(COMPILER_IS_CLANG),TRUE)
    CXXFLAGS += -Xpreprocessor -fopenmp
    LDFLAGS += -lomp
  else
    CXXFLAGS += -fopenmp
  endif

else ifeq ($(OPENMP),OFF)
else ifeq ($(OPENMP),)
else
  $(error bad value for openmp option. Should be ON or OFF)
endif

ifeq ($(STDPAR),ON)
  ifeq ($(OPENMP),ON)
    $(error cannot combine OPENMP and STDPAR)
  endif

  CXXFLAGS += -DSTDPAR_ON=true
  BUILD_DIR := $(BUILD_DIR)_stdpar

  ifeq ($(COMPILER_IS_CLANG),TRUE)
  else
    # CXXFLAGS += -Xlinker -debug_snapshot
    LDFLAGS += -ltbb
  endif
else ifeq ($(STDPAR),OFF)
else ifeq ($(STDPAR),)
else
  $(error bad value for STDPAR option. Should be ON or OFF)
endif


ifeq ($(shell uname -s),Darwin)
# 	macOS

<<<<<<< HEAD
#   fixes linking on macOS with gcc
	LDFLAGS += -Wl,-ld_classic
=======
    ifeq ($(COMPILER_IS_CLANG),FALSE)
    #   fixes linking on macOS with gcc
	  LDFLAGS += -Wl,-ld_classic
    endif

>>>>>>> 80c6581b
	ifeq ($(shell uname -m),arm64)
#	 	On Arm, -mcpu combines -march and -mtune
		CXXFLAGS += -mcpu=native
	else
#		On x86, -march implies -mtune
		CXXFLAGS += -march=native
	endif

	CXXFLAGS += -fno-omit-frame-pointer
#	CXXFLAGS += -Rpass=loop-vectorize
#	CXXFLAGS += -Rpass-missed=loop-vectorize
#	CXXFLAGS += -Rpass-analysis=loop-vectorize

	# CXXFLAGS += -fopenmp-simd

	# enable OpenMP for Clang
	# CXXFLAGS += -Xpreprocessor -fopenmp -lomp

	# add -lprofiler for gperftools
	# LDFLAGS += $(LIB)
	# LDFLAGS += -lprofiler
	CXXFLAGS += $(shell pkg-config --cflags ompi)

else ifeq ($(USER),localadmin_ccollins)
	# CXX = c++
	LDFLAGS= -lgsl -lgslcblas -lm -I/home/localadmin_ccollins/gsl/include
	INCLUDE = /home/localadmin_ccollins/gsl/include
	LIB = /home/localadmin_ccollins/gsl/lib
	CXXFLAGS += -g -I$(INCLUDE)
	LDFLAGS= -L$(LIB) -lgsl -lgslcblas -lm
	CXXFLAGS += -std=c++17 -Wstrict-aliasing -fstrict-aliasing #-fopenmp=libomp

else
	# sometimes the login nodes have slighty different CPUs
	# to the job nodes. Try to find the lowest common denominator here
	# to enable vector extensions
	# CXXFLAGS += -march=cascadelake
	# CXXFLAGS += -march=skylake-avx512
	# CXXFLAGS += -march=icelake-server

	# to get the current CPU architecture, run this:
	# g++ -march=native -Q --help=target | grep -- '-march=  ' | cut -f3
	ifneq (,$(findstring juwels,$(HOSTNAME)))
		CXXFLAGS += -march=skylake-avx512
	else ifneq (,$(findstring lxbk,$(HOSTNAME)))
		# virgo has some AMD nodes (znver1 arch) and some Intel
		CXXFLAGS += -march=cascadelake
	else ifneq (,$(findstring login-q,$(HOSTNAME)))
		# Cambridge icelake nodes
		CXXFLAGS += -march=icelake-server
	endif

endif

# GSL (GNU Scientific Library)
LDFLAGS += $(shell pkg-config --libs gsl)
CXXFLAGS += $(shell pkg-config --cflags gsl)
# GSL option 1: Use pkg-config or gsl-config to find GSL
#
# GSL option 2: Use default search paths to find GSL
# LDFLAGS += -lgsl -lgslcblas -lm

# Use GSL inline functions
CXXFLAGS += -DHAVE_INLINE -DGSL_C99_INLINE

ifeq ($(TESTMODE),ON)
	CXXFLAGS += -DTESTMODE=true -DLIBCXX_ENABLE_DEBUG_MODE
	# makes GitHub actions classic test run forever?
	# CXXFLAGS += -D_GLIBCXX_DEBUG=1
<<<<<<< HEAD
	CXXFLAGS += -fsanitize=address,undefined -fno-omit-frame-pointer
	BUILD_DIR := $(BUILD_DIR)_testmode
else
	# skip array range checking for better performance and use optimizations
	CXXFLAGS += -DTESTMODE=false -DGSL_RANGE_CHECK_OFF
endif

ifeq ($(OPTIMIZE),OFF)
	BUILD_DIR := $(BUILD_DIR)_optimizeoff
	CXXFLAGS += -O0
else
	ifeq ($(FASTMATH),ON)
		BUILD_DIR := $(BUILD_DIR)_fastmath
		CXXFLAGS += -Ofast -ffast-math -funsafe-math-optimizations -fno-finite-math-only
	else
		CXXFLAGS += -O3
	endif
endif

CXXFLAGS += -Werror -Werror=undef -Winline -Wall -Wpedantic -Wredundant-decls -Wundef -Wno-unused-parameter -Wno-unused-function -Wunused-macros -Wno-inline -Wsign-compare
=======
	CXXFLAGS +=  -fno-omit-frame-pointer

	ifeq ($(COMPILER_IS_CLANG),TRUE)
	CXXFLAGS += -fsanitize=address,undefined,integer
	else
	CXXFLAGS += -fsanitize=address,undefined
	endif
>>>>>>> 80c6581b

	BUILD_DIR := $(BUILD_DIR)_testmode
else
	# skip GSL range checking for better performance
	CXXFLAGS += -DTESTMODE=false -DGSL_RANGE_CHECK_OFF
endif

ifeq ($(OPTIMIZE),OFF)
	BUILD_DIR := $(BUILD_DIR)_optimizeoff
	CXXFLAGS += -O0
else
	ifeq ($(FASTMATH),ON)
		BUILD_DIR := $(BUILD_DIR)_fastmath
		CXXFLAGS += -Ofast -ffast-math -funsafe-math-optimizations -fno-finite-math-only
	else
		CXXFLAGS += -O3
	endif
endif

CXXFLAGS += -Werror -Werror=undef -Winline -Wall -Wpedantic -Wredundant-decls -Wundef -Wno-unused-parameter -Wno-unused-function -Wunused-macros -Wno-inline -Wsign-compare


### use pg when you want to use gprof profiler
#CXXFLAGS = -g -pg -Wall -I$(INCLUDE)

# sn3d.cc and exspec.cc have main() defined
common_files := $(filter-out sn3d.cc exspec.cc, $(wildcard *.cc))

sn3d_files = sn3d.cc $(common_files)
sn3d_objects = $(addprefix $(BUILD_DIR)/,$(sn3d_files:.cc=.o))
sn3d_dep = $(sn3d_objects:%.o=%.d)

exspec_files = exspec.cc $(common_files)
exspec_objects = $(addprefix $(BUILD_DIR)/,$(exspec_files:.cc=.o))
exspec_dep = $(exspec_objects:%.o=%.d)

all: sn3d exspec

$(BUILD_DIR)/%.o: %.cc artisoptions.h Makefile
	@mkdir -p $(@D)
	$(CXX) $(CXXFLAGS) -MD -MP -c $< -o $@

$(BUILD_DIR)/sn3d.o $(BUILD_DIR)/exspec.o: version.h artisoptions.h Makefile

check: $(sn3d_files)
	run-clang-tidy $(sn3d_files)

sn3d: $(sn3d_objects) artisoptions.h Makefile
	$(CXX) $(CXXFLAGS) $(sn3d_objects) $(LDFLAGS) -o sn3d
-include $(sn3d_dep)

sn3dwhole: version.h artisoptions.h Makefile
	$(CXX) $(CXXFLAGS) -g $(sn3d_files) $(LDFLAGS) -o sn3d

exspec: $(exspec_objects) artisoptions.h Makefile
	$(CXX) $(CXXFLAGS) $(exspec_objects) $(LDFLAGS) -o exspec
-include $(exspec_dep)

.PHONY: clean version.h TESTMODE TESTMODEON

version.h:
	@echo "constexpr const char* GIT_VERSION = \"$(shell git describe --dirty --always --tags)\";" > version.h
	@echo "constexpr const char* GIT_HASH = \"$(shell git rev-parse HEAD)\";" >> version.h
# requires git > 2.22
# @echo "constexpr const char* GIT_BRANCH = \"$(shell git branch --show)\";" >> version.h
	@echo "constexpr const char* GIT_BRANCH = \"$(shell git symbolic-ref --short HEAD 2>/dev/null || git rev-parse --short HEAD )\";" >> version.h
	@echo "constexpr const char* GIT_STATUS = \"$(shell git status --short)\";" >> version.h

clean:
	rm -rf sn3d exspec build *.o *.d<|MERGE_RESOLUTION|>--- conflicted
+++ resolved
@@ -75,16 +75,11 @@
 ifeq ($(shell uname -s),Darwin)
 # 	macOS
 
-<<<<<<< HEAD
-#   fixes linking on macOS with gcc
-	LDFLAGS += -Wl,-ld_classic
-=======
     ifeq ($(COMPILER_IS_CLANG),FALSE)
     #   fixes linking on macOS with gcc
 	  LDFLAGS += -Wl,-ld_classic
     endif
 
->>>>>>> 80c6581b
 	ifeq ($(shell uname -m),arm64)
 #	 	On Arm, -mcpu combines -march and -mtune
 		CXXFLAGS += -mcpu=native
@@ -154,28 +149,6 @@
 	CXXFLAGS += -DTESTMODE=true -DLIBCXX_ENABLE_DEBUG_MODE
 	# makes GitHub actions classic test run forever?
 	# CXXFLAGS += -D_GLIBCXX_DEBUG=1
-<<<<<<< HEAD
-	CXXFLAGS += -fsanitize=address,undefined -fno-omit-frame-pointer
-	BUILD_DIR := $(BUILD_DIR)_testmode
-else
-	# skip array range checking for better performance and use optimizations
-	CXXFLAGS += -DTESTMODE=false -DGSL_RANGE_CHECK_OFF
-endif
-
-ifeq ($(OPTIMIZE),OFF)
-	BUILD_DIR := $(BUILD_DIR)_optimizeoff
-	CXXFLAGS += -O0
-else
-	ifeq ($(FASTMATH),ON)
-		BUILD_DIR := $(BUILD_DIR)_fastmath
-		CXXFLAGS += -Ofast -ffast-math -funsafe-math-optimizations -fno-finite-math-only
-	else
-		CXXFLAGS += -O3
-	endif
-endif
-
-CXXFLAGS += -Werror -Werror=undef -Winline -Wall -Wpedantic -Wredundant-decls -Wundef -Wno-unused-parameter -Wno-unused-function -Wunused-macros -Wno-inline -Wsign-compare
-=======
 	CXXFLAGS +=  -fno-omit-frame-pointer
 
 	ifeq ($(COMPILER_IS_CLANG),TRUE)
@@ -183,7 +156,6 @@
 	else
 	CXXFLAGS += -fsanitize=address,undefined
 	endif
->>>>>>> 80c6581b
 
 	BUILD_DIR := $(BUILD_DIR)_testmode
 else
