--- conflicted
+++ resolved
@@ -2,11 +2,8 @@
 
 #include <array>
 #include <atomic>
-<<<<<<< HEAD
 #include <cmath>
 #include <cstdlib>
-=======
->>>>>>> 80c6581b
 
 #include "artisoptions.h"
 #include "atomic.h"
@@ -18,10 +15,6 @@
 #include "mpi.h"
 #endif
 #include "nonthermal.h"
-<<<<<<< HEAD
-#include "packet.h"
-=======
->>>>>>> 80c6581b
 #include "sn3d.h"
 
 namespace stats {
