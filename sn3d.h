--- conflicted
+++ resolved
@@ -102,11 +102,7 @@
 #define __artis_assert(e)                         \
   {                                               \
     const bool assertpass = static_cast<bool>(e); \
-<<<<<<< HEAD
-    assert(assertpass)                            \
-=======
     assert(assertpass);                           \
->>>>>>> 3704cc17
   }
 
 #else
