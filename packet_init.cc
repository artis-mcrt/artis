--- conflicted
+++ resolved
@@ -58,12 +58,7 @@
 {
   printout("UNIFORM_PELLET_ENERGIES is %s\n", (UNIFORM_PELLET_ENERGIES ? "true" : "false"));
 
-<<<<<<< HEAD
-  const int pktnumberoffset = middle_iteration * globals::npkts;
   double cont[globals::ngrid + 1];
-=======
-  double cont[MGRID + 1];
->>>>>>> 6784bdc5
 
   /// The total number of pellets that we want to start with is just
   /// npkts. The total energy of the pellets is given by etot.
