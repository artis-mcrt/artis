--- conflicted
+++ resolved
@@ -38,7 +38,6 @@
   }
 
   const int mgi = get_cell_modelgridindex(cellindex);
-<<<<<<< HEAD
   if (USE_ENERGYINPUTFILE)
   {
     setup_generic_pellet(e0, mgi, pkt_ptr);
@@ -47,10 +46,6 @@
   {
     decay::setup_radioactive_pellet(e0, mgi, pkt_ptr);
   }
-=======
-
-  decay::setup_radioactive_pellet(e0, mgi, pkt_ptr);
->>>>>>> 70574b56
 
   // initial e_rf is probably never needed (e_rf is set at pellet decay time), but we
   // might as well give it a correct value since this code is fast and runs only once
@@ -89,7 +84,6 @@
     cont[m] = norm;
     const int mgi = get_cell_modelgridindex(m);
 
-<<<<<<< HEAD
     if (USE_ENERGYINPUTFILE)
     {
       //todo: Luke: how do I call this? I put it in grid.cc
@@ -97,13 +91,13 @@
     }
     else
     {
-      norm += vol_init_gridcell(m) * modelcell_decay_energy_density[mgi];
+      norm += vol_init_gridcell(m) * decay::get_modelcell_decay_energy_density(mgi);
     }
 
   }
   cont[globals::ngrid] = norm;
 
-  double etot = norm / MH;
+  double etot = norm;
 
   if (USE_ENERGYINPUTFILE)
   {
@@ -112,13 +106,6 @@
     etot = get_etot_fromenergyfile();
   }
 
-=======
-    norm += vol_init_gridcell(m) * decay::get_modelcell_decay_energy_density(mgi);
-  }
-  cont[globals::ngrid] = norm;
-
-  const double etot = norm;
->>>>>>> 70574b56
   /// So energy per pellet is
   const double e0 = etot / globals::npkts / globals::n_out_it / globals::n_middle_it;
   printout("packet e0 (in time range) %g erg\n", e0);
