--- conflicted
+++ resolved
@@ -10,24 +10,18 @@
 #include <cstdio>
 #include <cstdlib>
 #include <ctime>
-<<<<<<< HEAD
 #include <iterator>
 #include <vector>
-=======
->>>>>>> 80c6581b
 
 #include "artisoptions.h"
 #include "atomic.h"
 #include "constants.h"
 #include "globals.h"
 #include "grid.h"
-<<<<<<< HEAD
 #include "gsl/gsl_math.h"
 #ifdef MPI_ON
 #include "mpi.h"
 #endif
-=======
->>>>>>> 80c6581b
 #include "sn3d.h"
 
 namespace radfield {
@@ -338,11 +332,7 @@
       if (globals::rank_in_node == 0) {
         my_rank_cells += nonempty_npts_model - (my_rank_cells * globals::node_nprocs);
       }
-<<<<<<< HEAD
-      MPI_Aint size = my_rank_cells * RADFIELDBINCOUNT * static_cast<MPI_Aint>(sizeof(struct radfieldbin_solution));
-=======
       auto size = static_cast<MPI_Aint>(my_rank_cells * RADFIELDBINCOUNT * sizeof(struct radfieldbin_solution));
->>>>>>> 80c6581b
       int disp_unit = sizeof(struct radfieldbin_solution);
       MPI_Win_allocate_shared(size, disp_unit, MPI_INFO_NULL, globals::mpi_comm_node, &radfieldbin_solutions,
                               &win_radfieldbin_solutions);
@@ -373,11 +363,7 @@
       if (globals::rank_in_node == 0) {
         my_rank_cells += nonempty_npts_model - (my_rank_cells * globals::node_nprocs);
       }
-<<<<<<< HEAD
-      MPI_Aint size = my_rank_cells * globals::nbfcontinua * static_cast<MPI_Aint>(sizeof(float));
-=======
       auto size = static_cast<MPI_Aint>(my_rank_cells * globals::nbfcontinua * sizeof(float));
->>>>>>> 80c6581b
       int disp_unit = sizeof(float);
       MPI_Win_allocate_shared(size, disp_unit, MPI_INFO_NULL, globals::mpi_comm_node, &prev_bfrate_normed,
                               &win_prev_bfrate_normed);
@@ -739,15 +725,8 @@
   }
 }
 
-<<<<<<< HEAD
-void update_estimators(const int modelgridindex, const double distance_e_cmf, const double nu_cmf,
+void update_estimators(const int nonemptymgi, const double distance_e_cmf, const double nu_cmf,
                        const double doppler_nucmf_on_nurf) {
-  const int nonemptymgi = grid::get_modelcell_nonemptymgi(modelgridindex);
-
-=======
-void update_estimators(const int nonemptymgi, const double distance_e_cmf, const double nu_cmf,
-                       const struct packet *const pkt_ptr) {
->>>>>>> 80c6581b
   safeadd(J[nonemptymgi], distance_e_cmf);
   safeadd(nuJ[nonemptymgi], distance_e_cmf * nu_cmf);
 
