--- conflicted
+++ resolved
@@ -306,20 +306,7 @@
     int ntransitions;
     fscanf(adata, "%d %lg %lg %d%*[^\n]\n", &levelindex_in, &levelenergy, &statweight, &ntransitions);
     assert_always(levelindex_in == level + groundstate_index_in);
-<<<<<<< HEAD
-    // assert_always((ion < nions - 1) || (ntransitions > 0) || (nlevels == 1));
-    //if (element == 1 && ion == 0) printf("%d %16.10f %g %d\n",levelindex,levelenergy,statweight,ntransitions);
-    if (exclude_non_ionising_levels && level < *nlevelsmax && levelenergy > ionpot)
-    {
-      printout("reducing Z %d ionstage %d nlevelsmax from %d to %d to avoid levels above ionisation potential\n",
-               get_element(element), get_ionstage(element, ion), *nlevelsmax, level);
-      assert_always(level > 0);
-      *nlevelsmax = level;
-      globals::elements[element].ions[ion].nlevels = *nlevelsmax;
-    }
-=======
-
->>>>>>> 73f3fa40
+
     if (level < *nlevelsmax)
     {
       //globals::elements[element].ions[ion].levels[level].epsilon = (energyoffset + levelenergy) * EV;
