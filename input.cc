--- conflicted
+++ resolved
@@ -15,10 +15,7 @@
 #include <ios>
 #include <limits>
 #include <memory>
-<<<<<<< HEAD
 #include <random>
-=======
->>>>>>> 80c6581b
 #include <sstream>
 #include <string>
 #include <string_view>
@@ -28,20 +25,14 @@
 #include "atomic.h"
 #include "constants.h"
 #include "decay.h"
-<<<<<<< HEAD
 #include "globals.h"
-=======
->>>>>>> 80c6581b
 #include "grid.h"
 #include "gsl/gsl_interp.h"
 #include "kpkt.h"
-<<<<<<< HEAD
 #ifdef MPI_ON
 #include "mpi.h"
 #endif
 #include "packet.h"
-=======
->>>>>>> 80c6581b
 #include "ratecoeff.h"
 #include "sn3d.h"
 #include "vpkt.h"
@@ -519,12 +510,7 @@
                                                  struct transitions *transitions, int *lineindex,
                                                  std::vector<struct linelist_entry> &temp_linelist) {
   const int lineindex_initial = *lineindex;
-<<<<<<< HEAD
-  int totupdowntrans = 0;
-=======
-  const auto tottransitions = transitiontable.size();
   size_t totupdowntrans = 0;
->>>>>>> 80c6581b
   // pass 0 to get transition counts of each level
   // pass 1 to allocate and fill transition arrays
   for (int pass = 0; pass < 2; pass++) {
@@ -569,15 +555,9 @@
     }
 
     totupdowntrans = 0;
-<<<<<<< HEAD
     for (const auto &transition : transitiontable) {
       const int level = transition.upper;
       const int targetlevel = transition.lower;
-=======
-    for (size_t ii = 0; ii < tottransitions; ii++) {
-      const int level = transitiontable[ii].upper;
-      const int targetlevel = transitiontable[ii].lower;
->>>>>>> 80c6581b
       if (pass == 0) {
         assert_always(targetlevel >= 0);
         assert_always(level > targetlevel);
@@ -1168,11 +1148,7 @@
     index = -1;
     *index_in_groundlevelcontestimator = -1;
   } else {
-<<<<<<< HEAD
-    int i = 0;
-=======
     int i = 1;
->>>>>>> 80c6581b
     int element = -1;
     int ion = -1;
     for (i = 1; i < globals::nbfcontinua_ground; i++) {
@@ -1214,11 +1190,7 @@
       element = globals::groundcont[index].element;
       ion = globals::groundcont[index].ion;
     }
-<<<<<<< HEAD
-    *index_in_groundlevelcontestimator = get_ionestimindex(0, element, ion);
-=======
     *index_in_groundlevelcontestimator = get_uniqueionindex(element, ion);
->>>>>>> 80c6581b
   }
 
   return index;
@@ -1552,13 +1524,8 @@
 #ifdef MPI_ON
     float *allphixsblock = nullptr;
     MPI_Win win_allphixsblock = MPI_WIN_NULL;
-<<<<<<< HEAD
-    MPI_Aint size =
-        (globals::rank_in_node == 0) ? nbftables * globals::NPHIXSPOINTS * static_cast<MPI_Aint>(sizeof(float)) : 0;
-=======
     auto size =
         static_cast<MPI_Aint>((globals::rank_in_node == 0) ? nbftables * globals::NPHIXSPOINTS * sizeof(float) : 0);
->>>>>>> 80c6581b
     int disp_unit = sizeof(linelist_entry);
 
     MPI_Win_allocate_shared(size, disp_unit, MPI_INFO_NULL, globals::mpi_comm_node, &allphixsblock, &win_allphixsblock);
