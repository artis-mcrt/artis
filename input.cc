--- conflicted
+++ resolved
@@ -523,7 +523,6 @@
       MPI_Barrier(MPI_COMM_WORLD);
       MPI_Win win = MPI_WIN_NULL;
 
-<<<<<<< HEAD
       const int my_rank_trans = [=]() {
         int my_rank_trans = totupdowntrans / globals::node_nprocs;
         // rank_in_node 0 gets any remainder
@@ -532,13 +531,6 @@
         }
         return my_rank_trans;
       }();
-=======
-      size_t my_rank_trans = totupdowntrans / globals::node_nprocs;
-      // rank_in_node 0 gets any remainder
-      if (globals::rank_in_node == 0) {
-        my_rank_trans += totupdowntrans - (my_rank_trans * globals::node_nprocs);
-      }
->>>>>>> 761069d2
 
       MPI_Aint size = my_rank_trans * static_cast<MPI_Aint>(sizeof(linelist_entry));
       int disp_unit = sizeof(linelist_entry);
