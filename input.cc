#include "input.h"

#include <gsl/gsl_spline.h>

#include <algorithm>
#include <cmath>
#include <cstdio>
#include <cstring>
#include <fstream>
#include <limits>
#include <sstream>
#include <vector>

#include "atomic.h"
#include "decay.h"
#include "exspec.h"
#include "gammapkt.h"
#include "grid.h"
#include "kpkt.h"
#include "nltepop.h"
#include "rpkt.h"
#include "sn3d.h"
#include "vpkt.h"

const int groundstate_index_in = 1;  // starting level index in the input files
int phixs_file_version = -1;
std::array<bool, 3> phixs_file_version_exists;

struct transitions {
  int *to;
};

struct transitiontable_entry {
  int lower;
  int upper;
  double A;
  double coll_str;
  bool forbidden;
};  /// only used temporarily during input

const std::array<std::string, 24> inputlinecomments = {
    " 0: pre_zseed: specific random number seed if > 0 or random if negative",
    " 1: globals::ntstep: number of timesteps",
    " 2: itstep ftstep: timestep number range start (inclusive) and stop (not inclusive)",
    " 3: tmin_days tmax_days: start and end times [day]",
    " 4: UNUSED nusyn_min_mev nusyn_max_mev: lowest and highest frequency to synthesise [MeV]",
    " 5: UNUSED nsyn_time: number of times for synthesis",
    " 6: UNUSED start and end times for synthesis",
    " 7: model_type: number of dimensions (1, 2, or 3)",
    " 8: UNUSED compute r-light curve (1: no estimators, 2: thin cells, 3: thick cells, 4: gamma-ray heating)",
    " 9: UNUSED n_out_it: number of iterations",
    "10: UNUSED: change speed of light by some factor. Change constants.h CLIGHT_PROP instead",
    "11: use grey opacity for gammas?",
    "12: syn_dir: x, y, and z components of unit vector (will be normalised after input or randomised if zero length)",
    "13: opacity_case: opacity choice",
    "14: rho_crit_para: free parameter for calculation of rho_crit",
    "15: UNUSED debug_packet: (>=0: activate debug output for packet id, <0: ignore)",
    "16: simulation_continued_from_saved: (0: start new simulation, 1: continue from gridsave and packets files)",
    "17: UNUSED rfcut_angstroms: wavelength (in Angstroms) at which the parameterisation of the radiation field "
    "switches from the nebular approximation to LTE.",
    "18: num_lte_timesteps",
    "19: cell_is_optically_thick num_grey_timesteps",
    "20: UNUSED max_bf_continua: (>0: max bound-free continua per ion, <0 unlimited)",
    "21: nprocs_exspec: extract spectra for n MPI tasks. sn3d will set this on start of new sim.",
    "22: do_emission_res: Extract line-of-sight dependent information of last emission for spectrum_res (1: yes, 2: "
    "no)",
    "23: kpktdiffusion_timescale n_kpktdiffusion_timesteps: kpkts diffuse x of a time step's length for the first y "
    "time steps"};

static void read_phixs_data_table(FILE *phixsdata, const int nphixspoints_inputtable, const int element,
                                  const int lowerion, const int lowerlevel, const int upperion, int upperlevel_in,
                                  const double phixs_threshold_ev, size_t *mem_usage_phixs) {
  if (upperlevel_in >= 0)  // file gives photoionisation to a single target state only
  {
    int upperlevel = upperlevel_in - groundstate_index_in;
    assert_always(upperlevel >= 0);
    assert_always(globals::elements[element].ions[lowerion].levels[lowerlevel].nphixstargets == 0);
    globals::elements[element].ions[lowerion].levels[lowerlevel].nphixstargets = 1;
    *mem_usage_phixs += sizeof(phixstarget_entry);

    assert_always(globals::elements[element].ions[lowerion].levels[lowerlevel].phixstargets == nullptr);
    globals::elements[element].ions[lowerion].levels[lowerlevel].phixstargets =
        static_cast<phixstarget_entry *>(calloc(1, sizeof(phixstarget_entry)));
    assert_always(globals::elements[element].ions[lowerion].levels[lowerlevel].phixstargets != nullptr);

    if (single_level_top_ion &&
        (upperion == get_nions(element) - 1))  // top ion has only one level, so send it to that level
    {
      upperlevel = 0;
    }
    globals::elements[element].ions[lowerion].levels[lowerlevel].phixstargets[0].levelindex = upperlevel;
    globals::elements[element].ions[lowerion].levels[lowerlevel].phixstargets[0].probability = 1.0;
  } else  // upperlevel < 0, indicating that a table of upper levels and their probabilities will follow
  {
    int in_nphixstargets = 0;
    assert_always(fscanf(phixsdata, "%d\n", &in_nphixstargets) == 1);
    assert_always(in_nphixstargets >= 0);
    // read in a table of target states and probabilities and store them
    if (!single_level_top_ion || upperion < get_nions(element) - 1)  // in case the top ion has nlevelsmax = 1
    {
      globals::elements[element].ions[lowerion].levels[lowerlevel].nphixstargets = in_nphixstargets;
      *mem_usage_phixs += in_nphixstargets * sizeof(phixstarget_entry);

      globals::elements[element].ions[lowerion].levels[lowerlevel].phixstargets =
          static_cast<phixstarget_entry *>(calloc(in_nphixstargets, sizeof(phixstarget_entry)));
      assert_always(globals::elements[element].ions[lowerion].levels[lowerlevel].phixstargets != nullptr);

      double probability_sum = 0.;
      for (int i = 0; i < in_nphixstargets; i++) {
        double phixstargetprobability = NAN;
        assert_always(fscanf(phixsdata, "%d %lg\n", &upperlevel_in, &phixstargetprobability) == 2);
        const int upperlevel = upperlevel_in - groundstate_index_in;
        assert_always(upperlevel >= 0);
        assert_always(phixstargetprobability > 0);
        globals::elements[element].ions[lowerion].levels[lowerlevel].phixstargets[i].levelindex = upperlevel;
        globals::elements[element].ions[lowerion].levels[lowerlevel].phixstargets[i].probability =
            phixstargetprobability;
        probability_sum += phixstargetprobability;
      }
      if (fabs(probability_sum - 1.0) > 0.01) {
        printout("WARNING: photoionisation table for Z=%d ionstage %d has probabilities that sum to %g",
                 get_atomicnumber(element), get_ionstage(element, lowerion), probability_sum);
      }
    } else  // file has table of target states and probabilities but our top ion is limited to one level
    {
      globals::elements[element].ions[lowerion].levels[lowerlevel].nphixstargets = 1;
      *mem_usage_phixs += sizeof(phixstarget_entry);
      globals::elements[element].ions[lowerion].levels[lowerlevel].phixstargets =
          static_cast<phixstarget_entry *>(calloc(1, sizeof(phixstarget_entry)));
      assert_always(globals::elements[element].ions[lowerion].levels[lowerlevel].phixstargets != nullptr);

      for (int i = 0; i < in_nphixstargets; i++) {
        double phixstargetprobability = NAN;
        assert_always(fscanf(phixsdata, "%d %lg\n", &upperlevel_in, &phixstargetprobability) == 2);
      }

      // send it to the ground state of the top ion
      globals::elements[element].ions[lowerion].levels[lowerlevel].phixstargets[0].levelindex = 0;
      globals::elements[element].ions[lowerion].levels[lowerlevel].phixstargets[0].probability = 1.0;
    }
  }

  /// The level contributes to the ionisinglevels if its energy
  /// is below the ionisation potential and the level doesn't
  /// belong to the topmost ion included.
  /// Rate coefficients are only available for ionising levels.
  //  also need (levelenergy < ionpot && ...)?
  if (lowerion < get_nions(element) - 1)  /// thats only an option for pure LTE && level < TAKE_N_BFCONTINUA)
  {
    for (int phixstargetindex = 0; phixstargetindex < get_nphixstargets(element, lowerion, lowerlevel);
         phixstargetindex++) {
      const int upperlevel = get_phixsupperlevel(element, lowerion, lowerlevel, phixstargetindex);
      if (upperlevel > get_maxrecombininglevel(element, lowerion + 1)) {
        globals::elements[element].ions[lowerion + 1].maxrecombininglevel = upperlevel;
      }
    }
  }

  *mem_usage_phixs += globals::NPHIXSPOINTS * sizeof(float);
  globals::elements[element].ions[lowerion].levels[lowerlevel].photoion_xs =
      static_cast<float *>(calloc(globals::NPHIXSPOINTS, sizeof(float)));
  assert_always(globals::elements[element].ions[lowerion].levels[lowerlevel].photoion_xs != nullptr);

  if (phixs_threshold_ev > 0) {
    globals::elements[element].ions[lowerion].levels[lowerlevel].phixs_threshold = phixs_threshold_ev * EV;
  } else {
    if (get_nphixstargets(element, lowerion, lowerlevel) > 0) {
      const int lowestupperlevel = get_phixsupperlevel(element, lowerion, lowerlevel, 0);
      const double calced_phixs_threshold =
          (epsilon(element, upperion, lowestupperlevel) - epsilon(element, lowerion, lowerlevel));
      globals::elements[element].ions[lowerion].levels[lowerlevel].phixs_threshold = calced_phixs_threshold;
    }
  }

  if (phixs_file_version == 1) {
    assert_always(get_nphixstargets(element, lowerion, lowerlevel) == 1);
    assert_always(get_phixsupperlevel(element, lowerion, lowerlevel, 0) == 0);

    double const nu_edge = (epsilon(element, upperion, 0) - epsilon(element, lowerion, lowerlevel)) / H;

    auto *nutable = static_cast<double *>(calloc(nphixspoints_inputtable, sizeof(double)));
    assert_always(nutable != nullptr);
    auto *phixstable = static_cast<double *>(calloc(nphixspoints_inputtable, sizeof(double)));
    assert_always(phixstable != nullptr);

    for (int i = 0; i < nphixspoints_inputtable; i++) {
      double energy = -1.;
      double phixs = -1.;
      assert_always(fscanf(phixsdata, "%lg %lg", &energy, &phixs) == 2);
      nutable[i] = nu_edge + (energy * 13.6 * EV) / H;
      /// the photoionisation cross-sections in the database are given in Mbarn=1e6 * 1e-28m^2
      /// to convert to cgs units multiply by 1e-18
      phixstable[i] = phixs * 1e-18;
    }
    const double nu_max = nutable[nphixspoints_inputtable - 1];

    // Now interpolate these cross-sections
    globals::elements[element].ions[lowerion].levels[lowerlevel].photoion_xs[0] = phixstable[0];

    gsl_interp_accel *acc = gsl_interp_accel_alloc();
    gsl_spline *spline = gsl_spline_alloc(gsl_interp_linear, nphixspoints_inputtable);
    gsl_spline_init(spline, nutable, phixstable, nphixspoints_inputtable);
    for (int i = 1; i < globals::NPHIXSPOINTS; i++) {
      const double nu = nu_edge * (1. + i * globals::NPHIXSNUINCREMENT);
      if (nu > nu_max) {
        const double phixs = phixstable[nphixspoints_inputtable - 1] * pow(nu_max / nu, 3);
        globals::elements[element].ions[lowerion].levels[lowerlevel].photoion_xs[i] = phixs;
      } else {
        const double phixs = gsl_spline_eval(spline, nu, acc);
        globals::elements[element].ions[lowerion].levels[lowerlevel].photoion_xs[i] = phixs;
      }
    }
    gsl_spline_free(spline);
    gsl_interp_accel_free(acc);
    free(nutable);
    free(phixstable);
  } else {
    for (int i = 0; i < globals::NPHIXSPOINTS; i++) {
      float phixs = NAN;
      assert_always(fscanf(phixsdata, "%g\n", &phixs) == 1);
      assert_always(phixs >= 0);

      /// the photoionisation cross-sections in the database are given in Mbarn = 1e6 * 1e-28m^2
      /// to convert to cgs units multiply by 1e-18
      globals::elements[element].ions[lowerion].levels[lowerlevel].photoion_xs[i] = phixs * 1e-18;
      // fprintf(database_file,"%g %g\n", nutable[i], phixstable[i]);
    }
  }

  // nbfcontinua++;
  // printout("[debug] element %d, ion %d, level %d: phixs exists %g\n",element,lowerion,lowerlevel,phixs*1e-18);
  globals::nbfcontinua += get_nphixstargets(element, lowerion, lowerlevel);
  if (lowerlevel < get_nlevels_groundterm(element, lowerion)) {
    globals::nbfcontinua_ground += get_nphixstargets(element, lowerion, lowerlevel);
  }
}

static void read_phixs_data(int phixs_file_version) {
<<<<<<< HEAD
  globals::nbfcontinua_ground = 0;
  globals::nbfcontinua = 0;
  size_t mem_usage_phixs = 0;
=======
  long mem_usage_phixs = 0;
>>>>>>> 31b05757

  printout("readin phixs data from %s\n", phixsdata_filenames[phixs_file_version]);

  FILE *phixsdata = fopen_required(phixsdata_filenames[phixs_file_version], "r");

  if (phixs_file_version == 1 && phixs_file_version_exists[2]) {
    printout(
        "using NPHIXSPOINTS = %d and NPHIXSNUINCREMENT = %lg from phixsdata_v2.txt to interpolate "
        "phixsdata.txt data\n",
        globals::NPHIXSPOINTS, globals::NPHIXSNUINCREMENT);
    last_phixs_nuovernuedge = (1.0 + globals::NPHIXSNUINCREMENT * (globals::NPHIXSPOINTS - 1));
  } else if (phixs_file_version == 1) {
    globals::NPHIXSPOINTS = 100;
    globals::NPHIXSNUINCREMENT = .1;
<<<<<<< HEAD
    // not exactly where the last point is, but classic integrals go from nu_edge to 10*nu_edge
    last_phixs_nuovernuedge = 10;
=======
    last_phixs_nuovernuedge = 10;  // to match classic
    printout("using NPHIXSPOINTS = %d and NPHIXSNUINCREMENT = %lg set in input.cc\n", globals::NPHIXSPOINTS,
             globals::NPHIXSNUINCREMENT);
>>>>>>> 31b05757
  } else {
    assert_always(fscanf(phixsdata, "%d\n", &globals::NPHIXSPOINTS) == 1);
    assert_always(globals::NPHIXSPOINTS > 0);
    assert_always(fscanf(phixsdata, "%lg\n", &globals::NPHIXSNUINCREMENT) == 1);
    assert_always(globals::NPHIXSNUINCREMENT > 0.);
    last_phixs_nuovernuedge = (1.0 + globals::NPHIXSNUINCREMENT * (globals::NPHIXSPOINTS - 1));
  }

  int Z = -1;
  int upperionstage = -1;
  int upperlevel_in = -1;
  int lowerionstage = -1;
  int lowerlevel_in = -1;
  double phixs_threshold_ev = -1;
  while (true) {
    int readstatus = -1;
    int nphixspoints_inputtable = 0;
    if (phixs_file_version == 1) {
      readstatus = fscanf(phixsdata, "%d %d %d %d %d %d\n", &Z, &upperionstage, &upperlevel_in, &lowerionstage,
                          &lowerlevel_in, &nphixspoints_inputtable);
    } else {
      readstatus = fscanf(phixsdata, "%d %d %d %d %d %lg\n", &Z, &upperionstage, &upperlevel_in, &lowerionstage,
                          &lowerlevel_in, &phixs_threshold_ev);
      nphixspoints_inputtable = globals::NPHIXSPOINTS;
    }
    if (readstatus == EOF) {
      break;
    }
    assert_always(readstatus == 6);
    assert_always(Z > 0);
    assert_always(upperionstage >= 2);
    assert_always(lowerionstage >= 1);
    bool skip_this_phixs_table = false;
    // printout("[debug] Z %d, upperion %d, upperlevel %d, lowerion %d, lowerlevel,
    // %d\n",Z,upperion,upperlevel,lowerion,lowerlevel);
    /// translate readin anumber to element index
    const int element = get_elementindex(Z);

    /// store only photoionization crosssections for elements that are part of the current model atom
    skip_this_phixs_table = true;  // will be set to false for good data
    if (element >= 0) {
      /// translate readin ionstages to ion indices

      const int upperion = upperionstage - get_ionstage(element, 0);
      const int lowerion = lowerionstage - get_ionstage(element, 0);
      const int lowerlevel = lowerlevel_in - groundstate_index_in;
      assert_always(lowerionstage >= 0);
      assert_always(lowerlevel >= 0);
      /// store only photoionization crosssections for ions that are part of the current model atom
      if (lowerion >= 0 && lowerlevel < get_nlevels(element, lowerion) && upperion < get_nions(element)) {
        read_phixs_data_table(phixsdata, nphixspoints_inputtable, element, lowerion, lowerlevel, upperion,
                              upperlevel_in, phixs_threshold_ev, &mem_usage_phixs);

        skip_this_phixs_table = false;
      }
    }

    if (skip_this_phixs_table)  // for ions or elements that are not part of the current model atom, proceed through the
                                // lines and throw away the data
    {
      if (upperlevel_in < 0)  // a table of target states and probabilities will follow, so read past those lines
      {
        int nphixstargets = 0;
        assert_always(fscanf(phixsdata, "%d\n", &nphixstargets) == 1);
        for (int i = 0; i < nphixstargets; i++) {
          double phixstargetprobability = NAN;
          assert_always(fscanf(phixsdata, "%d %lg\n", &upperlevel_in, &phixstargetprobability) == 2);
        }
      }
      for (int i = 0; i < nphixspoints_inputtable; i++)  // skip through cross section list
      {
        float phixs = 0;
        if (phixs_file_version == 1) {
          double energy = 0;
          assert_always(fscanf(phixsdata, "%lg %g\n", &energy, &phixs) == 2);
        } else {
          assert_always(fscanf(phixsdata, "%g\n", &phixs) == 1);
        }
      }
    }
  }

  fclose(phixsdata);

  printout("[info] mem_usage: photoionisation tables occupy %.3f MB\n", mem_usage_phixs / 1024. / 1024.);
}

static void read_ion_levels(FILE *adata, const int element, const int ion, const int nions, const int nlevels,
                            int nlevelsmax, const double energyoffset, const double ionpot,
                            struct transitions *transitions) {
  const int nlevels_used = std::min(nlevels, nlevelsmax);
  // each level contains 0..level elements. seriess sum of 1 + 2 + 3 + 4 + ... + nlevels_used is used here
  const int transitblocksize = nlevels_used * (nlevels_used + 1) / 2;
  transitions[0].to = static_cast<int *>(malloc(transitblocksize * sizeof(int)));

  int transitionblockindex = 0;
  for (int level = 0; level < nlevels; level++) {
    int levelindex_in = 0;
    double levelenergy = NAN;
    double statweight = NAN;
    int ntransitions = 0;
    assert_always(fscanf(adata, "%d %lg %lg %d%*[^\n]\n", &levelindex_in, &levelenergy, &statweight, &ntransitions) ==
                  4);
    assert_always(levelindex_in == level + groundstate_index_in);

    if (level < nlevelsmax) {
      const double currentlevelenergy = (energyoffset + levelenergy) * EV;
      globals::elements[element].ions[ion].levels[level].epsilon = currentlevelenergy;

      // if (level == 0 && ion == 0) energyoffset = levelenergy;
      globals::elements[element].ions[ion].levels[level].stat_weight = statweight;
      assert_always(statweight > 0.);
      /// Moved to the section with ionising levels below
      // globals::elements[element].ions[ion].levels[level].cont_index = cont_index;
      // cont_index--;
      /// Initialise the metastable flag to true. Set it to false if a downward transition exists.
      globals::elements[element].ions[ion].levels[level].metastable = true;
      // globals::elements[element].ions[ion].levels[level].main_qn = mainqn;

      /// The level contributes to the ionisinglevels if its energy
      /// is below the ionization potential and the level doesn't
      /// belong to the topmost ion included.
      /// Rate coefficients are only available for ionising levels.
      if (levelenergy < ionpot && ion < nions - 1)  /// thats only an option for pure LTE && level < TAKE_N_BFCONTINUA)
      {
        globals::elements[element].ions[ion].ionisinglevels++;
      }

      /// store the possible downward transitions from the current level in following order to memory
      ///     A_level,level-1; A_level,level-2; ... A_level,1
      /// entries which are not explicitly set are zero (the zero is set/initialized by calloc!)
      transitions[level].to = &transitions[0].to[transitionblockindex];
      transitionblockindex += level;
      assert_always((transitionblockindex + level) < transitblocksize);

      /// initialize number of downward transitions to zero
      set_ndowntrans(element, ion, level, 0);

      /// initialize number of upward transitions to zero
      set_nuptrans(element, ion, level, 0);
    } else {
      // globals::elements[element].ions[ion].levels[nlevelsmax - 1].stat_weight += statweight;
    }
  }
}

static void read_ion_transitions(std::istream &ftransitiondata, const int tottransitions_in_file, int *tottransitions,
                                 std::vector<struct transitiontable_entry> &transitiontable,
                                 const int nlevels_requiretransitions,
                                 const int nlevels_requiretransitions_upperlevels) {
  std::string line;

  if (*tottransitions == 0) {
    // we will not read in any transitions, just skip past these lines in the file
    for (int i = 0; i < tottransitions_in_file; i++) {
      assert_always(getline(ftransitiondata, line));
    }
  } else {
    // will be autodetected from first table row. old format had an index column and no collstr or forbidden columns
    bool oldtransitionformat = false;

    int prev_upper = -1;
    int prev_lower = 0;
    for (int i = 0; i < tottransitions_in_file; i++) {
      int lower_in = -1;
      int upper_in = -1;
      double A = 0;
      double coll_str = -1.;
      int intforbidden = 0;
      assert_always(getline(ftransitiondata, line));
      if (i == 0) {
        std::stringstream ss(line);
        std::string word;
        int word_count = 0;
        while (ss >> word) {
          word_count++;
        }
        assert_always(word_count == 4 || word_count == 5);
        oldtransitionformat = (word_count == 4);
      }
      if (!oldtransitionformat) {
        assert_always(sscanf(line.c_str(), "%d %d %lg %lg %d", &lower_in, &upper_in, &A, &coll_str, &intforbidden) ==
                      5);
      } else {
        int transindex = 0;  // not used
        assert_always(sscanf(line.c_str(), "%d %d %d %lg", &transindex, &lower_in, &upper_in, &A) == 4);
      }
      const int lower = lower_in - groundstate_index_in;
      const int upper = upper_in - groundstate_index_in;
      assert_always(lower >= 0);
      assert_always(upper >= 0);

      // this entire block can be removed if we don't want to add in extra collisonal
      // transitions between levels
      if (prev_lower < nlevels_requiretransitions) {
        int stoplevel = 0;
        if (lower == prev_lower && upper > prev_upper + 1) {
          // same lower level, but some upper levels were skipped over
          stoplevel = upper - 1;
          if (stoplevel >= nlevels_requiretransitions_upperlevels) {
            stoplevel = nlevels_requiretransitions_upperlevels - 1;
          }
        } else if ((lower > prev_lower) && prev_upper < (nlevels_requiretransitions_upperlevels - 1)) {
          // we've moved onto another lower level, but the previous one was missing some required transitions
          stoplevel = nlevels_requiretransitions_upperlevels - 1;
        } else {
          stoplevel = -1;
        }

        for (int tmplevel = prev_upper + 1; tmplevel <= stoplevel; tmplevel++) {
          if (tmplevel == prev_lower) {
            continue;
          }
          // printout("+adding transition index %d Z=%02d ionstage %d lower %d upper %d\n", i, Z, ionstage, prev_lower,
          // tmplevel);
          (*tottransitions)++;
          assert_always(prev_lower >= 0);
          assert_always(tmplevel >= 0);
          transitiontable.push_back(
              {.lower = prev_lower, .upper = tmplevel, .A = 0., .coll_str = -2., .forbidden = true});
        }
      }

      transitiontable.push_back(
          {.lower = lower, .upper = upper, .A = A, .coll_str = coll_str, .forbidden = (intforbidden == 1)});
      // printout("index %d, lower %d, upper %d, A %g\n",transitionindex,lower,upper,A);
      //  printout("reading transition index %d lower %d upper %d\n", i, transitiontable[i].lower,
      //  transitiontable[i].upper);
      prev_lower = lower;
      prev_upper = upper;
    }
  }
}

constexpr auto operator<(const linelist_entry &a, const linelist_entry &b) -> bool
// sort the lineline in descending frequency
{
  return a.nu > b.nu;
}

constexpr auto compare_linelistentry(const void *p1, const void *p2) -> int
/// Helper function to sort the linelist by frequency.
{
  auto *a1 = (linelist_entry *)(p1);
  auto *a2 = (linelist_entry *)(p2);

  if (fabs(a2->nu - a1->nu) < (1.e-10 * a1->nu)) {
    if ((a1->elementindex == a2->elementindex) && (a1->ionindex == a2->ionindex) &&
        (a1->lowerlevelindex == a2->lowerlevelindex) && (a1->upperlevelindex == a2->upperlevelindex)) {
      printout("Duplicate transition line? %s\n", a1->nu == a2->nu ? "nu match exact" : "close to nu match");
      printout("a: Z=%d ionstage %d lower %d upper %d nu %g lambda %g\n", get_atomicnumber(a1->elementindex),
               get_ionstage(a1->elementindex, a1->ionindex), a1->lowerlevelindex, a1->upperlevelindex, a1->nu,
               1e8 * CLIGHT / a1->nu);
      printout("b: Z=%d ionstage %d lower %d upper %d nu %g lambda %g\n", get_atomicnumber(a2->elementindex),
               get_ionstage(a2->elementindex, a2->ionindex), a2->lowerlevelindex, a2->upperlevelindex, a2->nu,
               1e8 * CLIGHT / a2->nu);
    }

    a2->nu = a1->nu;
    if (a1->lowerlevelindex > a2->lowerlevelindex) {
      return -1;
    }
    if (a1->lowerlevelindex < a2->lowerlevelindex) {
      return 1;
    }
    if (a1->upperlevelindex > a2->upperlevelindex) {
      return -1;
    }
    if (a1->upperlevelindex < a2->upperlevelindex) {
      return 1;
    }
    return 0;
  }

  if ((a1->nu < a2->nu) || (a1->nu == a2->nu)) {
    return 1;
  }
  if (a1->nu > a2->nu) {
    return -1;
  }
  return 0;
}

static void add_transitions_to_unsorted_linelist(const int element, const int ion, const int nlevelsmax,
                                                 const std::vector<struct transitiontable_entry> &transitiontable,
                                                 struct transitions *transitions, int *lineindex,
                                                 std::vector<struct linelist_entry> &temp_linelist) {
  const int lineindex_initial = *lineindex;
  const int tottransitions = transitiontable.size();
  int totupdowntrans = 0;
  // pass 0 to get transition counts of each level
  // pass 1 to allocate and fill transition arrays
  for (int pass = 0; pass < 2; pass++) {
    *lineindex = lineindex_initial;
    if (pass == 1) {
      int alltransindex = 0;
      struct level_transition *alltransblock = nullptr;

#ifdef MPI_ON
      MPI_Barrier(MPI_COMM_WORLD);
      MPI_Win win = MPI_WIN_NULL;

      int my_rank_trans = totupdowntrans / globals::node_nprocs;
      // rank_in_node 0 gets any remainder
      if (globals::rank_in_node == 0) {
        my_rank_trans += totupdowntrans - (my_rank_trans * globals::node_nprocs);
      }

      MPI_Aint size = my_rank_trans * sizeof(linelist_entry);
      int disp_unit = sizeof(linelist_entry);
      MPI_Win_allocate_shared(size, disp_unit, MPI_INFO_NULL, globals::mpi_comm_node, &alltransblock, &win);

      MPI_Win_shared_query(win, 0, &size, &disp_unit, &alltransblock);
#else
      alltransblock = static_cast<struct level_transition *>(malloc(totupdowntrans * sizeof(struct level_transition)));
#endif

      for (int level = 0; level < nlevelsmax; level++) {
        globals::elements[element].ions[ion].levels[level].downtrans = &alltransblock[alltransindex];
        alltransindex += get_ndowntrans(element, ion, level);

        globals::elements[element].ions[ion].levels[level].uptrans = &alltransblock[alltransindex];
        alltransindex += get_nuptrans(element, ion, level);

        set_ndowntrans(element, ion, level, 0);
        set_nuptrans(element, ion, level, 0);
      }
    }

    for (int level = 0; level < nlevelsmax; level++) {
      std::fill_n(transitions[level].to, level, -99);
    }

    totupdowntrans = 0;
    for (int ii = 0; ii < tottransitions; ii++) {
      const int level = transitiontable[ii].upper;
      const int targetlevel = transitiontable[ii].lower;
      if (pass == 0) {
        assert_always(targetlevel >= 0);
        assert_always(level > targetlevel);
      }

      double nu_trans = -1.;
      if (targetlevel < nlevelsmax && level < nlevelsmax) {
        nu_trans = (epsilon(element, ion, level) - epsilon(element, ion, targetlevel)) / H;
      }
      if (!(nu_trans > 0)) {
        continue;
      }

      /// Make sure that we don't allow duplicate. In that case take only the lines
      /// first occurrence
      const int transitioncheck = transitions[level].to[(level - targetlevel) - 1];

      // -99 means that the transition hasn't been seen yet
      if (transitioncheck == -99) {
        transitions[level].to[level - targetlevel - 1] = *lineindex;

        const int nupperdowntrans = get_ndowntrans(element, ion, level) + 1;
        set_ndowntrans(element, ion, level, nupperdowntrans);

        const int nloweruptrans = get_nuptrans(element, ion, targetlevel) + 1;
        set_nuptrans(element, ion, targetlevel, nloweruptrans);

        totupdowntrans += 2;

        if (pass == 1 && globals::rank_in_node == 0) {
          const double A_ul = transitiontable[ii].A;
          const float coll_str = transitiontable[ii].coll_str;
          // globals::elements[element].ions[ion].levels[level].transitions[level-targetlevel-1].einstein_A = A_ul;

          const double g = stat_weight(element, ion, level) / stat_weight(element, ion, targetlevel);
          const float f_ul = g * ME * pow(CLIGHT, 3) / (8 * pow(QE * nu_trans * PI, 2)) * A_ul;
          assert_always(std::isfinite(f_ul));
          // f_ul = g * OSCSTRENGTHCONVERSION / pow(nu_trans,2) * A_ul;
          // globals::elements[element].ions[ion].levels[level].transitions[level-targetlevel-1].oscillator_strength =
          // g * ME*pow(CLIGHT,3)/(8*pow(QE*nu_trans*PI,2)) * A_ul;

          // printout("lineindex %d, element %d, ion %d, lower %d, upper %d, nu
          // %g\n",*lineindex,element,ion,level-i-1,level,nu_trans);

          temp_linelist.push_back({
              .nu = nu_trans,
              .einstein_A = static_cast<float>(A_ul),
              .osc_strength = f_ul,
              .coll_str = coll_str,
              .elementindex = element,
              .ionindex = ion,
              .upperlevelindex = level,
              .lowerlevelindex = targetlevel,
              .forbidden = transitiontable[ii].forbidden,
          });

          // the line list has not been sorted yet, so the store the negative level index for now and
          // this will be replaced with the index into the sorted line list later
          globals::elements[element].ions[ion].levels[level].downtrans[nupperdowntrans - 1].targetlevelindex =
              targetlevel;
          globals::elements[element].ions[ion].levels[targetlevel].uptrans[nloweruptrans - 1].targetlevelindex = level;
        }

        /// This is not a metastable level.
        globals::elements[element].ions[ion].levels[level].metastable = false;

        (*lineindex)++;

      } else if (pass == 1 && globals::rank_in_node == 0) {
        // This is a new branch to deal with lines that have different types of transition. It should trip after a
        // transition is already known.
        const int linelistindex = transitions[level].to[level - targetlevel - 1];
        const double A_ul = transitiontable[ii].A;
        const double coll_str = transitiontable[ii].coll_str;
        // globals::elements[element].ions[ion].levels[level].transitions[level-targetlevel-1].einstein_A = A_ul;

        const double g = stat_weight(element, ion, level) / stat_weight(element, ion, targetlevel);
        const double f_ul = g * ME * pow(CLIGHT, 3) / (8 * pow(QE * nu_trans * PI, 2)) * A_ul;
        // f_ul = g * OSCSTRENGTHCONVERSION / pow(nu_trans,2) * A_ul;
        // globals::elements[element].ions[ion].levels[level].transitions[level-targetlevel-1].oscillator_strength =
        // g * ME*pow(CLIGHT,3)/(8*pow(QE*nu_trans*PI,2)) * A_ul;

        if ((temp_linelist[linelistindex].elementindex != element) || (temp_linelist[linelistindex].ionindex != ion) ||
            (temp_linelist[linelistindex].upperlevelindex != level) ||
            (temp_linelist[linelistindex].lowerlevelindex != targetlevel)) {
          printout("[input] Failure to identify level pair for duplicate bb-transition ... going to abort now\n");
          printout("[input]   element %d ion %d targetlevel %d level %d\n", element, ion, targetlevel, level);
          printout("[input]   transitions[level].to[level-targetlevel-1]=linelistindex %d\n",
                   transitions[level].to[level - targetlevel - 1]);
          printout("[input]   A_ul %g, coll_str %g\n", A_ul, coll_str);
          printout(
              "[input]   globals::linelist[linelistindex].elementindex %d, "
              "globals::linelist[linelistindex].ionindex %d, globals::linelist[linelistindex].upperlevelindex "
              "%d, globals::linelist[linelistindex].lowerlevelindex %d\n",
              temp_linelist[linelistindex].elementindex, temp_linelist[linelistindex].ionindex,
              temp_linelist[linelistindex].upperlevelindex, temp_linelist[linelistindex].lowerlevelindex);
          abort();
        }
        temp_linelist[linelistindex].einstein_A += A_ul;
        temp_linelist[linelistindex].osc_strength += f_ul;
        if (coll_str > temp_linelist[linelistindex].coll_str) {
          temp_linelist[linelistindex].coll_str = coll_str;
        }
      }
    }
  }
#ifdef MPI_ON
  MPI_Barrier(MPI_COMM_WORLD);
#endif
}

static auto calculate_nlevels_groundterm(int element, int ion) -> int {
  const int nlevels = get_nlevels(element, ion);
  if (nlevels == 1) {
    return 1;
  }

  int nlevels_groundterm = 1;
  // detect single-level ground term
  const double endiff10 = epsilon(element, ion, 1) - epsilon(element, ion, 0);
  const double endiff21 = epsilon(element, ion, 2) - epsilon(element, ion, 1);
  if (endiff10 > 2. * endiff21) {
    nlevels_groundterm = 1;
  } else {
    for (int level = 1; level < nlevels - 2; level++) {
      const double endiff1 = epsilon(element, ion, level) - epsilon(element, ion, level - 1);
      const double endiff2 = epsilon(element, ion, level + 1) - epsilon(element, ion, level);
      if (endiff2 > 2. * endiff1) {
        nlevels_groundterm = level + 1;
        break;
      }
    }
  }

  // there should be no duplicate stat weights within the ground term
  // limit the ground multiplet to nnnnlowest levels below the first duplicated stat weight
  for (int level_a = 1; level_a < nlevels_groundterm; level_a++) {
    const float g_a = stat_weight(element, ion, level_a);

    for (int level_b = 0; level_b < level_a; level_b++) {
      const float g_b = stat_weight(element, ion, level_b);
      if (fabs(g_a - g_b) < 0.4) {
        // level_a is outside the ground term because of duplicate stat weight
        // highest ground level index is level_a - 1, so nlevels_groundterm == level_a
        return level_a;
      }
    }
  }

  return nlevels_groundterm;
}

static void read_atomicdata_files() {
  int totaluptrans = 0;
  int totaldowntrans = 0;

  FILE *compositiondata = fopen_required("compositiondata.txt", "r");

  FILE *adata = fopen_required("adata.txt", "r");

  printout("single_level_top_ion: %s\n", single_level_top_ion ? "true" : "false");
  printout("single_ground_level: %s\n", single_ground_level ? "true" : "false");
  /// initialize atomic data structure to number of elements
  int nelements_in = 0;
  assert_always(fscanf(compositiondata, "%d", &nelements_in) == 1);
  set_nelements(nelements_in);
  globals::elements = static_cast<elementlist_entry *>(calloc(get_nelements(), sizeof(elementlist_entry)));
  assert_always(globals::elements != nullptr);

  /// Initialize the linelist
  std::vector<struct linelist_entry> temp_linelist;

  /// temperature to determine relevant ionstages
  int T_preset = 0;
  assert_always(fscanf(compositiondata, "%d", &T_preset) == 1);
  int homogeneous_abundances_in = 0;
  assert_always(fscanf(compositiondata, "%d", &homogeneous_abundances_in) == 1);
  globals::homogeneous_abundances = (homogeneous_abundances_in != 0);
  if (globals::homogeneous_abundances) {
    printout("[info] read_atomicdata: homogeneous abundances as defined in compositiondata.txt are active\n");
  }

  /// open transition data file
  std::ifstream ftransitiondata("transitiondata.txt");
  assert_always(ftransitiondata.is_open());

  int lineindex = 0;         /// counter to determine the total number of lines
  int uniqueionindex = 0;    // index into list of all ions of all elements
  int uniquelevelindex = 0;  // index into list of all levels of all ions of all elements
  int nbfcheck = 0;
  for (int element = 0; element < get_nelements(); element++) {
    /// read information about the next element which should be stored to memory
    int Z = 0;
    int nions = 0;
    int lowermost_ionstage = 0;
    int uppermost_ionstage = 0;
    int nlevelsmax_readin = 0;
    double abundance = NAN;
    double mass_amu = NAN;
    assert_always(fscanf(compositiondata, "%d %d %d %d %d %lg %lg", &Z, &nions, &lowermost_ionstage,
                         &uppermost_ionstage, &nlevelsmax_readin, &abundance, &mass_amu) == 7);
    printout("readin compositiondata: next element Z %d, nions %d, lowermost %d, uppermost %d, nlevelsmax %d\n", Z,
             nions, lowermost_ionstage, uppermost_ionstage, nlevelsmax_readin);
    assert_always(Z > 0);
    assert_always(nions >= 0);
    assert_always(nions == 0 || (nions == uppermost_ionstage - lowermost_ionstage + 1));
    assert_always(abundance >= 0);
    assert_always(mass_amu >= 0);

    update_max_nions(nions);
    assert_always(nions <= get_max_nions());

    /// write this element's data to memory
    globals::elements[element].anumber = Z;
    globals::elements[element].nions = nions;
    globals::elements[element].abundance = abundance;  /// abundances are expected to be given by mass
    globals::elements[element].initstablemeannucmass = mass_amu * MH;
    increase_includedions(nions);

    /// Initialize the elements ionlist
    globals::elements[element].ions = static_cast<ionlist_entry *>(calloc(nions, sizeof(ionlist_entry)));
    assert_always(globals::elements[element].ions != nullptr);

    /// now read in data for all ions of the current element. before doing so initialize
    /// energy scale for the current element (all level energies are stored relative to
    /// the ground level of the neutral ion)
    double energyoffset = 0.;
    double ionpot = 0.;
    for (int ion = 0; ion < nions; ion++) {
      int nlevelsmax = nlevelsmax_readin;
      // printout("element %d ion %d\n", element, ion);
      /// calculate the current levels ground level energy
      assert_always(ionpot >= 0);
      energyoffset += ionpot;

      /// read information for the elements next ionstage
      int adata_Z_in = -1;
      int ionstage = -1;
      int nlevels = 0;

      while (adata_Z_in != Z || ionstage != lowermost_ionstage + ion)  // skip over this ion block
      {
        if (adata_Z_in == Z) {
          printout("increasing energyoffset by ionpot %g\n", ionpot);
          energyoffset += ionpot;
        }
        for (int i = 0; i < nlevels; i++) {
          double levelenergy = NAN;
          double statweight = NAN;
          int levelindex = 0;
          int ntransitions = 0;
          assert_always(
              fscanf(adata, "%d %lg %lg %d%*[^\n]\n", &levelindex, &levelenergy, &statweight, &ntransitions) == 4);
        }

        assert_always(fscanf(adata, "%d %d %d %lg\n", &adata_Z_in, &ionstage, &nlevels, &ionpot) == 4);
      }

      printout("adata header matched: Z %d, ionstage %d, nlevels %d\n", adata_Z_in, ionstage, nlevels);

      if (single_level_top_ion && ion == nions - 1)  // limit the top ion to one level and no transitions
      {
        nlevelsmax = 1;
      }

      // if (adata_Z_in == 26 && ionstage == 1)
      // {
      //   nlevelsmax = 5;
      // }

      if (nlevelsmax < 0) {
        nlevelsmax = nlevels;
      } else if (nlevels >= nlevelsmax) {
        printout("[info] read_atomicdata: reduce number of levels from %d to %d for Z %2d ionstage %d\n", nlevels,
                 nlevelsmax, adata_Z_in, ionstage);
      } else {
        printout(
            "[warning] read_atomicdata: requested nlevelsmax=%d > nlevels=%d for ion %d of element %d ... reduced "
            "nlevelsmax to nlevels\n",
            nlevelsmax, nlevels, ion, element);
        nlevelsmax = nlevels;
      }

      /// and proceed through the transitionlist till we match this ionstage (if it was not the neutral one)
      int transdata_Z_in = -1;
      int transdata_ionstage_in = -1;
      int tottransitions_in_file = 0;
      std::string line;
      while (transdata_Z_in != Z || transdata_ionstage_in != ionstage) {
        // skip over table
        for (int i = 0; i < tottransitions_in_file; i++) {
          assert_always(getline(ftransitiondata, line));
        }
        assert_always(get_noncommentline(ftransitiondata, line));
        assert_always(
            sscanf(line.c_str(), "%d %d %d", &transdata_Z_in, &transdata_ionstage_in, &tottransitions_in_file) == 3);
      }

      printout("transdata header matched: transdata_Z_in %d, transdata_ionstage_in %d, tottransitions %d\n",
               transdata_Z_in, transdata_ionstage_in, tottransitions_in_file);
      assert_always(tottransitions_in_file >= 0);

      // read the data for the levels and set up the list of possible transitions for each level
      /// store the ions data to memory and set up the ions zeta and levellist
      globals::elements[element].ions[ion].ionstage = ionstage;
      globals::elements[element].ions[ion].nlevels = nlevelsmax;
      globals::elements[element].ions[ion].ionisinglevels = 0;
      globals::elements[element].ions[ion].maxrecombininglevel = 0;
      globals::elements[element].ions[ion].ionpot = ionpot * EV;
      globals::elements[element].ions[ion].nlevels_groundterm = -1;
      globals::elements[element].ions[ion].uniqueionindex = uniqueionindex;

      globals::elements[element].ions[ion].Alpha_sp = static_cast<float *>(calloc(TABLESIZE, sizeof(float)));
      assert_always(globals::elements[element].ions[ion].Alpha_sp != nullptr);

      globals::elements[element].ions[ion].levels =
          static_cast<struct levellist_entry *>(calloc(nlevelsmax, sizeof(struct levellist_entry)));
      assert_always(globals::elements[element].ions[ion].levels != nullptr);

      auto *transitions = static_cast<struct transitions *>(calloc(nlevelsmax, sizeof(struct transitions)));
      assert_always(transitions != nullptr);

      read_ion_levels(adata, element, ion, nions, nlevels, nlevelsmax, energyoffset, ionpot, transitions);

      int tottransitions = tottransitions_in_file;

      if (single_level_top_ion && ion == nions - 1)  // limit the top ion to one level and no transitions
      {
        tottransitions = 0;
      }

      assert_always(transdata_Z_in == Z);
      assert_always(transdata_ionstage_in == ionstage);

      /// read in the level and transition data for this ion
      std::vector<struct transitiontable_entry> transitiontable;
      transitiontable.reserve(tottransitions);

      /// load transition table for the CURRENT ion to temporary memory

      // first <nlevels_requiretransitions> levels will be collisionally
      // coupled to the first <nlevels_requiretransitions_upperlevels> levels (assumed forbidden)
      // use 0 to disable adding extra transitions

      int nlevels_requiretransitions = NLEVELS_REQUIRETRANSITIONS(Z, ionstage);
      int nlevels_requiretransitions_upperlevels = nlevelsmax;  // no effect if previous line is zero

      nlevels_requiretransitions = std::min(nlevelsmax, nlevels_requiretransitions);
      nlevels_requiretransitions_upperlevels = std::min(nlevelsmax, nlevels_requiretransitions_upperlevels);

      read_ion_transitions(ftransitiondata, tottransitions_in_file, &tottransitions, transitiontable,
                           nlevels_requiretransitions, nlevels_requiretransitions_upperlevels);

      add_transitions_to_unsorted_linelist(element, ion, nlevelsmax, transitiontable, transitions, &lineindex,
                                           temp_linelist);

      free(transitions[0].to);
      free(transitions);
      transitions = nullptr;
      transitiontable.clear();

      for (int level = 0; level < nlevelsmax; level++) {
        globals::elements[element].ions[ion].levels[level].uniquelevelindex = uniquelevelindex;
        globals::elements[element].ions[ion].levels[level].nphixstargets = 0;
        globals::elements[element].ions[ion].levels[level].phixstargets = nullptr;
        globals::elements[element].ions[ion].levels[level].photoion_xs = nullptr;
        uniquelevelindex++;
        totaldowntrans += get_ndowntrans(element, ion, level);
        totaluptrans += get_nuptrans(element, ion, level);
      }

      if (ion < nions - 1) {
        nbfcheck += globals::elements[element].ions[ion].ionisinglevels;  // nlevelsmax;
      }
      uniqueionindex++;
    }
  }
  fclose(adata);
  ftransitiondata.close();
  fclose(compositiondata);
  printout("nbfcheck %d\n", nbfcheck);

  /// Save the linecounters value to the global variable containing the number of lines
  globals::nlines = lineindex;
  printout("nlines %d\n", globals::nlines);
  if (globals::rank_in_node == 0) {
    assert_always(globals::nlines == static_cast<int>(temp_linelist.size()));
  }

  if (T_preset > 0) {
    abort();
  }

  /// Set up the list of allowed upward transitions for each level
  printout("total uptrans %d\n", totaluptrans);
  printout("total downtrans %d\n", totaldowntrans);

  printout("[info] mem_usage: transition lists occupy %.3f MB (this rank) and %.3f MB (shared on node)\n",
           2 * uniquelevelindex * sizeof(struct level_transition *) / 1024. / 1024.,
           (totaluptrans + totaldowntrans) * sizeof(struct level_transition) / 1024. / 1024.);

  if (globals::rank_in_node == 0) {
    /// sort the linelist by decreasing frequency
    if (CLASSIC_LINELIST_SORT) {
      // Luke: this comparison function has side-effects that clamp similar frequencies together
      qsort(temp_linelist.data(), globals::nlines, sizeof(linelist_entry), compare_linelistentry);
    } else {
      std::sort(temp_linelist.begin(), temp_linelist.end(),
                [](const auto &a, const auto &b) { return static_cast<bool>(a.nu > b.nu); });
    }

    for (int i = 0; i < globals::nlines - 1; i++) {
      const double nu = temp_linelist[i].nu;
      const double nu_next = temp_linelist[i + 1].nu;
      if (fabs(nu_next - nu) < (1.e-10 * nu)) {
        auto *a1 = &temp_linelist[i];
        auto *a2 = &temp_linelist[i + 1];

        if ((a1->elementindex == a2->elementindex) && (a1->ionindex == a2->ionindex) &&
            (a1->lowerlevelindex == a2->lowerlevelindex) && (a1->upperlevelindex == a2->upperlevelindex)) {
          printout("Duplicate transition line? %s\n", a1->nu == a2->nu ? "nu match exact" : "close to nu match");
          printout("a: Z=%d ionstage %d lower %d upper %d nu %g lambda %g\n", get_atomicnumber(a1->elementindex),
                   get_ionstage(a1->elementindex, a1->ionindex), a1->lowerlevelindex, a1->upperlevelindex, a1->nu,
                   1e8 * CLIGHT / a1->nu);
          printout("b: Z=%d ionstage %d lower %d upper %d nu %g lambda %g\n", get_atomicnumber(a2->elementindex),
                   get_ionstage(a2->elementindex, a2->ionindex), a2->lowerlevelindex, a2->upperlevelindex, a2->nu,
                   1e8 * CLIGHT / a2->nu);
        }
      }
    }
  }

  // create a linelist shared on node and then copy data across, freeing the local copy
  struct linelist_entry *nonconstlinelist = nullptr;
#ifdef MPI_ON
  MPI_Win win = MPI_WIN_NULL;

  int my_rank_lines = globals::nlines / globals::node_nprocs;
  // rank_in_node 0 gets any remainder
  if (globals::rank_in_node == 0) {
    my_rank_lines += globals::nlines - (my_rank_lines * globals::node_nprocs);
  }

  MPI_Aint size = my_rank_lines * sizeof(linelist_entry);
  int disp_unit = sizeof(linelist_entry);
  MPI_Win_allocate_shared(size, disp_unit, MPI_INFO_NULL, globals::mpi_comm_node, &nonconstlinelist, &win);

  MPI_Win_shared_query(win, 0, &size, &disp_unit, &nonconstlinelist);
#else
  nonconstlinelist = static_cast<struct linelist_entry *>(malloc(globals::nlines * sizeof(linelist_entry)));
#endif

  if (globals::rank_in_node == 0) {
    memcpy(static_cast<void *>(nonconstlinelist), temp_linelist.data(), globals::nlines * sizeof(linelist_entry));
    temp_linelist.clear();
  }

#ifdef MPI_ON
  MPI_Barrier(MPI_COMM_WORLD);
#endif
  globals::linelist = nonconstlinelist;
  nonconstlinelist = nullptr;
  printout("[info] mem_usage: linelist occupies %.3f MB (node shared memory)\n",
           globals::nlines * sizeof(struct linelist_entry) / 1024. / 1024);

  /// Save sorted linelist into a file
  // if (rank_global == 0)
  // {
  //   FILE *linelist_file = fopen_required("linelist.dat", "w");
  //   fprintf(linelist_file,"%d\n",nlines);
  //   for (int i = 0; i < nlines; i++)
  //   {
  //     fprintf(linelist_file,"%d %d %d %d %d %lg %lg %lg %lg %d\n",
  //             i, globals::linelist[i].elementindex, globals::linelist[i].ionindex,
  //             globals::linelist[i].upperlevelindex, globals::linelist[i].lowerlevelindex,
  //             globals::linelist[i].nu, globals::linelist[i].einstein_A, globals::linelist[i].osc_strength,
  //             globals::linelist[i].coll_str, globals::linelist[i].forbidden);
  //   }
  //   fclose(linelist_file);
  // }

  printout("establish connection between transitions and sorted linelist...");

  time_t const time_start_establish_linelist_connections = time(nullptr);
  for (int lineindex = 0; lineindex < globals::nlines; lineindex++) {
    const int element = globals::linelist[lineindex].elementindex;
    const int ion = globals::linelist[lineindex].ionindex;
    const int lowerlevel = globals::linelist[lineindex].lowerlevelindex;
    const int upperlevel = globals::linelist[lineindex].upperlevelindex;

    const int nupperdowntrans = get_ndowntrans(element, ion, upperlevel);
    for (int ii = 0; ii < nupperdowntrans; ii++) {
      // negative indicates a level instead of a lineindex
      if (globals::elements[element].ions[ion].levels[upperlevel].downtrans[ii].targetlevelindex == lowerlevel) {
        globals::elements[element].ions[ion].levels[upperlevel].downtrans[ii].lineindex = lineindex;
        globals::elements[element].ions[ion].levels[upperlevel].downtrans[ii].einstein_A =
            globals::linelist[lineindex].einstein_A;
        globals::elements[element].ions[ion].levels[upperlevel].downtrans[ii].coll_str =
            globals::linelist[lineindex].coll_str;
        globals::elements[element].ions[ion].levels[upperlevel].downtrans[ii].osc_strength =
            globals::linelist[lineindex].osc_strength;

        globals::elements[element].ions[ion].levels[upperlevel].downtrans[ii].forbidden =
            globals::linelist[lineindex].forbidden;
        break;  // should be safe to end here if there is max. one transition per pair of levels
      }
    }

    const int nloweruptrans = get_nuptrans(element, ion, lowerlevel);
    for (int ii = 0; ii < nloweruptrans; ii++) {
      // negative indicates a level instead of a lineindex
      if (globals::elements[element].ions[ion].levels[lowerlevel].uptrans[ii].targetlevelindex == upperlevel) {
        globals::elements[element].ions[ion].levels[lowerlevel].uptrans[ii].lineindex = lineindex;
        globals::elements[element].ions[ion].levels[lowerlevel].uptrans[ii].einstein_A =
            globals::linelist[lineindex].einstein_A;
        globals::elements[element].ions[ion].levels[lowerlevel].uptrans[ii].coll_str =
            globals::linelist[lineindex].coll_str;
        globals::elements[element].ions[ion].levels[lowerlevel].uptrans[ii].osc_strength =
            globals::linelist[lineindex].osc_strength;
        globals::elements[element].ions[ion].levels[lowerlevel].uptrans[ii].forbidden =
            globals::linelist[lineindex].forbidden;
        break;  // should be safe to end here if there is max. one transition per pair of levels
      }
    }
  }
  printout("took %ds\n", time(nullptr) - time_start_establish_linelist_connections);

  for (int element = 0; element < get_nelements(); element++) {
    const int nions = get_nions(element);
    for (int ion = 0; ion < nions; ion++) {
      if (globals::elements[element].ions[ion].nlevels_groundterm <= 0) {
        if (single_ground_level) {
          globals::elements[element].ions[ion].nlevels_groundterm = 1;
        } else {
          globals::elements[element].ions[ion].nlevels_groundterm = calculate_nlevels_groundterm(element, ion);
        }
      }
    }
  }

  /// finally read in photoionisation cross sections and store them to the atomic data structure
<<<<<<< HEAD

  const bool phixs_v1_exists = std::ifstream(phixsdata_filenames[1]).good();
  const bool phixs_v2_exists = std::ifstream(phixsdata_filenames[2]).good();
  assert_always(phixs_v1_exists ^ phixs_v2_exists);  // XOR: one of the the two files must exist but not both

  phixs_file_version = phixs_v2_exists ? 2 : 1;

  read_phixs_data(phixs_file_version);
=======
  phixs_file_version_exists[1] = std::ifstream(phixsdata_filenames[1]).good();
  phixs_file_version_exists[2] = std::ifstream(phixsdata_filenames[2]).good();
  globals::nbfcontinua_ground = 0;
  globals::nbfcontinua = 0;
  if (phixs_file_version_exists[1] && phixs_file_version_exists[2]) {
    // read both phixs files
    printout(
        "Reading two phixs files: Reading phixsdata_v2.txt first so we use NPHIXSPOINTS and NPHIXSNUINCREMENT "
        "from phixsdata_v2.txt to interpolate the phixsdata.txt data\n");
    phixs_file_version = 2;
    read_phixs_data(phixs_file_version);
    phixs_file_version = 1;
    read_phixs_data(phixs_file_version);
  } else {
    assert_always(phixs_file_version_exists[1] ^
                  phixs_file_version_exists[2]);  // XOR: one of the the two files must exist but not both
    phixs_file_version = phixs_file_version_exists[2] ? 2 : 1;
    read_phixs_data(phixs_file_version);
  }
>>>>>>> 31b05757

  int cont_index = -1;
  for (int element = 0; element < get_nelements(); element++) {
    const int nions = get_nions(element);
    for (int ion = 0; ion < nions; ion++) {
      const int nlevels = get_nlevels(element, ion);
      for (int level = 0; level < nlevels; level++) {
        const int nphixstargets = get_nphixstargets(element, ion, level);
        globals::elements[element].ions[ion].levels[level].cont_index =
            (nphixstargets > 0) ? cont_index : std::numeric_limits<int>::max();
        cont_index -= nphixstargets;
      }

      // below is just an extra warning consistency check
      const int nlevels_groundterm = globals::elements[element].ions[ion].nlevels_groundterm;

      // all levels in the ground term should be photoionisation targets from the lower ground state
      if (ion > 0 && ion < get_nions(element) - 1) {
        const int nphixstargets = get_nphixstargets(element, ion - 1, 0);
        if (nphixstargets > 0 && get_phixsupperlevel(element, ion - 1, 0, 0) == 0) {
          const int phixstargetlevels = get_phixsupperlevel(element, ion - 1, 0, nphixstargets - 1) + 1;

          if (nlevels_groundterm != phixstargetlevels) {
            printout("WARNING: Z=%d ion_stage %d nlevels_groundterm %d phixstargetlevels(ion-1) %d.\n",
                     get_atomicnumber(element), get_ionstage(element, ion), nlevels_groundterm, phixstargetlevels);
            // if (nlevels_groundterm < phixstargetlevels)
            // {
            //   printout("  -> setting to %d\n", phixstargetlevels);
            //   globals::elements[element].ions[ion].nlevels_groundterm = phixstargetlevels;
            // }
          }
        }
      }
    }
  }

  printout("cont_index %d\n", cont_index);
}

static auto search_groundphixslist(double nu_edge, int *index_in_groundlevelcontestimator, int el, int in, int ll)
    -> int
/// Return the closest ground level continuum index to the given edge
/// frequency. If the given edge frequency is redder than the reddest
/// continuum return -1.
/// NB: groundphixslist must be in ascending order.
{
  assert_always((!NO_LUT_PHOTOION || !NO_LUT_BFHEATING));
  int index = 0;

  if (nu_edge < globals::groundcont[0].nu_edge) {
    index = -1;
    *index_in_groundlevelcontestimator = -1;
  } else {
    int i = 1;
    int element = -1;
    int ion = -1;
    for (i = 1; i < globals::nbfcontinua_ground; i++) {
      if (nu_edge < globals::groundcont[i].nu_edge) {
        break;
      }
    }
    if (i == globals::nbfcontinua_ground) {
      element = globals::groundcont[i - 1].element;
      ion = globals::groundcont[i - 1].ion;
      int const level = globals::groundcont[i - 1].level;
      if (element == el && ion == in && level == ll) {
        index = i - 1;
      } else {
        printout(
            "[fatal] search_groundphixslist: element %d, ion %d, level %d has edge_frequency %g equal to the "
            "bluest ground-level continuum\n",
            el, in, ll, nu_edge);
        printout(
            "[fatal] search_groundphixslist: bluest ground level continuum is element %d, ion %d, level %d at "
            "nu_edge %g\n",
            element, ion, level, globals::groundcont[i - 1].nu_edge);
        printout("[fatal] search_groundphixslist: i %d, nbfcontinua_ground %d\n", i, globals::nbfcontinua_ground);
        printout(
            "[fatal] This shouldn't happen, is hoewever possible if there are multiple levels in the adata file at "
            "energy=0\n");
        for (int looplevels = 0; looplevels < get_nlevels(el, in); looplevels++) {
          printout("[fatal]   element %d, ion %d, level %d, energy %g\n", el, in, looplevels,
                   epsilon(el, in, looplevels));
        }
        printout("[fatal] Abort omitted ... MAKE SURE ATOMIC DATA ARE CONSISTENT\n");
        index = i - 1;
        // abort();
      }
    } else {
      const double left_diff = nu_edge - globals::groundcont[i - 1].nu_edge;
      const double right_diff = globals::groundcont[i].nu_edge - nu_edge;
      index = (left_diff <= right_diff) ? i - 1 : i;
      element = globals::groundcont[index].element;
      ion = globals::groundcont[index].ion;
    }
    *index_in_groundlevelcontestimator = element * get_max_nions() + ion;
  }

  return index;
}

static void setup_cellhistory() {
  /// SET UP THE CELL HISTORY
  ///======================================================
  /// Stack which holds information about population and other cell specific data
  /// ===> move to update_packets
  globals::cellhistory = static_cast<struct cellhistory *>(malloc(get_max_threads() * sizeof(struct cellhistory)));
  assert_always(globals::cellhistory != nullptr);

#ifdef _OPENMP
#pragma omp parallel
  {
#endif
    size_t mem_usage_cellhistory = 0;
    mem_usage_cellhistory += sizeof(struct cellhistory);

    printout("[info] input: initializing cellhistory for thread %d ...\n", tid);

    globals::cellhistory[tid].cellnumber = -99;

    mem_usage_cellhistory += globals::ncoolingterms * sizeof(double);
    globals::cellhistory[tid].cooling_contrib = static_cast<double *>(calloc(globals::ncoolingterms, sizeof(double)));

    for (int element = 0; element < get_nelements(); element++) {
      for (int ion = 0; ion < get_nions(element); ion++) {
        globals::cellhistory[tid].cooling_contrib[kpkt::get_coolinglistoffset(element, ion)] = COOLING_UNDEFINED;
      }
    }

    printout("[info] mem_usage: cellhistory coolinglist contribs for thread %d occupies %.3f MB\n", tid,
             globals::ncoolingterms * sizeof(double) / 1024. / 1024.);

    mem_usage_cellhistory += get_nelements() * sizeof(struct chelements);
    globals::cellhistory[tid].chelements =
        static_cast<struct chelements *>(malloc(get_nelements() * sizeof(struct chelements)));

    assert_always(globals::cellhistory[tid].chelements != nullptr);

    size_t chlevelblocksize = 0;
    size_t chphixsblocksize = 0;
    int chtransblocksize = 0;
    for (int element = 0; element < get_nelements(); element++) {
      const int nions = get_nions(element);
      for (int ion = 0; ion < nions; ion++) {
        const int nlevels = get_nlevels(element, ion);
        chlevelblocksize += nlevels * sizeof(struct chlevels);

        for (int level = 0; level < nlevels; level++) {
          const int nphixstargets = get_nphixstargets(element, ion, level);
          chphixsblocksize += nphixstargets * sizeof(struct chphixstargets);

          const int ndowntrans = get_ndowntrans(element, ion, level);
          const int nuptrans = get_nuptrans(element, ion, level);
          chtransblocksize += (2 * ndowntrans + nuptrans);
        }
      }
    }
    assert_always(chlevelblocksize > 0);
    globals::cellhistory[tid].ch_all_levels = static_cast<struct chlevels *>(malloc(chlevelblocksize));
    struct chphixstargets *chphixstargetsblock =
        chphixsblocksize > 0 ? static_cast<struct chphixstargets *>(malloc(chphixsblocksize)) : nullptr;
    mem_usage_cellhistory += chlevelblocksize + chphixsblocksize;

    mem_usage_cellhistory += chtransblocksize * sizeof(double);
    double *const chtransblock =
        chtransblocksize > 0 ? static_cast<double *>(malloc(chtransblocksize * sizeof(double))) : nullptr;

    int alllevelindex = 0;
    int allphixstargetindex = 0;
    int chtransindex = 0;
    for (int element = 0; element < get_nelements(); element++) {
      const int nions = get_nions(element);
      mem_usage_cellhistory += nions * sizeof(struct chions);
      globals::cellhistory[tid].chelements[element].chions =
          static_cast<struct chions *>(malloc(nions * sizeof(struct chions)));
      assert_always(globals::cellhistory[tid].chelements[element].chions != nullptr);

      for (int ion = 0; ion < nions; ion++) {
        const int nlevels = get_nlevels(element, ion);
        globals::cellhistory[tid].chelements[element].chions[ion].chlevels =
            &globals::cellhistory[tid].ch_all_levels[alllevelindex];

        assert_always(alllevelindex == get_uniquelevelindex(element, ion, 0));
        alllevelindex += nlevels;

        for (int level = 0; level < nlevels; level++) {
          struct chlevels *chlevel = &globals::cellhistory[tid].chelements[element].chions[ion].chlevels[level];
          const int nphixstargets = get_nphixstargets(element, ion, level);
          chlevel->chphixstargets = chphixsblocksize > 0 ? &chphixstargetsblock[allphixstargetindex] : nullptr;
          allphixstargetindex += nphixstargets;
        }

        for (int level = 0; level < nlevels; level++) {
          struct chlevels *chlevel = &globals::cellhistory[tid].chelements[element].chions[ion].chlevels[level];
          const int ndowntrans = get_ndowntrans(element, ion, level);

          chlevel->sum_epstrans_rad_deexc = &chtransblock[chtransindex];
          chtransindex += ndowntrans;
        }

        for (int level = 0; level < nlevels; level++) {
          struct chlevels *chlevel = &globals::cellhistory[tid].chelements[element].chions[ion].chlevels[level];
          const int ndowntrans = get_ndowntrans(element, ion, level);
          chlevel->sum_internal_down_same = &chtransblock[chtransindex];
          chtransindex += ndowntrans;
        }

        for (int level = 0; level < nlevels; level++) {
          struct chlevels *chlevel = &globals::cellhistory[tid].chelements[element].chions[ion].chlevels[level];
          const int nuptrans = get_nuptrans(element, ion, level);
          chlevel->sum_internal_up_same = &chtransblock[chtransindex];
          chtransindex += nuptrans;
        }
      }
    }
    assert_always(chtransindex == chtransblocksize);

    assert_always(globals::nbfcontinua >= 0);
    globals::cellhistory[tid].ch_allcont_departureratios =
        static_cast<double *>(malloc(globals::nbfcontinua * sizeof(double)));
    mem_usage_cellhistory += globals::nbfcontinua * sizeof(double);

    printout("[info] mem_usage: cellhistory for thread %d occupies %.3f MB\n", tid,
             mem_usage_cellhistory / 1024. / 1024.);
#ifdef _OPENMP
  }
#endif
}

static void write_bflist_file(int includedphotoiontransitions) {
  if (includedphotoiontransitions > 0) {
    globals::bflist = static_cast<struct bflist_t *>(malloc(includedphotoiontransitions * sizeof(struct bflist_t)));
  } else {
    globals::bflist = nullptr;
  }

  FILE *bflist_file = nullptr;
  if (globals::rank_global == 0) {
    bflist_file = fopen_required("bflist.out", "w");
    fprintf(bflist_file, "%d\n", includedphotoiontransitions);
  }
  int i = 0;
  for (int element = 0; element < get_nelements(); element++) {
    const int nions = get_nions(element);
    for (int ion = 0; ion < nions; ion++) {
      const int nlevels = get_ionisinglevels(element, ion);
      for (int level = 0; level < nlevels; level++) {
        for (int phixstargetindex = 0; phixstargetindex < get_nphixstargets(element, ion, level); phixstargetindex++) {
          const int upperionlevel = get_phixsupperlevel(element, ion, level, phixstargetindex);
          globals::bflist[i].elementindex = element;
          globals::bflist[i].ionindex = ion;
          globals::bflist[i].levelindex = level;
          globals::bflist[i].phixstargetindex = phixstargetindex;

          if (globals::rank_global == 0) {
            fprintf(bflist_file, "%d %d %d %d %d\n", i, element, ion, level, upperionlevel);
          }

          const int et = -1 - i;

          assert_always(et == get_continuumindex(element, ion, level, upperionlevel));

          // check the we don't overload the same packet emission type numbers
          // as the special values for free-free scattering and not set
          assert_always(et != EMTYPE_NOTSET);
          assert_always(et != EMTYPE_FREEFREE);
          i++;
        }
      }
    }
  }
  assert_always(i == includedphotoiontransitions);
  if (globals::rank_global == 0) {
    fclose(bflist_file);
  }
}

static auto operator<(const fullphixslist &a, const fullphixslist &b) -> bool
/// Helper function to sort the phixslist by ascending threshold frequency.
{
  return a.nu_edge < b.nu_edge;
}

static auto operator<(const groundphixslist &a, const groundphixslist &b) -> bool
/// Helper function to sort the groundphixslist by ascending threshold frequency.
{
  return a.nu_edge < b.nu_edge;
}

static void setup_phixs_list() {
  // set up the photoionisation transition lists
  // and temporary gamma/kappa lists for each thread

  printout("[info] read_atomicdata: number of bfcontinua %d\n", globals::nbfcontinua);
  printout("[info] read_atomicdata: number of ground-level bfcontinua %d\n", globals::nbfcontinua_ground);

  globals::phixslist = static_cast<struct phixslist *>(malloc(get_max_threads() * sizeof(struct phixslist)));
  assert_always(globals::phixslist != nullptr);

  /// MK: 2012-01-19
  /// To fix the OpenMP problem on BlueGene machines this parallel section was removed and replaced by
  /// a serial loop which intializes the phixslist data structure for all threads in a loop. I'm still
  /// not sure why this causes a problem at all and on BlueGene architectures in particular. However,
  /// it seems to fix the problem.
  // #ifdef _OPENMP
  //   #pragma omp parallel private(i,element,ion,level,nions,nlevels,epsilon_upper,E_threshold,nu_edge)
  //   {
  // #endif
  for (int itid = 0; itid < get_max_threads(); itid++) {
    /// Number of ground level bf-continua equals the total number of included ions minus the number
    /// of included elements, because the uppermost ionisation stages can't ionise.
    if ((!NO_LUT_PHOTOION || !NO_LUT_BFHEATING) && globals::nbfcontinua_ground > 0) {
      globals::phixslist[itid].groundcont_gamma_contr =
          static_cast<double *>(malloc(globals::nbfcontinua_ground * sizeof(double)));
      assert_always(globals::phixslist[itid].groundcont_gamma_contr != nullptr);

      for (int groundcontindex = 0; groundcontindex < globals::nbfcontinua_ground; groundcontindex++) {
        globals::phixslist[itid].groundcont_gamma_contr[groundcontindex] = 0.;
      }
    } else {
      globals::phixslist[itid].groundcont_gamma_contr = nullptr;
    }

    if (globals::nbfcontinua > 0) {
      globals::phixslist[itid].kappa_bf_sum = static_cast<double *>(malloc(globals::nbfcontinua * sizeof(double)));
      assert_always(globals::phixslist[itid].kappa_bf_sum != nullptr);

      if constexpr (DETAILED_BF_ESTIMATORS_ON) {
        globals::phixslist[itid].gamma_contr = static_cast<double *>(malloc(globals::nbfcontinua * sizeof(double)));
        assert_always(globals::phixslist[itid].gamma_contr != nullptr);
      }

      for (int allcontindex = 0; allcontindex < globals::nbfcontinua; allcontindex++) {
        globals::phixslist[itid].kappa_bf_sum[allcontindex] = 0.;

        if constexpr (DETAILED_BF_ESTIMATORS_ON) {
          globals::phixslist[itid].gamma_contr[allcontindex] = 0.;
        }
      }
    } else {
      globals::phixslist[itid].kappa_bf_sum = nullptr;
      globals::phixslist[itid].gamma_contr = nullptr;
    }

    printout("[info] mem_usage: phixslist[tid].kappa_bf_contr for thread %d occupies %.3f MB\n", itid,
             globals::nbfcontinua * sizeof(double) / 1024. / 1024.);
  }

  if constexpr (!NO_LUT_PHOTOION || !NO_LUT_BFHEATING) {
    globals::groundcont =
        static_cast<struct groundphixslist *>(malloc(globals::nbfcontinua_ground * sizeof(struct groundphixslist)));
    assert_always(globals::groundcont != nullptr);
  }

  if constexpr (!NO_LUT_PHOTOION || !NO_LUT_BFHEATING) {
    int groundcontindex = 0;
    for (int element = 0; element < get_nelements(); element++) {
      const int nions = get_nions(element);
      for (int ion = 0; ion < nions - 1; ion++) {
        const int nlevels_groundterm = get_nlevels_groundterm(element, ion);
        for (int level = 0; level < nlevels_groundterm; level++) {
          const int nphixstargets = get_nphixstargets(element, ion, level);
          for (int phixstargetindex = 0; phixstargetindex < nphixstargets; phixstargetindex++) {
            // const int upperlevel = get_phixsupperlevel(element, ion,level, 0);
            // const double E_threshold = epsilon(element, ion + 1, upperlevel) - epsilon(element, ion, level);
            const double E_threshold = get_phixs_threshold(element, ion, level, phixstargetindex);
            const double nu_edge = E_threshold / H;
            assert_always(groundcontindex < globals::nbfcontinua_ground);
            globals::groundcont[groundcontindex].element = element;
            globals::groundcont[groundcontindex].ion = ion;
            globals::groundcont[groundcontindex].level = level;
            globals::groundcont[groundcontindex].nu_edge = nu_edge;
            globals::groundcont[groundcontindex].phixstargetindex = phixstargetindex;
            groundcontindex++;
          }
        }
      }
    }
    assert_always(groundcontindex == globals::nbfcontinua_ground);
    std::sort(globals::groundcont, globals::groundcont + globals::nbfcontinua_ground);
  }

  auto *nonconstallcont =
      static_cast<struct fullphixslist *>(malloc(globals::nbfcontinua * sizeof(struct fullphixslist)));
  printout("[info] mem_usage: photoionisation list occupies %.3f MB\n",
           globals::nbfcontinua * (sizeof(fullphixslist)) / 1024. / 1024.);
  int nbftables = 0;
  int allcontindex = 0;
  for (int element = 0; element < get_nelements(); element++) {
    const int nions = get_nions(element);
    for (int ion = 0; ion < nions - 1; ion++) {
      const int nlevels = get_ionisinglevels(element, ion);
      for (int level = 0; level < nlevels; level++) {
        const int nphixstargets = get_nphixstargets(element, ion, level);

        if (nphixstargets > 0) {
          nbftables++;
        }

        for (int phixstargetindex = 0; phixstargetindex < nphixstargets; phixstargetindex++) {
          // const int upperlevel = get_phixsupperlevel(element, ion,level, 0);
          // const double E_threshold = epsilon(element, ion + 1, upperlevel) - epsilon(element, ion, level);
          const double E_threshold = get_phixs_threshold(element, ion, level, phixstargetindex);
          const double nu_edge = E_threshold / H;

          assert_always(allcontindex < globals::nbfcontinua);
          nonconstallcont[allcontindex].nu_edge = nu_edge;
          nonconstallcont[allcontindex].element = element;
          nonconstallcont[allcontindex].ion = ion;
          nonconstallcont[allcontindex].level = level;
          nonconstallcont[allcontindex].phixstargetindex = phixstargetindex;
          nonconstallcont[allcontindex].probability = get_phixsprobability(element, ion, level, phixstargetindex);
          nonconstallcont[allcontindex].upperlevel = get_phixsupperlevel(element, ion, level, phixstargetindex);

          if constexpr (!NO_LUT_PHOTOION || !NO_LUT_BFHEATING) {
            int index_in_groundlevelcontestimator = 0;
            nonconstallcont[allcontindex].index_in_groundphixslist =
                search_groundphixslist(nu_edge, &index_in_groundlevelcontestimator, element, ion, level);

            globals::elements[element].ions[ion].levels[level].closestgroundlevelcont =
                index_in_groundlevelcontestimator;
          }
          allcontindex++;
        }
      }
    }
  }

  assert_always(allcontindex == globals::nbfcontinua);
  assert_always(globals::nbfcontinua >= 0);  // was initialised as -1 before startup

  if (globals::nbfcontinua > 0) {
    // indicies above were temporary only. continum index should be to the sorted list
    std::sort(nonconstallcont, nonconstallcont + globals::nbfcontinua);

    globals::allcont_nu_edge = static_cast<double *>(malloc(globals::nbfcontinua * sizeof(double)));

// copy the photoionisation tables into one contiguous block of memory
#ifdef MPI_ON
    float *allphixsblock = nullptr;
    MPI_Win win_allphixsblock = MPI_WIN_NULL;
    MPI_Aint size = (globals::rank_in_node == 0) ? nbftables * globals::NPHIXSPOINTS * sizeof(float) : 0;
    int disp_unit = sizeof(linelist_entry);

    MPI_Win_allocate_shared(size, disp_unit, MPI_INFO_NULL, globals::mpi_comm_node, &allphixsblock, &win_allphixsblock);
    MPI_Win_shared_query(win_allphixsblock, MPI_PROC_NULL, &size, &disp_unit, &allphixsblock);

    MPI_Barrier(MPI_COMM_WORLD);
#else
    auto *allphixsblock = static_cast<float *>(malloc(nbftables * globals::NPHIXSPOINTS * sizeof(float)));
#endif

    assert_always(allphixsblock != nullptr);
    int nbftableschanged = 0;
    for (int i = 0; i < globals::nbfcontinua; i++) {
      globals::allcont_nu_edge[i] = nonconstallcont[i].nu_edge;

      const int element = nonconstallcont[i].element;
      const int ion = nonconstallcont[i].ion;
      const int level = nonconstallcont[i].level;
      const int phixstargetindex = nonconstallcont[i].phixstargetindex;

      // different targets share the same cross section table, so don't repeat this process
      if (phixstargetindex == 0) {
        if (globals::rank_in_node == 0) {
          memcpy(allphixsblock, globals::elements[element].ions[ion].levels[level].photoion_xs,
                 globals::NPHIXSPOINTS * sizeof(float));
        }

        free(globals::elements[element].ions[ion].levels[level].photoion_xs);
        globals::elements[element].ions[ion].levels[level].photoion_xs = allphixsblock;

        allphixsblock += globals::NPHIXSPOINTS;
        nbftableschanged++;
      }
    }
    assert_always(nbftableschanged == nbftables);
#ifdef MPI_ON
    MPI_Barrier(MPI_COMM_WORLD);
#endif
    for (int i = 0; i < globals::nbfcontinua; i++) {
      const int element = nonconstallcont[i].element;
      const int ion = nonconstallcont[i].ion;
      const int level = nonconstallcont[i].level;
      nonconstallcont[i].photoion_xs = globals::elements[element].ions[ion].levels[level].photoion_xs;
    }
  }
  globals::allcont = nonconstallcont;
  nonconstallcont = nullptr;

  size_t mem_usage_photoionluts = 2 * TABLESIZE * globals::nbfcontinua * sizeof(double);

  if (globals::nbfcontinua > 0) {
#ifdef MPI_ON
    MPI_Win win = MPI_WIN_NULL;
    MPI_Aint size = (globals::rank_in_node == 0) ? TABLESIZE * globals::nbfcontinua * sizeof(double) : 0;
    int disp_unit = sizeof(double);
    assert_always(MPI_Win_allocate_shared(size, disp_unit, MPI_INFO_NULL, globals::mpi_comm_node,
                                          &globals::spontrecombcoeff, &win) == MPI_SUCCESS);
    assert_always(MPI_Win_shared_query(win, 0, &size, &disp_unit, &globals::spontrecombcoeff) == MPI_SUCCESS);
#else
    globals::spontrecombcoeff = static_cast<double *>(malloc(TABLESIZE * globals::nbfcontinua * sizeof(double)));
#endif
    assert_always(globals::spontrecombcoeff != nullptr);

    if constexpr (!NO_LUT_PHOTOION) {
#ifdef MPI_ON
      size = (globals::rank_in_node == 0) ? TABLESIZE * globals::nbfcontinua * sizeof(double) : 0;
      assert_always(MPI_Win_allocate_shared(size, disp_unit, MPI_INFO_NULL, globals::mpi_comm_node,
                                            &globals::corrphotoioncoeff, &win) == MPI_SUCCESS);
      assert_always(MPI_Win_shared_query(win, 0, &size, &disp_unit, &globals::corrphotoioncoeff) == MPI_SUCCESS);
#else
      globals::corrphotoioncoeff = static_cast<double *>(malloc(TABLESIZE * globals::nbfcontinua * sizeof(double)));
#endif
      assert_always(globals::corrphotoioncoeff != nullptr);
      mem_usage_photoionluts += TABLESIZE * globals::nbfcontinua * sizeof(double);
    }

    if constexpr (!NO_LUT_BFHEATING) {
#ifdef MPI_ON
      size = (globals::rank_in_node == 0) ? TABLESIZE * globals::nbfcontinua * sizeof(double) : 0;
      assert_always(MPI_Win_allocate_shared(size, disp_unit, MPI_INFO_NULL, globals::mpi_comm_node,
                                            &globals::bfheating_coeff, &win) == MPI_SUCCESS);
      assert_always(MPI_Win_shared_query(win, 0, &size, &disp_unit, &globals::bfheating_coeff) == MPI_SUCCESS);
#else
      globals::bfheating_coeff = static_cast<double *>(malloc(TABLESIZE * globals::nbfcontinua * sizeof(double)));
#endif
      assert_always(globals::bfheating_coeff != nullptr);
      mem_usage_photoionluts += TABLESIZE * globals::nbfcontinua * sizeof(double);
    }

#ifdef MPI_ON
    size = (globals::rank_in_node == 0) ? TABLESIZE * globals::nbfcontinua * sizeof(double) : 0;
    assert_always(MPI_Win_allocate_shared(size, disp_unit, MPI_INFO_NULL, globals::mpi_comm_node,
                                          &globals::bfcooling_coeff, &win) == MPI_SUCCESS);
    assert_always(MPI_Win_shared_query(win, 0, &size, &disp_unit, &globals::bfcooling_coeff) == MPI_SUCCESS);
#else
    globals::bfcooling_coeff = static_cast<double *>(malloc(TABLESIZE * globals::nbfcontinua * sizeof(double)));
#endif
    assert_always(globals::bfcooling_coeff != nullptr);
  }

  printout(
      "[info] mem_usage: lookup tables derived from photoionisation (spontrecombcoeff, bfcooling and "
      "corrphotoioncoeff/bfheating if enabled) occupy %.3f MB\n",
      mem_usage_photoionluts / 1024. / 1024.);
}

static void read_atomicdata() {
  read_atomicdata_files();

  printout("included ions %d\n", get_includedions());

  /// INITIALISE THE ABSORPTION/EMISSION COUNTERS ARRAYS
  if constexpr (RECORD_LINESTAT) {
    globals::ecounter = static_cast<int *>(malloc(globals::nlines * sizeof(int)));
    assert_always(globals::ecounter != nullptr);

    globals::acounter = static_cast<int *>(malloc(globals::nlines * sizeof(int)));
    assert_always(globals::acounter != nullptr);
  }

  kpkt::setup_coolinglist();

  setup_cellhistory();

  /// Printout some information about the read-in model atom

  int includedlevels = 0;
  int includedionisinglevels = 0;
  int includedboundboundtransitions = 0;
  int includedphotoiontransitions = 0;
  printout("[input] this simulation contains\n");
  printout("----------------------------------\n");
  for (int element = 0; element < get_nelements(); element++) {
    printout("[input]  element %d (Z=%2d %s)\n", element, get_atomicnumber(element),
             decay::get_elname(get_atomicnumber(element)));
    const int nions = get_nions(element);
    for (int ion = 0; ion < nions; ion++) {
      int ion_photoiontransitions = 0;
      int ion_bbtransitions = 0;
      for (int level = 0; level < get_nlevels(element, ion); level++) {
        ion_photoiontransitions += get_nphixstargets(element, ion, level);
        ion_bbtransitions += get_nuptrans(element, ion, level);
      }

      printout(
          "[input]    ion_stage %d: %4d levels (%d in groundterm, %4d ionising) %7d lines %6d bf transitions "
          "(epsilon_ground: %7.2f eV)\n",
          get_ionstage(element, ion), get_nlevels(element, ion), get_nlevels_groundterm(element, ion),
          get_ionisinglevels(element, ion), ion_bbtransitions, ion_photoiontransitions, epsilon(element, ion, 0) / EV);

      includedlevels += get_nlevels(element, ion);
      includedionisinglevels += get_ionisinglevels(element, ion);
      includedphotoiontransitions += ion_photoiontransitions;
      includedboundboundtransitions += ion_bbtransitions;
    }
  }
  assert_always(includedphotoiontransitions == globals::nbfcontinua);
  assert_always(globals::nlines == includedboundboundtransitions);

  printout("[input]  in total %d ions, %d levels (%d ionising), %d lines, %d photoionisation transitions\n",
           get_includedions(), includedlevels, includedionisinglevels, globals::nlines, globals::nbfcontinua);

  write_bflist_file(globals::nbfcontinua);

  setup_phixs_list();

  /// set-up/gather information for nlte stuff

  globals::total_nlte_levels = 0;
  int n_super_levels = 0;

  if (NLTE_POPS_ON) {
    for (int element = 0; element < get_nelements(); element++) {
      const int nions = get_nions(element);
      for (int ion = 0; ion < nions; ion++) {
        globals::elements[element].ions[ion].first_nlte = globals::total_nlte_levels;
        const int nlevels = get_nlevels(element, ion);
        int fullnlteexcitedlevelcount = 0;
        for (int level = 1; level < nlevels; level++) {
          if (is_nlte(element, ion, level)) {
            fullnlteexcitedlevelcount++;
            globals::total_nlte_levels++;
          }
        }

        const bool has_superlevel = (nlevels > (fullnlteexcitedlevelcount + 1));
        if (has_superlevel) {
          // If there are more levels that the ground state + the number of NLTE levels then we need an extra
          // slot to store data for the "superlevel", which is a representation of all the other levels that
          // are not treated in detail.
          globals::total_nlte_levels++;
          n_super_levels++;
        }

        globals::elements[element].ions[ion].nlevels_nlte = fullnlteexcitedlevelcount;

        assert_always(has_superlevel == ion_has_superlevel(element, ion));

        printout("[input]  element %2d Z=%2d ion_stage %2d has %5d NLTE excited levels%s. Starting at %d\n", element,
                 get_atomicnumber(element), get_ionstage(element, ion), fullnlteexcitedlevelcount,
                 has_superlevel ? " plus a superlevel" : "", globals::elements[element].ions[ion].first_nlte);
      }
    }
  }

  printout("[input] Total NLTE levels: %d, of which %d are superlevels\n", globals::total_nlte_levels, n_super_levels);
}

void input(int rank)
/// To govern the input. For now hardwire everything.
{
  globals::homogeneous_abundances = false;

  globals::n_titer = 1;
  globals::initial_iteration = false;

  printout("[info] input: do n_titer %d iterations per timestep\n", globals::n_titer);
  if (globals::n_titer > 1) {
#ifndef DO_TITER
    printout("[fatal] input: n_titer > 1, but DO_TITER not defined ... abort\n");
    abort();
#endif
  } else if (globals::n_titer == 1) {
#ifdef DO_TITER
    printout("[warning] input: n_titer = 1 but DO_TITER defined, remove DO_TITER to save memory\n");
#endif
  } else {
    printout("[fatal] input: no valid value for n_titer selected\n");
    abort();
  }

  /// Read in parameters from input.txt
  read_parameterfile(rank);

  /// Read in parameters from vpkt.txt
  if (VPKT_ON) {
    read_parameterfile_vpkt();
  }

  read_atomicdata();

#ifdef MPI_ON
  const time_t time_before_barrier = time(nullptr);
  printout("barrier after read_atomicdata(): time before barrier %d, ", static_cast<int>(time_before_barrier));
  MPI_Barrier(MPI_COMM_WORLD);
  printout("time after barrier %d (waited %d seconds)\n", static_cast<int>(time(nullptr)),
           static_cast<int>(time(nullptr) - time_before_barrier));
#endif

  grid::read_ejecta_model();
}

static auto getline(std::istream &input, std::string &line) -> bool
// return true if line read, false if not (EOF)
{
  return !(!std::getline(input, line));
}

auto get_noncommentline(std::istream &input, std::string &line) -> bool
// read the next line, skipping any comment lines beginning with '#'
{
  while (true) {
    bool const linefound = getline(input, line);
    // printout("LINE: >%s<  linefound: %s commentonly: %s \n", line.c_str(), linefound ? "true" : "false",
    // lineiscommentonly(line) ? "true" : "false");
    if (!linefound) {
      return false;
    }
    if (!lineiscommentonly(line)) {
      return true;
    }
  }
}

void read_parameterfile(int rank)
/// Subroutine to read in input parameters from input.txt.
{
  unsigned long pre_zseed = 0;

  std::ifstream file("input.txt");
  assert_always(file.is_open());

  std::string line;

  assert_always(get_noncommentline(file, line));

  long zseed_input = 0;
  std::stringstream(line) >> zseed_input;

  if (zseed_input > 0) {
    pre_zseed = zseed_input;  // random number seed
    printout("using input.txt specified random number seed of %lu\n", pre_zseed);
  } else {
    if constexpr (USE_GSL_RANDOM) {
      pre_zseed = time(nullptr);
    } else {
      pre_zseed = std::random_device{}();
    }
    printout("randomly-generated random number seed is %lu\n", pre_zseed);
  }

#ifdef _OPENMP
#pragma omp parallel
  {
#endif
    /// For MPI parallelisation, the random seed is changed based on the rank of the process
    /// For OpenMP parallelisation rng is a threadprivate variable and the seed changed according
    /// to the thread-ID tid.
    const uint_fast64_t zseed = pre_zseed + (13 * rank) + (17 * tid); /* rnum generator seed */
    printout("rank %d: thread %d has zseed %lu\n", rank, tid, zseed);
    /// start by setting up the randon number generator
    rng_init(zseed);
    /// call it a few times to get it in motion.
    for (int n = 0; n < 100; n++) {
      rng_uniform();
    }
#ifdef _OPENMP
  }
#endif

  assert_always(get_noncommentline(file, line));
  std::stringstream(line) >> globals::ntstep;  // number of time steps
  assert_always(globals::ntstep > 0);

  assert_always(get_noncommentline(file, line));
  // printout("line %s\n", line.c_str());
  std::stringstream(line) >> globals::itstep >> globals::ftstep;  // number of start and end time step
  printout("input: itstep %d ftstep %d\n", globals::itstep, globals::ftstep);
  assert_always(globals::itstep < globals::ntstep);
  assert_always(globals::itstep <= globals::ftstep);
  assert_always(globals::ftstep <= globals::ntstep);

  double tmin_days = 0.;
  double tmax_days = 0.;
  assert_always(get_noncommentline(file, line));
  std::stringstream(line) >> tmin_days >> tmax_days;  // start and end times
  assert_always(tmin_days > 0);
  assert_always(tmax_days > 0);
  assert_always(tmin_days < tmax_days);
  globals::tmin = tmin_days * DAY;
  globals::tmax = tmax_days * DAY;

  assert_always(get_noncommentline(file, line));  // UNUSED nusyn_min_mev nusyn_max_mev

  assert_always(get_noncommentline(file, line));  // UNUSED number of times for synthesis

  assert_always(get_noncommentline(file, line));  // UNUSED start and end times for synthesis

  assert_always(get_noncommentline(file, line));  // model dimensions
  int dum1 = 0;
  std::stringstream(line) >> dum1;
  if (dum1 == 1) {
    set_model_type(grid::RHO_1D_READ);
  } else if (dum1 == 2) {
    set_model_type(grid::RHO_2D_READ);
  } else if (dum1 == 3) {
    set_model_type(grid::RHO_3D_READ);
  }

  assert_always(get_noncommentline(file, line));  // UNUSED compute the r-light curve?

  assert_always(get_noncommentline(file, line));  // UNUSED number of iterations

  assert_always(get_noncommentline(file, line));  // UNUSED change speed of light

  assert_always(get_noncommentline(file, line));
  std::stringstream(line) >> globals::gamma_grey;  // use grey opacity for gammas?

  float syn_dir_in[3];
  assert_always(get_noncommentline(file, line));
  std::stringstream(line) >> syn_dir_in[0] >> syn_dir_in[1] >> syn_dir_in[2];  // components of syn_dir

  const double rr = (syn_dir_in[0] * syn_dir_in[0]) + (syn_dir_in[1] * syn_dir_in[1]) + (syn_dir_in[2] * syn_dir_in[2]);
  // ensure that this vector is normalised.
  if (rr > 1.e-6) {
    globals::syn_dir[0] = syn_dir_in[0] / sqrt(rr);
    globals::syn_dir[1] = syn_dir_in[1] / sqrt(rr);
    globals::syn_dir[2] = syn_dir_in[2] / sqrt(rr);
  } else {
    const double z1 = 1. - (2 * rng_uniform());
    const double z2 = rng_uniform() * 2.0 * PI;
    globals::syn_dir[2] = z1;
    globals::syn_dir[0] = sqrt((1. - (z1 * z1))) * cos(z2);
    globals::syn_dir[1] = sqrt((1. - (z1 * z1))) * sin(z2);
  }

  assert_always(get_noncommentline(file, line));
  std::stringstream(line) >> globals::opacity_case;  // opacity choice

  assert_always(get_noncommentline(file, line));
  std::stringstream(line) >> globals::rho_crit_para;  // free parameter for calculation of rho_crit
  printout("input: rho_crit_para %g\n", globals::rho_crit_para);
  /// he calculation of rho_crit itself depends on the time, therfore it happens in grid_init and update_grid

  assert_always(get_noncommentline(file, line));
  int debug_packet = 0;
  std::stringstream(line) >> debug_packet;  // activate debug output for packet
  assert_always(debug_packet == -1);
  // select a negative value to deactivate

  // Do we start a new simulation or, continue another one?
  int continue_flag = 0;
  assert_always(get_noncommentline(file, line));
  std::stringstream(line) >> continue_flag;
  globals::simulation_continued_from_saved = (continue_flag == 1);
  if (globals::simulation_continued_from_saved) {
    printout("input: resuming simulation from saved point\n");
  } else {
    printout("input: starting a new simulation\n");
    assert_always(globals::itstep == 0);
  }

  /// Wavelength (in Angstroms) at which the parameterisation of the radiation field
  /// switches from the nebular approximation to LTE.
  float dum2 = NAN;
  assert_always(get_noncommentline(file, line));
  std::stringstream(line) >> dum2;  // free parameter for calculation of rho_crit
  globals::nu_rfcut = CLIGHT / (dum2 * 1e-8);
  printout("input: nu_rfcut %g\n", globals::nu_rfcut);

  /// Sets the number of initial LTE timesteps for NLTE runs
  assert_always(get_noncommentline(file, line));
  std::stringstream(line) >> globals::num_lte_timesteps;
  printout("input: doing the first %d timesteps in LTE\n", globals::num_lte_timesteps);

  if (NT_ON) {
    if (NT_SOLVE_SPENCERFANO) {
      printout("input: Non-thermal ionisation with a Spencer-Fano solution is switched on for this run.\n");
    } else {
      printout("input: Non-thermal ionisation with the work function approximation is switched on for this run.\n");
    }
  } else {
    printout("input: No non-thermal ionisation is used in this run.\n");
  }

  if (NO_LUT_PHOTOION) {
    printout(
        "Corrphotoioncoeff is calculated from the radiation field at each timestep in each modelgrid cell (no "
        "LUT).\n");
  } else {
    printout(
        "Corrphotoioncoeff is calculated from LTE lookup tables (ratecoeff_v2.dat) and corrphotoionrenorm "
        "estimator.\n");
  }

  if (NO_LUT_BFHEATING) {
    printout(
        "bfheating coefficients are calculated from the radiation field at each timestep in each modelgrid cell (no "
        "LUT).\n");
  } else {
    printout(
        "bfheating coefficients are calculated from LTE lookup tables (ratecoeff_v2.dat) and bfheatingestimator.\n");
  }

  /// Set up initial grey approximation?
  assert_always(get_noncommentline(file, line));
  std::stringstream(line) >> globals::cell_is_optically_thick >> globals::num_grey_timesteps;
  printout(
      "input: cells with Thomson optical depth > %g are treated in grey approximation for the first %d timesteps\n",
      globals::cell_is_optically_thick, globals::num_grey_timesteps);

  /// Limit the number of bf-continua
  assert_always(get_noncommentline(file, line));
  int max_bf_continua = 0;
  std::stringstream(line) >> max_bf_continua;
  assert_always(max_bf_continua == -1);

  /// for exspec: read number of MPI tasks
  assert_always(get_noncommentline(file, line));
  std::stringstream(line) >> globals::nprocs_exspec;

  /// Extract line-of-sight dependent information of last emission for spectrum_res
  assert_always(get_noncommentline(file, line));
  std::stringstream(line) >> dum1;
  globals::do_emission_res = (dum1 != 0);

  /// To reduce the work imbalance between different MPI tasks I introduced a diffusion
  /// for kpkts, since it turned out that this work imbalance was largely dominated
  /// by continuous collisional interactions. By introducing a diffusion time for kpkts
  /// this loop is broken. The following two parameters control this approximation.
  /// Parameter one (a float) gives the relative fraction of a time step which individual
  /// kpkts live. Parameter two (an int) gives the number of time steps for which we
  /// want to use this approximation
  assert_always(get_noncommentline(file, line));
  std::stringstream(line) >> globals::kpktdiffusion_timescale >> globals::n_kpktdiffusion_timesteps;
  printout("input: kpkts diffuse %g of a time step's length for the first %d time steps\n",
           globals::kpktdiffusion_timescale, globals::n_kpktdiffusion_timesteps);

  file.close();

  if (rank == 0 && !globals::simulation_continued_from_saved) {
    // back up original input file, adding comments to each line
    update_parameterfile(-1);
  }
}

void update_parameterfile(int nts)
/// Subroutine to read in input parameters from input.txt.
{
  assert_always(globals::rank_global == 0);
  if (nts >= 0) {
    printout("Update input.txt for restart at timestep %d...", nts);
  } else {
    printout("Copying input.txt to input-newrun.txt...");
  }

  std::ifstream file("input.txt");
  assert_always(file.is_open());

  std::ofstream fileout("input.txt.tmp");
  assert_always(fileout.is_open());

  std::string line;

  // FILE *input_file = fopen_required("input.txt", "r+");
  // setvbuf(input_file,nullptr, _IOLBF, 0);

  char c_line[1024];
  int noncomment_linenum = -1;
  while (std::getline(file, line)) {
    if (!lineiscommentonly(line)) {
      noncomment_linenum++;  // line number starting from 0, ignoring comment and blank lines (that start with '#')

      // if (!preceeding_comment && noncomment_linenum < inputlinecomments.size() - 1)
      // {
      //   fileout << '#' << inputlinecomments[noncomment_linenum] << '\n';
      // }

      // overwrite particular lines to enable restarting from the current timestep
      if (nts >= 0) {
        if (noncomment_linenum == 2) {
          /// Number of start and end time step
          snprintf(c_line, 1024, "%d %d", nts, globals::ftstep);
          // line.assign(c_line);
          line.replace(line.begin(), line.end(), c_line);
        } else if (noncomment_linenum == 16) {
          /// resume from gridsave file
          snprintf(c_line, 1024, "%d", 1);  /// Force continuation
          line.assign(c_line);
        }
      }

      if (noncomment_linenum == 21) {
        /// by default, exspec should use all available packet files
        globals::nprocs_exspec = globals::nprocs;
        snprintf(c_line, 1024, "%d", globals::nprocs_exspec);
        line.assign(c_line);
      }

      if (noncomment_linenum < static_cast<int>(inputlinecomments.size())) {
        const int commentstart = 25;

        // truncate any existing comment on the line
        if (line.find('#') != std::string::npos) {
          line.resize(line.find('#'));
        }

        line.resize(commentstart, ' ');
        line.append("# ");
        line.append(inputlinecomments[noncomment_linenum]);
      }
    }

    fileout << line << '\n';
  }

  fileout.close();
  file.close();

  if (nts < 0) {
    std::rename("input.txt.tmp", "input-newrun.txt");  // back up the original for starting a new simulation
  } else {
    std::remove("input.txt");
    std::rename("input.txt.tmp", "input.txt");
  }

  printout("done\n");
}

void time_init()
// Subroutine to define the time steps.
{
  /// t=globals::tmin is the start of the calcualtion. t=globals::tmax is the end of the calculation.
  /// globals::ntstep is the number of time steps wanted.

  globals::time_step = static_cast<struct time *>(malloc((globals::ntstep + 1) * sizeof(struct time)));

  /// Now set the individual time steps
  switch (TIMESTEP_SIZE_METHOD) {
    case TIMESTEP_SIZES_LOGARITHMIC: {
      for (int n = 0; n < globals::ntstep; n++) {  // For logarithmic steps, the logarithmic inverval will be
        const double dlogt = (log(globals::tmax) - log(globals::tmin)) / globals::ntstep;
        globals::time_step[n].start = globals::tmin * exp(n * dlogt);
        globals::time_step[n].mid = globals::tmin * exp((n + 0.5) * dlogt);
        globals::time_step[n].width = (globals::tmin * exp((n + 1) * dlogt)) - globals::time_step[n].start;
      }
      break;
    }

    case TIMESTEP_SIZES_CONSTANT: {
      for (int n = 0; n < globals::ntstep; n++) {
        // for constant timesteps
        const double dt = (globals::tmax - globals::tmin) / globals::ntstep;
        globals::time_step[n].start = globals::tmin + n * dt;
        globals::time_step[n].width = dt;
        globals::time_step[n].mid = globals::time_step[n].start + 0.5 * globals::time_step[n].width;
      }
      break;
    }

    case TIMESTEP_SIZES_LOGARITHMIC_THEN_CONSTANT: {
      // First part log, second part fixed timesteps
      const double t_transition = TIMESTEP_TRANSITION_TIME * DAY;  // transition from logarithmic to fixed timesteps
      const double maxtsdelta = FIXED_TIMESTEP_WIDTH * DAY;        // maximum timestep width in fixed part
      assert_always(t_transition > globals::tmin);
      assert_always(t_transition < globals::tmax);
      const int nts_fixed = ceil((globals::tmax - t_transition) / maxtsdelta);
      const double fixed_tsdelta = (globals::tmax - t_transition) / nts_fixed;
      assert_always(nts_fixed > 0);
      assert_always(nts_fixed < globals::ntstep);
      const int nts_log = globals::ntstep - nts_fixed;
      assert_always(nts_log > 0);
      assert_always(nts_log < globals::ntstep);
      assert_always((nts_log + nts_fixed) == globals::ntstep);
      for (int n = 0; n < globals::ntstep; n++) {
        if (n < nts_log) {
          // For logarithmic steps, the logarithmic inverval will be
          const double dlogt = (log(t_transition) - log(globals::tmin)) / nts_log;
          globals::time_step[n].start = globals::tmin * exp(n * dlogt);
          globals::time_step[n].mid = globals::tmin * exp((n + 0.5) * dlogt);
          globals::time_step[n].width = (globals::tmin * exp((n + 1) * dlogt)) - globals::time_step[n].start;
        } else {
          // for constant timesteps
          const double prev_start =
              n > 0 ? (globals::time_step[n - 1].start + globals::time_step[n - 1].width) : globals::tmin;
          globals::time_step[n].start = prev_start;
          globals::time_step[n].width = fixed_tsdelta;
          globals::time_step[n].mid = globals::time_step[n].start + 0.5 * globals::time_step[n].width;
        }
      }
      break;
    }

    case TIMESTEP_SIZES_CONSTANT_THEN_LOGARITHMIC: {
      // /// First part fixed timesteps, second part log timesteps
      const double t_transition = TIMESTEP_TRANSITION_TIME * DAY;  // transition from fixed to logarithmic timesteps
      const double maxtsdelta = FIXED_TIMESTEP_WIDTH * DAY;        // timestep width of fixed timesteps
      assert_always(t_transition > globals::tmin);
      assert_always(t_transition < globals::tmax);
      const int nts_fixed = ceil((t_transition - globals::tmin) / maxtsdelta);
      const double fixed_tsdelta = (t_transition - globals::tmin) / nts_fixed;
      assert_always(nts_fixed > 0);
      assert_always(nts_fixed < globals::ntstep);
      const int nts_log = globals::ntstep - nts_fixed;
      assert_always(nts_log > 0);
      assert_always(nts_log < globals::ntstep);
      assert_always((nts_log + nts_fixed) == globals::ntstep);
      for (int n = 0; n < globals::ntstep; n++) {
        if (n < nts_fixed) {
          // for constant timesteps
          globals::time_step[n].start = globals::tmin + n * fixed_tsdelta;
          globals::time_step[n].width = fixed_tsdelta;
          globals::time_step[n].mid = globals::time_step[n].start + 0.5 * globals::time_step[n].width;
        } else {
          // For logarithmic time steps, the logarithmic interval will be
          const double dlogt = (log(globals::tmax) - log(t_transition)) / nts_log;
          const double prev_start =
              n > 0 ? (globals::time_step[n - 1].start + globals::time_step[n - 1].width) : globals::tmin;
          globals::time_step[n].start = prev_start;
          globals::time_step[n].width = (t_transition * exp((n - nts_fixed + 1) * dlogt)) - globals::time_step[n].start;
          globals::time_step[n].mid = globals::time_step[n].start + 0.5 * globals::time_step[n].width;
        }
      }
      break;
    }

    default:
      assert_always(false);
  }

  // to limit the timestep durations
  // const double maxt = 0.5 * DAY;
  // for (int n = globals::ntstep - 1; n > 0; n--)
  // {
  //   if (globals::time_step[n].width > maxt)
  //   {
  //     const double boundaryshift = globals::time_step[n].width - maxt;
  //     globals::time_step[n].width -= boundaryshift;
  //     globals::time_step[n].start += boundaryshift;
  //     globals::time_step[n - 1].width += boundaryshift;
  //   }
  //   else if (n < globals::ntstep - 1 && globals::time_step[n + 1].width > maxt)
  //   {
  //     printout("TIME: Keeping logarithmic durations for timesteps <= %d\n", n);
  //   }
  // }
  // assert_always(globals::time_step[0].width <= maxt); // no solution is possible with these constraints!

  /// and add a dummy timestep which contains the endtime
  /// of the calculation
  globals::time_step[globals::ntstep].start = globals::tmax;
  globals::time_step[globals::ntstep].mid = globals::tmax;
  globals::time_step[globals::ntstep].width = 0.;

  // check consistency of start + width = start_next
  for (int n = 1; n < globals::ntstep; n++) {
    assert_always(
        fabs((globals::time_step[n - 1].start + globals::time_step[n - 1].width) / globals::time_step[n].start) - 1 <
        0.001);
  }
  assert_always(fabs((globals::time_step[globals::ntstep - 1].start + globals::time_step[globals::ntstep - 1].width) /
                     globals::tmax) -
                    1 <
                0.001);

  for (int n = 0; n < globals::ntstep; n++) {
    globals::time_step[n].positron_dep = 0.;
    globals::time_step[n].eps_positron_ana_power = 0.;
    globals::time_step[n].electron_dep = 0.;
    globals::time_step[n].electron_emission = 0.;
    globals::time_step[n].eps_electron_ana_power = 0.;
    globals::time_step[n].alpha_dep = 0.;
    globals::time_step[n].alpha_emission = 0.;
    globals::time_step[n].eps_alpha_ana_power = 0.;
    globals::time_step[n].gamma_dep = 0.;
    globals::time_step[n].gamma_dep_pathint = 0.;
    globals::time_step[n].qdot_betaminus = 0.;
    globals::time_step[n].qdot_alpha = 0.;
    globals::time_step[n].qdot_total = 0.;
    globals::time_step[n].gamma_emission = 0.;
    globals::time_step[n].cmf_lum = 0.0;
    globals::time_step[n].pellet_decays = 0;
  }
}

void write_timestep_file() {
  FILE *timestepfile = fopen_required("timesteps.out", "w");
  fprintf(timestepfile, "#timestep tstart_days tmid_days twidth_days\n");
  for (int n = 0; n < globals::ntstep; n++) {
    fprintf(timestepfile, "%d %lg %lg %lg\n", n, globals::time_step[n].start / DAY, globals::time_step[n].mid / DAY,
            globals::time_step[n].width / DAY);
  }
  fclose(timestepfile);
}<|MERGE_RESOLUTION|>--- conflicted
+++ resolved
@@ -24,7 +24,6 @@
 
 const int groundstate_index_in = 1;  // starting level index in the input files
 int phixs_file_version = -1;
-std::array<bool, 3> phixs_file_version_exists;
 
 struct transitions {
   int *to;
@@ -236,13 +235,7 @@
 }
 
 static void read_phixs_data(int phixs_file_version) {
-<<<<<<< HEAD
-  globals::nbfcontinua_ground = 0;
-  globals::nbfcontinua = 0;
   size_t mem_usage_phixs = 0;
-=======
-  long mem_usage_phixs = 0;
->>>>>>> 31b05757
 
   printout("readin phixs data from %s\n", phixsdata_filenames[phixs_file_version]);
 
@@ -257,14 +250,10 @@
   } else if (phixs_file_version == 1) {
     globals::NPHIXSPOINTS = 100;
     globals::NPHIXSNUINCREMENT = .1;
-<<<<<<< HEAD
     // not exactly where the last point is, but classic integrals go from nu_edge to 10*nu_edge
     last_phixs_nuovernuedge = 10;
-=======
-    last_phixs_nuovernuedge = 10;  // to match classic
     printout("using NPHIXSPOINTS = %d and NPHIXSNUINCREMENT = %lg set in input.cc\n", globals::NPHIXSPOINTS,
              globals::NPHIXSNUINCREMENT);
->>>>>>> 31b05757
   } else {
     assert_always(fscanf(phixsdata, "%d\n", &globals::NPHIXSPOINTS) == 1);
     assert_always(globals::NPHIXSPOINTS > 0);
@@ -1143,16 +1132,6 @@
   }
 
   /// finally read in photoionisation cross sections and store them to the atomic data structure
-<<<<<<< HEAD
-
-  const bool phixs_v1_exists = std::ifstream(phixsdata_filenames[1]).good();
-  const bool phixs_v2_exists = std::ifstream(phixsdata_filenames[2]).good();
-  assert_always(phixs_v1_exists ^ phixs_v2_exists);  // XOR: one of the the two files must exist but not both
-
-  phixs_file_version = phixs_v2_exists ? 2 : 1;
-
-  read_phixs_data(phixs_file_version);
-=======
   phixs_file_version_exists[1] = std::ifstream(phixsdata_filenames[1]).good();
   phixs_file_version_exists[2] = std::ifstream(phixsdata_filenames[2]).good();
   globals::nbfcontinua_ground = 0;
@@ -1172,7 +1151,6 @@
     phixs_file_version = phixs_file_version_exists[2] ? 2 : 1;
     read_phixs_data(phixs_file_version);
   }
->>>>>>> 31b05757
 
   int cont_index = -1;
   for (int element = 0; element < get_nelements(); element++) {
