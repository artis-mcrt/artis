--- conflicted
+++ resolved
@@ -55,11 +55,7 @@
             - name: install dependencies
               run: |
                   brew update
-<<<<<<< HEAD
-                  brew install openmpi gsl
-=======
                   brew install openmpi gsl || true
->>>>>>> 80c6581b
                   brew link openmpi
 
             - name: install llvm
