--- conflicted
+++ resolved
@@ -138,15 +138,9 @@
     cont[m] = norm;
     //printf("%g %g %g\n", (fni(grid_ptr)*(ENICKEL + ECOBALT)/MNI56),(f52fe(grid_ptr)*(E52FE + E52MN)/MFE52),(f48cr(grid_ptr)*(E48V + E48CR)/MCR48));
     norm += get_rhoinit(grid_ptr->modelgridindex) * vol_init() * //vol_init(grid_ptr)
-<<<<<<< HEAD
-      ((fni(grid_ptr)*(ENICKEL + ECOBALT)/56.)
-       +(f52fe(grid_ptr)*(E52FE + E52MN)/52.)
-       +(f48cr(grid_ptr)*(E48V + E48CR)/48.));
-=======
               ((fni(grid_ptr)*(ENICKEL + ECOBALT)/56.)
                +(f52fe(grid_ptr)*(E52FE + E52MN)/52.)
                +(f48cr(grid_ptr)*(E48V + E48CR)/48.));
->>>>>>> f3d826c8
   }
   cont[ngrid] = norm;
 
