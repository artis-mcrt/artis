#include "nonthermal.h"

#include "rpkt.h"

#ifdef MPI_ON
#include <mpi.h>
#endif

#include <gsl/gsl_blas.h>
#include <gsl/gsl_cblas.h>
#include <gsl/gsl_linalg.h>
#include <gsl/gsl_matrix_double.h>
#include <gsl/gsl_permutation.h>
#include <gsl/gsl_vector_double.h>

#include <algorithm>
#include <array>
#include <cmath>
#include <cstddef>
#include <cstdio>
#include <cstdlib>
#include <tuple>
#include <vector>

#include "artisoptions.h"
#include "atomic.h"
#include "constants.h"
#include "decay.h"
#include "globals.h"
#include "grid.h"
#include "ltepop.h"
#include "macroatom.h"
#include "packet.h"
#include "sn3d.h"
#include "stats.h"

namespace nonthermal {

// THESE OPTIONS ARE USED TO TEST THE SF SOLVER
// Compare to Kozma & Fransson (1992) pure-oxygen plasma, nne = 1e8, x_e = 0.01
// #define yscalefactoroverride(mgi) (1e10)
// #define get_nnion_tot(x) (1e10)
// #define get_nnion(modelgridindex, element, ion) get_nnion_override(modelgridindex, element, ion)
// #define grid::get_nne(x) (1e8)
// #define SFPTS 10000  // number of energy points in the Spencer-Fano solution vector
// #define SF_EMAX 3000. // eV
// #define SF_EMIN 1. // eV
//
// static double get_nnion_override(const int modelgridindex, const int element, const int ion)
// Fake the composition to test the NT solver
// {
//   const double nntot = get_nnion_tot(modelgridindex);
//   if (get_atomicnumber(element) == 8)
//   {
//     const int ionstage = get_ionstage(element, ion);
//     if (ionstage == 1)
//       return 0.99 * nntot;
//     else if (ionstage == 2)
//       return 0.01 * nntot;
//   }
//   return 0.;
// }

constexpr bool STORE_NT_SPECTRUM = false;  // if this is on, the non-thermal energy spectrum will be kept in memory for
                                           // every grid cell during packet propagation, which
                                           // can take up a lot of memory for large grid sizes
                                           // alternatively, just the non-thermal ionization rates can be stored
                                           // but we might want to re-enable this option to incorporate
                                           // non-thermal excitation rates if there are
                                           // many more transitions to store than there are NT spectrum samples

// minimum number fraction of the total population to include in SF solution
static constexpr double minionfraction = 1.e-8;

// minimum deposition rate density (eV/s/cm^3) to solve SF equation
static constexpr double MINDEPRATE = 0.;

// Bohr radius squared in cm^2
static constexpr double A_naught_squared = 2.800285203e-17;

// specifies max number of shells for which data is known for computing mean binding energies
static constexpr int M_NT_SHELLS = 10;

// maximum number of elements for which binding energy tables are to be used
static constexpr int MAX_Z_BINDING = 30;

static std::array<std::array<double, M_NT_SHELLS>, MAX_Z_BINDING> electron_binding;

struct collionrow {
  int Z;
  int nelec;
  int n;
  int l;
  double ionpot_ev;
  double A;
  double B;
  double C;
  double D;
  double auger_g_accumulated;  // track the statistical weight represented by the values below, so they can be updated
                               // with new g-weighted averaged values
  double prob_num_auger[NT_MAX_AUGER_ELECTRONS + 1];  // probability of 0, 1, ..., NT_MAX_AUGER_ELECTRONS Auger
                                                      // electrons being ejected when the shell is ionised
  float en_auger_ev;  // the average kinetic energy released in Auger electrons after making a hole in this shell
  float n_auger_elec_avg;
};

static std::vector<collionrow> colliondata;

static FILE *nonthermalfile{};
static bool nonthermal_initialized = false;

static gsl_vector *envec;      // energy grid on which solution is sampled
static gsl_vector *logenvec;   // log of envec
static gsl_vector *sourcevec;  // samples of the source function (energy distribution of deposited energy)
static double E_init_ev =
    0;  // the energy injection rate density (and mean energy of injected electrons if source integral is one) in eV

static constexpr double DELTA_E = (SF_EMAX - SF_EMIN) / (SFPTS - 1);

// Monte Carlo result - compare to analytical expectation
static double nt_energy_deposited;

struct nt_excitation_struct {
  double frac_deposition;  // the fraction of the non-thermal deposition energy going to the excitation transition
  double ratecoeffperdeposition;  // the excitation rate coefficient divided by the deposition rate density
  int lineindex;
  int loweruptransindex;
};

struct nt_solution_struct {
  double *yfunc{};  // Samples of the Spencer-Fano solution function. Multiply by energy to get non-thermal
                    // electron number flux. y(E) * dE is the flux of electrons with energy in the range (E, E +
                    // dE) y has units of particles / cm2 / s / eV

  float frac_heating = 1.;     // energy fractions should add up to 1.0 if the solution is good
  float frac_ionization = 0.;  // fraction of deposition energy going to ionization
  float frac_excitation = 0.;  // fraction of deposition energy going to excitation

  // these points arrays of length includedions
  float *eff_ionpot{};  // these are used to calculate the non-thermal ionization rate
  double *fracdep_ionization_ion =
      nullptr;  // the fraction of the non-thermal deposition energy going to ionizing this ion

  // these  point to arrays of length includedions * (NT_MAX_AUGER_ELECTRONS + 1)
  float *prob_num_auger{};       // probability that one ionisation of this ion will produce n Auger electrons.
                                 // elements sum to 1.0 for a given ion
  float *ionenfrac_num_auger{};  // like above, but energy weighted. elements sum to 1.0 for an ion

  std::vector<nt_excitation_struct> frac_excitations_list;

  int timestep_last_solved = -1;     // the quantities above were calculated for this timestep
  float nneperion_when_solved{NAN};  // the nne when the solver was last run
};

static nt_solution_struct *nt_solution;

static double *deposition_rate_density;
static int *deposition_rate_density_timestep;

static void read_binding_energies() {
  FILE *binding = fopen_required("binding_energies.txt", "r");

  int dum1 = 0;
  int dum2 = 0;
  assert_always(fscanf(binding, "%d %d", &dum1, &dum2) == 2);  // dimensions of the table
  if ((dum1 != M_NT_SHELLS) || (dum2 != MAX_Z_BINDING)) {
    printout("Wrong size for the binding energy tables!\n");
    std::abort();
  }

  for (int index1 = 0; index1 < dum2; index1++) {
    float dum[10];
    assert_always(fscanf(binding, "%g %g %g %g %g %g %g %g %g %g", &dum[0], &dum[1], &dum[2], &dum[3], &dum[4], &dum[5],
                         &dum[6], &dum[7], &dum[8], &dum[9]) == 10);

    for (int index2 = 0; index2 < 10; index2++) {
      electron_binding[index1][index2] = dum[index2] * EV;
    }
  }

  fclose(binding);
}

static auto get_auger_probability(int modelgridindex, int element, int ion, int naugerelec) -> double {
  assert_always(naugerelec <= NT_MAX_AUGER_ELECTRONS);
  const int uniqueionindex = get_uniqueionindex(element, ion);
  return nt_solution[modelgridindex].prob_num_auger[uniqueionindex * (NT_MAX_AUGER_ELECTRONS + 1) + naugerelec];
}

static auto get_ion_auger_enfrac(int modelgridindex, int element, int ion, int naugerelec) -> double {
  assert_always(naugerelec <= NT_MAX_AUGER_ELECTRONS);
  const int uniqueionindex = get_uniqueionindex(element, ion);
  return nt_solution[modelgridindex].ionenfrac_num_auger[uniqueionindex * (NT_MAX_AUGER_ELECTRONS + 1) + naugerelec];
}

static void check_auger_probabilities(int modelgridindex) {
  bool problem_found = false;

  for (int element = 0; element < get_nelements(); element++) {
    for (int ion = 0; ion < get_nions(element) - 1; ion++) {
      double prob_sum = 0.;
      double ionenfrac_sum = 0.;
      for (int a = 0; a <= NT_MAX_AUGER_ELECTRONS; a++) {
        prob_sum += get_auger_probability(modelgridindex, element, ion, a);
        ionenfrac_sum += get_ion_auger_enfrac(modelgridindex, element, ion, a);
      }

      if (fabs(prob_sum - 1.0) > 0.001) {
        printout("Problem with Auger probabilities for cell %d Z=%d ionstage %d prob_sum %g\n", modelgridindex,
                 get_atomicnumber(element), get_ionstage(element, ion), prob_sum);
        for (int a = 0; a <= NT_MAX_AUGER_ELECTRONS; a++) {
          printout("%d: %g\n", a, get_auger_probability(modelgridindex, element, ion, a));
        }
        problem_found = true;
      }

      if (fabs(ionenfrac_sum - 1.0) > 0.001) {
        printout("Problem with Auger energy frac sum for cell %d Z=%d ionstage %d ionenfrac_sum %g\n", modelgridindex,
                 get_atomicnumber(element), get_ionstage(element, ion), ionenfrac_sum);
        for (int a = 0; a <= NT_MAX_AUGER_ELECTRONS; a++) {
          printout("%d: %g\n", a, get_ion_auger_enfrac(modelgridindex, element, ion, a));
        }
        problem_found = true;
      }
    }
  }

  if (problem_found) {
    std::abort();
  }
}

static void read_auger_data() {
  printout("Reading Auger effect data...\n");
  FILE *augerfile = fopen_required("auger-km1993-table2.txt", "r");

  char line[151] = "";

  // map x-ray notation shells K L1 L2 L3 M1 M2 M3 to quantum numbers n and l
  const int xrayn[7] = {1, 2, 2, 2, 3, 3, 3};
  const int xrayl[7] = {0, 0, 1, 1, 0, 1, 1};
  const int xrayg[7] = {2, 2, 2, 4, 2, 2, 4};  // g statistical weight = 2j + 1

  while (feof(augerfile) == 0) {
    if (line != fgets(line, 151, augerfile)) {
      break;
    }

    int Z = -1;
    int ionstage = -1;
    int shellnum = -1;

    char *linepos = line;
    int offset = 0;

    assert_always(sscanf(linepos, "%d %d%n", &Z, &ionstage, &offset) == 2);
    assert_always(offset == 5);
    linepos += offset;

    const int element = get_elementindex(Z);

    if (element >= 0 && get_ionstage(element, 0) <= ionstage &&
        ionstage < (get_ionstage(element, 0) + get_nions(element))) {
      float ionpot_ev = -1;
      float en_auger_ev_total_nocorrection = -1;
      int epsilon_e3 = -1;

      assert_always(sscanf(linepos, "%d %g %g %d%n", &shellnum, &ionpot_ev, &en_auger_ev_total_nocorrection,
                           &epsilon_e3, &offset) == 4);
      assert_always(offset == 20);

      float n_auger_elec_avg = 0;
      double prob_num_auger[NT_MAX_AUGER_ELECTRONS + 1];
      for (int a = 0; a < 9; a++) {
        linepos = line + static_cast<ptrdiff_t>(26 + a * 5);
        // have to read out exactly 5 characters at a time because the columns are sometimes not separated by a space
        char strprob[6] = "00000";
        assert_always(sscanf(linepos, "%5c%n", strprob, &offset) == 1);
        assert_always(offset == 5);
        strprob[5] = '\0';

        int probnaugerelece4 = -1;
        assert_always(sscanf(strprob, "%d", &probnaugerelece4) == 1);

        const double probnaugerelec = probnaugerelece4 / 10000.;

        assert_always(probnaugerelec <= 1.0);

        n_auger_elec_avg += a * probnaugerelec;

        if (a <= NT_MAX_AUGER_ELECTRONS) {
          prob_num_auger[a] = probnaugerelec;
        } else {
          // add the rates of all higher ionisations to the top one
          prob_num_auger[NT_MAX_AUGER_ELECTRONS] += probnaugerelec;
        }
      }

      // use the epsilon correction factor as in equation 7 of Kaastra & Mewe (1993)
      float en_auger_ev = en_auger_ev_total_nocorrection - (epsilon_e3 / 1000. * ionpot_ev);

      const int n = xrayn[shellnum - 1];
      const int l = xrayl[shellnum - 1];
      const int g = xrayg[shellnum - 1];

      if (!std::isfinite(en_auger_ev) || en_auger_ev < 0) {
        printout("  WARNING: Z=%2d ionstage %2d shellnum %d en_auger_ev is %g. Setting to zero.\n", Z, ionstage,
                 shellnum, en_auger_ev);
        en_auger_ev = 0.;
      }

      // now loop through shells with impact ionisation cross sections and apply Auger data that matches n, l values
      for (auto &collionrow : colliondata) {
        if (collionrow.Z == Z && collionrow.nelec == (Z - ionstage + 1) && collionrow.n == n && collionrow.l == l) {
          printout(
              "Z=%2d ionstage %2d shellnum %d n %d l %d ionpot %7.2f E_A %8.1f E_A' %8.1f epsilon %6d <n_Auger> %5.1f "
              "P(n_Auger)",
              Z, ionstage, shellnum, n, l, ionpot_ev, en_auger_ev_total_nocorrection, en_auger_ev, epsilon_e3,
              n_auger_elec_avg);

          double prob_sum = 0.;
          for (int a = 0; a <= NT_MAX_AUGER_ELECTRONS; a++) {
            prob_sum += prob_num_auger[a];
            printout(" %d: %4.2f", a, prob_num_auger[a]);
          }
          assert_always(fabs(prob_sum - 1.0) < 0.001);

          printout("\n");
          // printout("ionpot %g %g, g %d\n", colliondata[i].ionpot_ev, ionpot_ev, g);
          const bool found_existing_data = (collionrow.auger_g_accumulated > 0.);

          // keep existing data but update according to statistical weight represented by existing and new data
          const double oldweight = collionrow.auger_g_accumulated / (g + collionrow.auger_g_accumulated);
          const double newweight = g / (g + collionrow.auger_g_accumulated);
          collionrow.auger_g_accumulated += g;

          // update the statistical-weight averaged values
          collionrow.en_auger_ev = oldweight * collionrow.en_auger_ev + newweight * en_auger_ev;
          collionrow.n_auger_elec_avg = oldweight * collionrow.n_auger_elec_avg + newweight * n_auger_elec_avg;

          prob_sum = 0.;
          for (int a = 0; a <= NT_MAX_AUGER_ELECTRONS; a++) {
            collionrow.prob_num_auger[a] = oldweight * collionrow.prob_num_auger[a] + newweight * prob_num_auger[a];
            prob_sum += collionrow.prob_num_auger[a];
          }
          assert_always(fabs(prob_sum - 1.0) < 0.001);

          if (found_existing_data) {
            printout("  same NL shell already has data from another X-ray shell. New g-weighted values: P(n_Auger)");

            for (int a = 0; a <= NT_MAX_AUGER_ELECTRONS; a++) {
              printout(" %d: %4.2f", a, collionrow.prob_num_auger[a]);
            }
            printout("\n");
          }
        }
      }
    }
  }
  fclose(augerfile);
}

static void read_collion_data() {
  printout("Reading collisional ionization data...\n");

  FILE *cifile = fopen_required("collion.txt", "r");
  int colliondatacount = 0;
  assert_always(fscanf(cifile, "%d", &colliondatacount) == 1);
  printout("Reading %d collisional transition rows\n", colliondatacount);
  assert_always(colliondatacount > 0);

  for (int i = 0; i < colliondatacount; i++) {
    collionrow collionrow{};
    assert_always(fscanf(cifile, "%2d %2d %1d %1d %lg %lg %lg %lg %lg", &collionrow.Z, &collionrow.nelec, &collionrow.n,
                         &collionrow.l, &collionrow.ionpot_ev, &collionrow.A, &collionrow.B, &collionrow.C,
                         &collionrow.D) == 9);

    const int element = get_elementindex(collionrow.Z);
    const int ionstage = collionrow.Z - collionrow.nelec + 1;
    if (element < 0 || ionstage < get_ionstage(element, 0) ||
        ionstage > get_ionstage(element, get_nions(element) - 1)) {
      continue;
    }
    collionrow.prob_num_auger[0] = 1.;
    for (int a = 1; a <= NT_MAX_AUGER_ELECTRONS; a++) {
      collionrow.prob_num_auger[a] = 0.;
    }

    collionrow.auger_g_accumulated = 0.;
    collionrow.en_auger_ev = 0.;
    collionrow.n_auger_elec_avg = 0.;

    colliondata.push_back(collionrow);

    // printout("ci row: %2d %2d %1d %1d %lg %lg %lg %lg %lg\n", collionrow.Z, collionrow.nelec, collionrow.n,
    //          collionrow.l, collionrow.ionpot_ev, collionrow.A, collionrow.B, collionrow.C, collionrow.D);
  }
  printout("Stored %zu of %d input shell cross sections\n", colliondata.size(), colliondatacount);

  fclose(cifile);

  if (NT_MAX_AUGER_ELECTRONS > 0) {
    read_auger_data();
  }
}

static void zero_all_effionpot(const int modelgridindex) {
  assert_always(nt_solution[modelgridindex].prob_num_auger);
  assert_always(nt_solution[modelgridindex].ionenfrac_num_auger);

  for (int uniqueionindex = 0; uniqueionindex < get_includedions(); uniqueionindex++) {
    nt_solution[modelgridindex].eff_ionpot[uniqueionindex] = 0.;

    nt_solution[modelgridindex].prob_num_auger[uniqueionindex * (NT_MAX_AUGER_ELECTRONS + 1)] = 1.;
    nt_solution[modelgridindex].ionenfrac_num_auger[uniqueionindex * (NT_MAX_AUGER_ELECTRONS + 1)] = 1.;
    for (int a = 1; a <= NT_MAX_AUGER_ELECTRONS; a++) {
      nt_solution[modelgridindex].prob_num_auger[uniqueionindex * (NT_MAX_AUGER_ELECTRONS + 1) + a] = 0.;
      nt_solution[modelgridindex].ionenfrac_num_auger[uniqueionindex * (NT_MAX_AUGER_ELECTRONS + 1) + a] = 0.;
    }

    const auto [element, ion] = get_ionfromuniqueionindex(uniqueionindex);
    assert_always(fabs(get_auger_probability(modelgridindex, element, ion, 0) - 1.0) < 1e-3);
    assert_always(fabs(get_ion_auger_enfrac(modelgridindex, element, ion, 0) - 1.0) < 1e-3);
  }
  check_auger_probabilities(modelgridindex);
}

void init(const int my_rank, const int ndo_nonempty) {
  assert_always(nonthermal_initialized == false);
  nonthermal_initialized = true;

  deposition_rate_density = static_cast<double *>(malloc(grid::get_npts_model() * sizeof(double)));
  deposition_rate_density_timestep = static_cast<int *>(malloc(grid::get_npts_model() * sizeof(int)));

  for (int modelgridindex = 0; modelgridindex < grid::get_npts_model(); modelgridindex++) {
    deposition_rate_density[modelgridindex] = -1.;
    deposition_rate_density_timestep[modelgridindex] = -1;
  }

  if (!NT_ON) {
    return;
  }

  read_binding_energies();

  if (!NT_SOLVE_SPENCERFANO) {
    return;
  }

  printout("Initializing non-thermal solver with:\n");
  printout("  NT_EXCITATION %s\n", NT_EXCITATION_ON ? "on" : "off");
  printout("  MAX_NT_EXCITATIONS_STORED %d\n", MAX_NT_EXCITATIONS_STORED);
  printout("  NTEXCITATION_MAXNLEVELS_LOWER %d\n", NTEXCITATION_MAXNLEVELS_LOWER);
  printout("  NTEXCITATION_MAXNLEVELS_UPPER %d\n", NTEXCITATION_MAXNLEVELS_UPPER);
  printout("  SFPTS %d\n", SFPTS);
  printout("  SF_EMIN %g eV\n", SF_EMIN);
  printout("  SF_EMAX %g eV\n", SF_EMAX);
  printout("  STORE_NT_SPECTRUM %s\n", STORE_NT_SPECTRUM ? "on" : "off");
  printout("  NT_USE_VALENCE_IONPOTENTIAL %s\n", NT_USE_VALENCE_IONPOTENTIAL ? "on" : "off");
  printout("  NT_MAX_AUGER_ELECTRONS %d\n", NT_MAX_AUGER_ELECTRONS);
  printout("  SF_AUGER_CONTRIBUTION %s\n", SF_AUGER_CONTRIBUTION_ON ? "on" : "off");
  printout("  SF_AUGER_CONTRIBUTION_DISTRIBUTE_EN %s\n", SF_AUGER_CONTRIBUTION_DISTRIBUTE_EN ? "on" : "off");

  if (ndo_nonempty > 0) {
    char filename[MAXFILENAMELENGTH];
    snprintf(filename, MAXFILENAMELENGTH, "nonthermalspec_%.4d.out", my_rank);
    nonthermalfile = fopen_required(filename, "w");
    fprintf(nonthermalfile, "timestep modelgridindex index energy_ev source y\n");
    fflush(nonthermalfile);
  }

  nt_solution = static_cast<nt_solution_struct *>(calloc(grid::get_npts_model(), sizeof(nt_solution_struct)));

  size_t mem_usage_yfunc = 0;
  for (int modelgridindex = 0; modelgridindex < grid::get_npts_model(); modelgridindex++) {
    // should make these negative?
    nt_solution[modelgridindex].frac_heating = 0.97;
    nt_solution[modelgridindex].frac_ionization = 0.03;
    nt_solution[modelgridindex].frac_excitation = 0.;

    nt_solution[modelgridindex].nneperion_when_solved = -1.;
    nt_solution[modelgridindex].timestep_last_solved = -1;

    if (grid::get_numassociatedcells(modelgridindex) > 0) {
      nt_solution[modelgridindex].eff_ionpot = static_cast<float *>(calloc(get_includedions(), sizeof(float)));
      nt_solution[modelgridindex].fracdep_ionization_ion =
          static_cast<double *>(calloc(get_includedions(), sizeof(double)));

      nt_solution[modelgridindex].prob_num_auger =
          static_cast<float *>(calloc(get_includedions() * (NT_MAX_AUGER_ELECTRONS + 1), sizeof(float)));
      nt_solution[modelgridindex].ionenfrac_num_auger =
          static_cast<float *>(calloc(get_includedions() * (NT_MAX_AUGER_ELECTRONS + 1), sizeof(float)));

      if (STORE_NT_SPECTRUM) {
        nt_solution[modelgridindex].yfunc = static_cast<double *>(calloc(SFPTS, sizeof(double)));
        assert_always(nt_solution[modelgridindex].yfunc != nullptr);
        mem_usage_yfunc += SFPTS * sizeof(double);
      }

      zero_all_effionpot(modelgridindex);
    } else {
      nt_solution[modelgridindex].eff_ionpot = nullptr;
      nt_solution[modelgridindex].fracdep_ionization_ion = nullptr;

      nt_solution[modelgridindex].prob_num_auger = nullptr;
      nt_solution[modelgridindex].ionenfrac_num_auger = nullptr;

      nt_solution[modelgridindex].yfunc = nullptr;
    }

    nt_solution[modelgridindex].frac_excitations_list.clear();
  }

  if (STORE_NT_SPECTRUM) {
    printout("[info] mem_usage: storing non-thermal spectra for all allocated cells occupies %.3f MB\n",
             mem_usage_yfunc / 1024. / 1024.);
  };

  envec = gsl_vector_calloc(SFPTS);  // energy grid on which solution is sampled
  logenvec = gsl_vector_calloc(SFPTS);
  sourcevec = gsl_vector_calloc(SFPTS);  // energy grid on which solution is sampled

  // const int source_spread_pts = ceil(SFPTS / 20);
  const int source_spread_pts = ceil(SFPTS * 0.03333);  // KF92 OXYGEN TEST
  const double source_spread_en = source_spread_pts * DELTA_E;
  const int sourcelowerindex = SFPTS - source_spread_pts;

  for (int s = 0; s < SFPTS; s++) {
    const double energy_ev = SF_EMIN + s * DELTA_E;

    gsl_vector_set(envec, s, energy_ev);
    gsl_vector_set(logenvec, s, log(energy_ev));

    // spread the source over some energy width
    if (s < sourcelowerindex) {
      gsl_vector_set(sourcevec, s, 0.);
    } else {
      gsl_vector_set(sourcevec, s, 1. / source_spread_en);
    }
  }

  // integrate the source vector to find the assumed injection rate
  gsl_vector *integralvec = gsl_vector_alloc(SFPTS);
  gsl_vector_memcpy(integralvec, sourcevec);
  gsl_vector_scale(integralvec, DELTA_E);
  const double sourceintegral = gsl_blas_dasum(integralvec);  // integral of S(e) dE

  gsl_vector_mul(integralvec, envec);
  E_init_ev = gsl_blas_dasum(integralvec);  // integral of E * S(e) dE
  gsl_vector_free(integralvec);

  // or put all of the source into one point at SF_EMAX
  // gsl_vector_set_zero(sourcevec);
  // gsl_vector_set(sourcevec, SFPTS - 1, 1 / DELTA_E);
  // E_init_ev = SF_EMAX;

  printout("E_init: %14.7e eV\n", E_init_ev);
  printout("source function integral: %14.7e\n", sourceintegral);

  read_collion_data();

  nonthermal_initialized = true;
  printout("Finished initializing non-thermal solver\n");
}

void calculate_deposition_rate_density(const int modelgridindex, const int timestep)
// should be in erg / s / cm^3
{
  const int nonemptymgi = grid::get_modelcell_nonemptymgi(modelgridindex);
  const double gamma_deposition = globals::dep_estimator_gamma[nonemptymgi] * FOURPI;

  const double tmid = globals::timesteps[timestep].mid;
  const double rho = grid::get_rho(modelgridindex);

  // TODO: calculate thermalisation ratio from the previous timestep either globally (easy) or per cell
  // f = E_dep / E_rad

  // convert from [erg/s/g] to [erg/s/cm3]
  const double positron_deposition =
      rho * decay::get_particle_injection_rate(modelgridindex, tmid, decay::DECAYTYPE_BETAPLUS);

  const double electron_deposition =
      rho * decay::get_particle_injection_rate(modelgridindex, tmid, decay::DECAYTYPE_BETAMINUS);

  const double alpha_deposition =
      rho * decay::get_particle_injection_rate(modelgridindex, tmid, decay::DECAYTYPE_ALPHA);

  deposition_rate_density[modelgridindex] =
      (gamma_deposition + positron_deposition + electron_deposition + alpha_deposition);

  printout(
      "deposition rates [eV/s/cm^3] for timestep %d mgi %d: gamma %8.2e (Monte Carlo), positron %8.2e elec %8.2e alpha "
      "%8.2e (analytic t_mid)\n",
      timestep, modelgridindex, gamma_deposition / EV, positron_deposition / EV, electron_deposition / EV,
      alpha_deposition / EV);

  deposition_rate_density_timestep[modelgridindex] = timestep;
}

auto get_deposition_rate_density(const int modelgridindex) -> double
// should be in erg / s / cm^3
{
  assert_always(deposition_rate_density_timestep[modelgridindex] == globals::timestep);
  assert_always(deposition_rate_density[modelgridindex] >= 0);
  return deposition_rate_density[modelgridindex];
}

static auto get_y_sample(const int modelgridindex, const int index) -> double {
  if (nt_solution[modelgridindex].yfunc != nullptr) {
    if (!std::isfinite(nt_solution[modelgridindex].yfunc[index])) {
      printout("get_y_sample index %d %g\n", index, nt_solution[modelgridindex].yfunc[index]);
    }
    return nt_solution[modelgridindex].yfunc[index];
  }
  printout("non-thermal: attempted to get y function sample index %d in cell %d, but the y array pointer is null\n",
           index, modelgridindex);
  std::abort();
  return -1;
}

static void nt_write_to_file(const int modelgridindex, const int timestep, const int iteration) {
#ifdef _OPENMP
#pragma omp critical(nonthermal_out_file)
  {
#endif
    if (!nonthermal_initialized || nonthermalfile == nullptr) {
      printout("Call to nonthermal_write_to_file before nonthermal_init");
      std::abort();
    }

    static long nonthermalfile_offset_iteration_zero = 0;
#ifdef _OPENMP
#pragma omp threadprivate(nonthermalfile_offset_iteration_zero)
#endif
    {
      if (iteration == 0) {
        nonthermalfile_offset_iteration_zero = ftell(nonthermalfile);
      } else {
        // overwrite the non-thermal spectrum of a previous iteration of the same timestep and gridcell
        assert_always(fseek(nonthermalfile, nonthermalfile_offset_iteration_zero, SEEK_SET) == 0);
      }
    }

#ifndef yscalefactoroverride  // manual override can be defined
    const double yscalefactor = (get_deposition_rate_density(modelgridindex) / (E_init_ev * EV));
#else
  const double yscalefactor = yscalefactoroverride(modelgridindex);
#endif

    for (int s = 0; s < SFPTS; s++) {
      fprintf(nonthermalfile, "%d %d %d %.5e %.5e %.5e\n", timestep, modelgridindex, s, gsl_vector_get(envec, s),
              gsl_vector_get(sourcevec, s), yscalefactor * get_y_sample(modelgridindex, s));
    }
    fflush(nonthermalfile);
#ifdef _OPENMP
  }
#endif
}

void close_file() {
  nonthermal_initialized = false;

  free(deposition_rate_density);
  free(deposition_rate_density_timestep);

  if (!NT_ON || !NT_SOLVE_SPENCERFANO) {
    return;
  }

  if (nonthermalfile != nullptr) {
    fclose(nonthermalfile);
    nonthermalfile = nullptr;
  }
  gsl_vector_free(envec);
  gsl_vector_free(sourcevec);
  for (int modelgridindex = 0; modelgridindex < grid::get_npts_model(); modelgridindex++) {
    if (grid::get_numassociatedcells(modelgridindex) > 0) {
      if (STORE_NT_SPECTRUM) {
        free(nt_solution[modelgridindex].yfunc);
      }
      free(nt_solution[modelgridindex].fracdep_ionization_ion);
      free(nt_solution[modelgridindex].eff_ionpot);
      free(nt_solution[modelgridindex].prob_num_auger);
      free(nt_solution[modelgridindex].ionenfrac_num_auger);
    }
  }
  colliondata.clear();
}

static auto get_energyindex_ev_lteq(const double energy_ev) -> int
// finds the highest energy point <= energy_ev
{
  const int index = floor((energy_ev - SF_EMIN) / DELTA_E);

  if (index < 0) {
    return 0;
  }
  if (index > SFPTS - 1) {
    return SFPTS - 1;
  }
  return index;
}

static auto get_energyindex_ev_gteq(const double energy_ev) -> int
// finds the highest energy point <= energy_ev
{
  const int index = ceil((energy_ev - SF_EMIN) / DELTA_E);

  if (index < 0) {
    return 0;
  }
  if (index > SFPTS - 1) {
    return SFPTS - 1;
  }
  return index;
}

static auto get_y(const int modelgridindex, const double energy_ev) -> double {
  if (energy_ev <= 0) {
    return 0.;
  }

  const int index = static_cast<int>((energy_ev - SF_EMIN) / DELTA_E);

  // assert_always(index > 0);
  if (index < 0) {
    // return 0.;
    assert_always(std::isfinite(get_y_sample(modelgridindex, 0)));
    return get_y_sample(modelgridindex, 0);
  }
  if (index > SFPTS - 1) {
    return 0.;
  }
  const double enbelow = gsl_vector_get(envec, index);
  const double enabove = gsl_vector_get(envec, index + 1);
  const double ybelow = get_y_sample(modelgridindex, index);
  const double yabove = get_y_sample(modelgridindex, index + 1);
  const double x = (energy_ev - enbelow) / (enabove - enbelow);
  return (1 - x) * ybelow + x * yabove;

  // or return the nearest neighbour
  // return get_y_sample(modelgridindex, index);
}

constexpr auto electron_loss_rate(const double energy, const double nne) -> double
// -dE / dx for fast electrons
// energy is in ergs
// nne is the thermal electron density [cm^-3]
// return units are erg / cm
{
  if (energy <= 0.) {
    return 0;
  }

  // normally set to 1.0, but Shingles et al. (2021) boosted this to increase heating
  const double boostfactor = 1.;

  const double omegap = sqrt(4 * PI * nne * pow(QE, 2) / ME);
  const double zetae = H * omegap / 2 / PI;
  if (energy > 14 * EV) {
    return boostfactor * nne * 2 * PI * pow(QE, 4) / energy * log(2 * energy / zetae);
  }
  const double v = sqrt(2 * energy / ME);
  return boostfactor * nne * 2 * PI * pow(QE, 4) / energy * log(ME * pow(v, 3) / (EULERGAMMA * pow(QE, 2) * omegap));
}

constexpr auto xs_excitation(const int element, const int ion, const int lower, const int uptransindex,
                             const double epsilon_trans, const double lowerstatweight, const double energy) -> double
// collisional excitation cross section in cm^2
// energies are in erg
{
  if (energy < epsilon_trans) {
    return 0.;
  }

  const double coll_strength = globals::elements[element].ions[ion].levels[lower].uptrans[uptransindex].coll_str;
  if (coll_strength >= 0) {
    // collision strength is available, so use it
    // Li et al. 2012 equation 11
    return pow(H_ionpot / energy, 2) / lowerstatweight * coll_strength * PI * A_naught_squared;
  }
  const bool forbidden = globals::elements[element].ions[ion].levels[lower].uptrans[uptransindex].forbidden;
  if (!forbidden) {
    const double trans_osc_strength =
        globals::elements[element].ions[ion].levels[lower].uptrans[uptransindex].osc_strength;
    // permitted E1 electric dipole transitions
    const double U = energy / epsilon_trans;

    // const double g_bar = 0.2;
    const double A = 0.28;
    const double B = 0.15;
    const double g_bar = A * log(U) + B;

    const double prefactor = 45.585750051;  // 8 * pi^2/sqrt(3)
    // Eq 4 of Mewe 1972, possibly from Seaton 1962?
    return prefactor * A_naught_squared * pow(H_ionpot / epsilon_trans, 2) * trans_osc_strength * g_bar / U;
  }
  return 0.;
}

static auto get_xs_excitation_vector(gsl_vector *const xs_excitation_vec, const int element, const int ion,
                                     const int lower, const int uptransindex, const double statweight_lower,
                                     const double epsilon_trans) -> int
// vector of collisional excitation cross sections in cm^2
// epsilon_trans is in erg
// returns the index of the first valid cross section point (en >= epsilon_trans)
// all elements below this index are invalid and should not be used
{
  const double coll_strength = globals::elements[element].ions[ion].levels[lower].uptrans[uptransindex].coll_str;
  if (coll_strength >= 0) {
    // collision strength is available, so use it
    // Li et al. 2012 equation 11
    const double constantfactor = pow(H_ionpot, 2) / statweight_lower * coll_strength * PI * A_naught_squared;

    const int en_startindex = get_energyindex_ev_gteq(epsilon_trans / EV);

    for (int j = 0; j < en_startindex; j++) {
      gsl_vector_set(xs_excitation_vec, j, 0.);
    }

    for (int j = en_startindex; j < SFPTS; j++) {
      const double energy = gsl_vector_get(envec, j) * EV;
      gsl_vector_set(xs_excitation_vec, j, constantfactor * pow(energy, -2));
    }
    return en_startindex;
  }
  const bool forbidden = globals::elements[element].ions[ion].levels[lower].uptrans[uptransindex].forbidden;
  if (!forbidden) {
    const double trans_osc_strength =
        globals::elements[element].ions[ion].levels[lower].uptrans[uptransindex].osc_strength;
    // permitted E1 electric dipole transitions

    // const double g_bar = 0.2;
    const double A = 0.28;
    const double B = 0.15;

    const double prefactor = 45.585750051;  // 8 * pi^2/sqrt(3)
    const double epsilon_trans_ev = epsilon_trans / EV;

    // Eq 4 of Mewe 1972, possibly from Seaton 1962?
    const double constantfactor =
        epsilon_trans_ev * prefactor * A_naught_squared * pow(H_ionpot / epsilon_trans, 2) * trans_osc_strength;

    const int en_startindex = get_energyindex_ev_gteq(epsilon_trans_ev);

    for (int j = 0; j < en_startindex; j++) {
      gsl_vector_set(xs_excitation_vec, j, 0.);
    }

    // U = en / epsilon
    // g_bar = A * log(U) + b
    // xs[j] = constantfactor * g_bar / envec[j]

    for (int j = en_startindex; j < SFPTS; j++) {
      const double logU = gsl_vector_get(logenvec, j) - log(epsilon_trans_ev);
      const double g_bar = A * logU + B;
      gsl_vector_set(xs_excitation_vec, j, constantfactor * g_bar / gsl_vector_get(envec, j));
    }

    return en_startindex;
  }  // gsl_vector_set_zero(xs_excitation_vec);
  return -1;
}

constexpr auto xs_impactionization(const double energy_ev, const collionrow &colliondata) -> double
// impact ionization cross section in cm^2
// energy and ionization_potential should be in eV
// fitting forumula of Younger 1981
// called Q_i(E) in KF92 equation 7
{
  const double ionpot_ev = colliondata.ionpot_ev;
  const double u = energy_ev / ionpot_ev;

  if (u <= 1.) {
    return 0;
  }
  const double A = colliondata.A;
  const double B = colliondata.B;
  const double C = colliondata.C;
  const double D = colliondata.D;

  return 1e-14 * (A * (1 - 1 / u) + B * pow((1 - 1 / u), 2) + C * log(u) + D * log(u) / u) / (u * pow(ionpot_ev, 2));
}

static auto get_xs_ionization_vector(gsl_vector *const xs_vec, const collionrow &colliondata) -> int
// xs_vec will be set with impact ionization cross sections for E > ionpot_ev (and zeros below this energy)
{
  const double ionpot_ev = colliondata.ionpot_ev;
  const int startindex = get_energyindex_ev_gteq(ionpot_ev);

  // en points for which en < ionpot
  for (int i = 0; i < startindex; i++) {
    gsl_vector_set(xs_vec, i, 0.);
  }

  const double A = colliondata.A;
  const double B = colliondata.B;
  const double C = colliondata.C;
  const double D = colliondata.D;

  for (int i = startindex; i < SFPTS; i++) {
    const double u = gsl_vector_get(envec, i) / ionpot_ev;
    const double xs_ioniz =
        1e-14 * (A * (1 - 1 / u) + B * pow((1 - 1 / u), 2) + C * log(u) + D * log(u) / u) / (u * pow(ionpot_ev, 2));
    gsl_vector_set(xs_vec, i, xs_ioniz);
  }

  return startindex;
}

static auto Psecondary(const double e_p, const double epsilon, const double I, const double J) -> double
// distribution of secondary electron energies for primary electron with energy e_p
// Opal, Peterson, & Beaty (1971)
{
  const double e_s = epsilon - I;

  if (e_p <= I || e_s < 0.) {
    return 0.;
  }
  assert_always(J > 0);
  assert_always(e_p >= I);
  assert_always(e_s >= 0);
  assert_always(std::isfinite(atan((e_p - I) / 2 / J)));
  return 1 / (J * atan((e_p - I) / 2 / J) * (1 + pow(e_s / J, 2)));
}

static auto get_J(const int Z, const int ionstage, const double ionpot_ev) -> double {
  // returns an energy in eV
  // values from Opal et al. 1971 as applied by Kozma & Fransson 1992
  if (ionstage == 1) {
    if (Z == 2) {  // He I
      return 15.8;
    }
    if (Z == 10) {  // Ne I
      return 24.2;
    }
    if (Z == 18) {  // Ar I
      return 10.;
    }
  }

  return 0.6 * ionpot_ev;
}

static auto N_e(const int modelgridindex, const double energy) -> double
// Kozma & Fransson equation 6.
// Something related to a number of electrons, needed to calculate the heating fraction in equation 3
// not valid for energy > SF_EMIN
{
  const double energy_ev = energy / EV;
  const double tot_nion = get_nnion_tot(modelgridindex);
  double N_e = 0.;

  for (int element = 0; element < get_nelements(); element++) {
    const int Z = get_atomicnumber(element);
    const int nions = get_nions(element);

    for (int ion = 0; ion < nions; ion++) {
      double N_e_ion = 0.;
      const int ionstage = get_ionstage(element, ion);
      const double nnion = get_nnion(modelgridindex, element, ion);

      if (nnion < minionfraction * tot_nion) {  // skip negligible ions
        continue;
      }

      // excitation terms

      const int nlevels_all = get_nlevels(element, ion);
      const int nlevels = std::min(NTEXCITATION_MAXNLEVELS_LOWER, nlevels_all);

      for (int lower = 0; lower < nlevels; lower++) {
        const int nuptrans = get_nuptrans(element, ion, lower);
        const double nnlevel = get_levelpop(modelgridindex, element, ion, lower);
        const double epsilon_lower = epsilon(element, ion, lower);
        const auto statweight_lower = stat_weight(element, ion, lower);
        for (int t = 0; t < nuptrans; t++) {
          const int lineindex = globals::elements[element].ions[ion].levels[lower].uptrans[t].lineindex;
          const int upper = globals::linelist[lineindex].upperlevelindex;
          if (upper >= NTEXCITATION_MAXNLEVELS_UPPER) {
            continue;
          }
          const double epsilon_trans = epsilon(element, ion, upper) - epsilon_lower;
          const double epsilon_trans_ev = epsilon_trans / EV;
          N_e_ion += (nnlevel / nnion) * get_y(modelgridindex, energy_ev + epsilon_trans_ev) *
                     xs_excitation(element, ion, lower, t, epsilon_trans, statweight_lower, energy + epsilon_trans);
        }
      }

      // ionization terms
      for (const auto &collionrow : colliondata) {
        if (collionrow.Z == Z && collionrow.nelec == Z - ionstage + 1) {
          const double ionpot_ev = collionrow.ionpot_ev;
          const double J = get_J(Z, ionstage, ionpot_ev);
          const double lambda = std::min(SF_EMAX - energy_ev, energy_ev + ionpot_ev);

          const int integral1startindex = get_energyindex_ev_lteq(ionpot_ev);
          const int integral1stopindex = get_energyindex_ev_lteq(lambda);

          // integral from ionpot up to lambda
          for (int i = integral1startindex; i <= integral1stopindex; i++) {
            const double endash = gsl_vector_get(envec, i);
            const double delta_endash = DELTA_E;

            N_e_ion += get_y(modelgridindex, energy_ev + endash) * xs_impactionization(energy_ev + endash, collionrow) *
                       Psecondary(energy_ev + endash, endash, ionpot_ev, J) * delta_endash;
          }

          // integral from 2E + I up to E_max
          const int integral2startindex = get_energyindex_ev_lteq(2 * energy_ev + ionpot_ev);
          for (int i = integral2startindex; i < SFPTS; i++) {
            const double endash = gsl_vector_get(envec, i);
            const double delta_endash = DELTA_E;
            N_e_ion += get_y_sample(modelgridindex, i) * xs_impactionization(endash, collionrow) *
                       Psecondary(endash, energy_ev + ionpot_ev, ionpot_ev, J) * delta_endash;
          }
        }
      }

      N_e += nnion * N_e_ion;
    }
  }

  // source term, should be zero at the low end anyway
  N_e += gsl_vector_get(sourcevec, get_energyindex_ev_lteq(energy_ev));

  assert_always(std::isfinite(N_e));
  return N_e;
}

static auto calculate_frac_heating(const int modelgridindex) -> float
// Kozma & Fransson equation 3
{
  // frac_heating multiplied by E_init, which will be divided out at the end
  double frac_heating_Einit = 0.;

  const float nne = grid::get_nne(modelgridindex);
  // const float nnetot = grid::get_nnetot(modelgridindex);

  for (int i = 0; i < SFPTS; i++) {
    const double endash = gsl_vector_get(envec, i);

    // first term
    frac_heating_Einit += get_y_sample(modelgridindex, i) * (electron_loss_rate(endash * EV, nne) / EV) * DELTA_E;
  }

  // second term
  frac_heating_Einit += SF_EMIN * get_y(modelgridindex, SF_EMIN) * (electron_loss_rate(SF_EMIN * EV, nne) / EV);

  double N_e_contrib = 0.;
  // third term (integral from zero to SF_EMIN)
  const int nsteps = static_cast<int>(ceil(SF_EMIN / DELTA_E) * 10);
  assert_always(nsteps > 0);
  const double delta_endash = SF_EMIN / nsteps;
  for (int j = 0; j < nsteps; j++) {
    const double endash = SF_EMIN * j / nsteps;
    N_e_contrib += N_e(modelgridindex, endash * EV) * endash * delta_endash;
  }
  frac_heating_Einit += N_e_contrib;
  printout(" heating N_e contrib (en < EMIN) %g nsteps %d\n", N_e_contrib / E_init_ev, nsteps);

  const float frac_heating = frac_heating_Einit / E_init_ev;

  if (!std::isfinite(frac_heating) || frac_heating < 0 || frac_heating > 1.0) {
    printout("WARNING: calculate_frac_heating: invalid result of %g. Setting to 1.0 instead\n", frac_heating);
    return 1.;
  }

  return frac_heating;
}

auto get_nt_frac_heating(const int modelgridindex) -> float {
  if (!NT_ON) {
    return 1.;
  }
  if (!NT_SOLVE_SPENCERFANO) {
    return 0.97;
  }
  const float frac_heating = nt_solution[modelgridindex].frac_heating;
  // add any debugging checks here?
  return frac_heating;
}

static auto get_nt_frac_ionization(const int modelgridindex) -> float {
  if (!NT_ON) {
    return 0.;
  }
  if (!NT_SOLVE_SPENCERFANO) {
    return 0.03;
  }

  const float frac_ionization = nt_solution[modelgridindex].frac_ionization;

  if (frac_ionization < 0 || !std::isfinite(frac_ionization)) {
    printout("ERROR: get_nt_frac_ionization called with no valid solution stored for cell %d. frac_ionization = %g\n",
             modelgridindex, frac_ionization);
    std::abort();
  }

  return frac_ionization;
}

static auto get_nt_frac_excitation(const int modelgridindex) -> float {
  if (!NT_ON || !NT_SOLVE_SPENCERFANO) {
    return 0.;
  }

  const float frac_excitation = nt_solution[modelgridindex].frac_excitation;

  if (frac_excitation < 0 || !std::isfinite(frac_excitation)) {
    printout("ERROR: get_nt_frac_excitation called with no valid solution stored for cell %d. frac_excitation = %g\n",
             modelgridindex, frac_excitation);
    std::abort();
  }

  return frac_excitation;
}

static auto get_mean_binding_energy(const int element, const int ion) -> double {
  const int ioncharge = get_ionstage(element, ion) - 1;
  const int nbound = get_atomicnumber(element) - ioncharge;  // number of bound electrons

  if (nbound <= 0) {
    return 0.;
  }

  std::array<int, M_NT_SHELLS> q{};
  std::fill(q.begin(), q.end(), 0);

  for (int electron_loop = 0; electron_loop < nbound; electron_loop++) {
    if (q[0] < 2)  // K 1s
    {
      q[0]++;
    } else if (q[1] < 2)  // L1 2s
    {
      q[1]++;
    } else if (q[2] < 2)  // L2 2p[1/2]
    {
      q[2]++;
    } else if (q[3] < 4)  // L3 2p[3/2]
    {
      q[3]++;
    } else if (q[4] < 2)  // M1 3s
    {
      q[4]++;
    } else if (q[5] < 2)  // M2 3p[1/2]
    {
      q[5]++;
    } else if (q[6] < 4)  // M3 3p[3/2]
    {
      q[6]++;
    } else if (ioncharge == 0) {
      if (q[9] < 2)  // N1 4s
      {
        q[9]++;
      } else if (q[7] < 4)  // M4 3d[3/2]
      {
        q[7]++;
      } else if (q[8] < 6)  // M5 3d[5/2]
      {
        q[8]++;
      } else {
        printout("Going beyond the 4s shell in NT calculation. Abort!\n");
        std::abort();
      }
    } else if (ioncharge == 1) {
      if (q[9] < 1)  // N1 4s
      {
        q[9]++;
      } else if (q[7] < 4)  // M4 3d[3/2]
      {
        q[7]++;
      } else if (q[8] < 6)  // M5 3d[5/2]
      {
        q[8]++;
      } else {
        printout("Going beyond the 4s shell in NT calculation. Abort!\n");
        std::abort();
      }
    } else if (ioncharge > 1) {
      if (q[7] < 4)  // M4 3d[3/2]
      {
        q[7]++;
      } else if (q[8] < 6)  // M5 3d[5/2]
      {
        q[8]++;
      } else {
        printout("Going beyond the 4s shell in NT calculation. Abort!\n");
        std::abort();
      }
    }
  }

  //      printout("For element %d ion %d I got q's of: %d %d %d %d %d %d %d %d %d %d\n", element, ion, q[0], q[1],
  //      q[2], q[3], q[4], q[5], q[6], q[7], q[8], q[9]);
  // printout("%g %g %g %g %g %g %g %g %g %g\n", electron_binding[get_atomicnumber(element)-1][0],
  // electron_binding[get_atomicnumber(element)-1][1],
  // electron_binding[get_atomicnumber(element)-1][2],electron_binding[get_atomicnumber(element)-1][3],electron_binding[get_atomicnumber(element)-1][4],electron_binding[get_atomicnumber(element)-1][5],electron_binding[get_atomicnumber(element)-1][6],electron_binding[get_atomicnumber(element)-1][7],electron_binding[get_atomicnumber(element)-1][8],electron_binding[get_atomicnumber(element)-1][9]);

  double total = 0.;
  for (int electron_loop = 0; electron_loop < M_NT_SHELLS; electron_loop++) {
    const int electronsinshell = q[electron_loop];
    if (electronsinshell <= 0) {
      continue;
    }
    double enbinding = electron_binding[get_atomicnumber(element) - 1][electron_loop];
    const double ionpot = globals::elements[element].ions[ion].ionpot;
    if (enbinding <= 0) {
      enbinding = electron_binding[get_atomicnumber(element) - 1][electron_loop - 1];
      //  to get total += electronsinshell/electron_binding[get_atomicnumber(element)-1][electron_loop-1];
      //  set use3 = 0.
      if (electron_loop != 8) {
        // For some reason in the Lotz data, this is no energy for the M5 shell before Ni. So if the complaint
        // is for 8 (corresponding to that shell) then just use the M4 value
        printout("Huh? I'm trying to use a binding energy when I have no data. element %d ion %d\n", element, ion);
        printout("Z = %d, ionstage = %d\n", get_atomicnumber(element), get_ionstage(element, ion));
        std::abort();
      }
    }
    total += electronsinshell / std::max(ionpot, enbinding);

    // printout("total %g\n", total);
  }

  return total;
}

static auto get_oneoverw(const int element, const int ion, const int modelgridindex) -> double {
  // Routine to compute the work per ion pair for doing the NT ionization calculation.
  // Makes use of EXTREMELY SIMPLE approximations - high energy limits only

  // Work in terms of 1/W since this is actually what we want. It is given by sigma/(Latom + Lelec).
  // We are going to start by taking all the high energy limits and ignoring Lelec, so that the
  // denominator is extremely simplified. Need to get the mean Z value.

  double Zbar = 0.;  // mass-weighted average atomic number
  for (int ielement = 0; ielement < get_nelements(); ielement++) {
    Zbar += grid::get_elem_abundance(modelgridindex, ielement) * get_atomicnumber(ielement);
  }
  // printout("cell %d has Zbar of %g\n", modelgridindex, Zbar);

  const double Aconst = 1.33e-14 * EV * EV;
  const double binding = get_mean_binding_energy(element, ion);
  const double oneoverW = Aconst * binding / Zbar / (2 * PI * pow(QE, 4));
  // printout("For element %d ion %d I got W of %g (eV)\n", element, ion, 1./oneoverW/EV);

  return oneoverW;
}

static auto calculate_nt_frac_ionization_shell(const int modelgridindex, const int element, const int ion,
                                               const collionrow &collionrow) -> double
// the fraction of deposition energy that goes into ionising electrons in this particular shell
{
  const double nnion = get_nnion(modelgridindex, element, ion);  // hopefully ions per cm^3?
  const double ionpot_ev = collionrow.ionpot_ev;

  gsl_vector *cross_section_vec = gsl_vector_alloc(SFPTS);
  get_xs_ionization_vector(cross_section_vec, collionrow);

  // either multiply by the variable delta_e for LOG_E spacing...

  gsl_vector_view const yvecview = gsl_vector_view_array(nt_solution[modelgridindex].yfunc, SFPTS);

  double y_dot_crosssection_de = 0.;
  gsl_blas_ddot(&yvecview.vector, cross_section_vec, &y_dot_crosssection_de);
  gsl_vector_free(cross_section_vec);

  // or multiply the scalar result by the constant DELTA_E
  y_dot_crosssection_de *= DELTA_E;

  return nnion * ionpot_ev * y_dot_crosssection_de / E_init_ev;
}

static auto nt_ionization_ratecoeff_wfapprox(const int modelgridindex, const int element, const int ion) -> double
// non-thermal ionization rate coefficient (multiply by population to get rate)
{
  const double deposition_rate_density = get_deposition_rate_density(modelgridindex);
  // to get the non-thermal ionization rate we need to divide the energy deposited
  // per unit volume per unit time in the grid cell (sum of terms above)
  // by the total ion number density and the "work per ion pair"
  return deposition_rate_density / get_nnion_tot(modelgridindex) * get_oneoverw(element, ion, modelgridindex);
}

static auto calculate_nt_ionization_ratecoeff(const int modelgridindex, const int element, const int ion,
                                              const bool assumeshellpotentialisvalence) -> double
// Integrate the ionization cross section over the electron degradation function to get the ionization rate coefficient
// i.e. multiply this by ion population to get a rate of ionizations per second
// Do not call during packet propagation, as the y vector may not be in memory!
// IMPORTANT: we are dividing by the shell potential, not the valence potential here!
// To change this set assumeshellpotentialisvalence to true
{
  gsl_vector *cross_section_vec = gsl_vector_alloc(SFPTS);
  gsl_vector *cross_section_vec_allshells = gsl_vector_calloc(SFPTS);

  const int Z = get_atomicnumber(element);
  const int ionstage = get_ionstage(element, ion);
  double ionpot_valence = -1;

  for (auto &collionrow : colliondata) {
    if (collionrow.Z == Z && collionrow.nelec == Z - ionstage + 1) {
      get_xs_ionization_vector(cross_section_vec, collionrow);

      if (assumeshellpotentialisvalence) {
        const double ionpot_shell = collionrow.ionpot_ev * EV;
        if (ionpot_valence < 0) {
          ionpot_valence = ionpot_shell;
        }

        // ensure that the first shell really was the valence shell (we assumed ascending energy order)
        assert_always(ionpot_shell >= ionpot_valence);

        // boost the ionization rate by assuming shell vacancy energy is used to eject valence electrons
        gsl_vector_scale(cross_section_vec, ionpot_shell / ionpot_valence);
      }

      gsl_vector_add(cross_section_vec_allshells, cross_section_vec);
    }
  }

  gsl_vector_free(cross_section_vec);

  assert_always(nt_solution[modelgridindex].yfunc != nullptr);

  double y_dot_crosssection_de = 0.;
  gsl_vector_view const yvecview_thismgi = gsl_vector_view_array(nt_solution[modelgridindex].yfunc, SFPTS);
  gsl_blas_ddot(&yvecview_thismgi.vector, cross_section_vec_allshells, &y_dot_crosssection_de);
  gsl_vector_free(cross_section_vec_allshells);

  y_dot_crosssection_de *= DELTA_E;

  const double deposition_rate_density_ev = get_deposition_rate_density(modelgridindex) / EV;
  const double yscalefactor = deposition_rate_density_ev / E_init_ev;

  return yscalefactor * y_dot_crosssection_de;
}

static void calculate_eff_ionpot_auger_rates(const int modelgridindex, const int element, const int ion)
// Kozma & Fransson 1992 equation 12, except modified to be a sum over all shells of an ion
// the result is in ergs
{
  const int Z = get_atomicnumber(element);
  const int ionstage = get_ionstage(element, ion);
  const int uniqueionindex = get_uniqueionindex(element, ion);
  const double nnion = get_nnion(modelgridindex, element, ion);  // ions/cm^3
  const double tot_nion = get_nnion_tot(modelgridindex);
  const double X_ion = nnion / tot_nion;  // molar fraction of this ion

  // The ionization rates of all shells of an ion add to make the ion's total ionization rate,
  // i.e., Gamma_ion = Gamma_shell_a + Gamma_shell_b + ...
  // And since the ionization rate is inversely proportional to the effective ion potential,
  // we solve:
  // (eta_ion / ionpot_ion) = (eta_shell_a / ionpot_shell_a) + (eta_shell_b / ionpot_shell_b) + ...
  // where eta is the fraction of the deposition energy going into ionization of the ion or shell

  std::array<double, NT_MAX_AUGER_ELECTRONS + 1> eta_nauger_ionize_over_ionpot_sum{};
  std::array<double, NT_MAX_AUGER_ELECTRONS + 1> eta_nauger_ionize_sum{};

  std::fill_n(&nt_solution[modelgridindex].prob_num_auger[uniqueionindex * (NT_MAX_AUGER_ELECTRONS + 1)],
              NT_MAX_AUGER_ELECTRONS + 1, 0.);

  std::fill_n(&nt_solution[modelgridindex].ionenfrac_num_auger[uniqueionindex * (NT_MAX_AUGER_ELECTRONS + 1)],
              NT_MAX_AUGER_ELECTRONS + 1, 0.);

  double eta_over_ionpot_sum = 0.;
  double eta_sum = 0.;
  double ionpot_valence = -1;
  int matching_nlsubshell_count = 0;
  for (auto &collionrow : colliondata) {
    if (collionrow.Z == Z && collionrow.nelec == Z - ionstage + 1) {
      matching_nlsubshell_count++;
      const double frac_ionization_shell = calculate_nt_frac_ionization_shell(modelgridindex, element, ion, collionrow);
      eta_sum += frac_ionization_shell;
      const double ionpot_shell = collionrow.ionpot_ev * EV;

      if (ionpot_valence < 0) {
        ionpot_valence = ionpot_shell;
      }

      // ensure that the first shell really was the valence shell (we assumed ascending energy order)
      assert_always(ionpot_shell >= ionpot_valence);

      const double ionpot = NT_USE_VALENCE_IONPOTENTIAL ? ionpot_valence : ionpot_shell;
      const double eta_over_ionpot = frac_ionization_shell / ionpot;  // this is proportional to rate

      eta_over_ionpot_sum += eta_over_ionpot;

      for (size_t a = 0; a < eta_nauger_ionize_sum.size(); a++) {
        eta_nauger_ionize_over_ionpot_sum[a] += eta_over_ionpot * collionrow.prob_num_auger[a];
        eta_nauger_ionize_sum[a] += frac_ionization_shell * collionrow.prob_num_auger[a];
      }
    }
  }

  if (NT_MAX_AUGER_ELECTRONS > 0 && matching_nlsubshell_count > 0) {
    const int nions = get_nions(element);
    const int topion = nions - 1;
    if (ion < topion)  // don't try to ionise the top ion
    {
      for (int a = 0; a <= NT_MAX_AUGER_ELECTRONS; a++) {
        const int upperion = ion + 1 + a;
        if (upperion <= topion)  // not too many Auger electrons to exceed the top ion of this element
        {
          nt_solution[modelgridindex].prob_num_auger[uniqueionindex * (NT_MAX_AUGER_ELECTRONS + 1) + a] =
              eta_nauger_ionize_over_ionpot_sum[a] / eta_over_ionpot_sum;
          nt_solution[modelgridindex].ionenfrac_num_auger[uniqueionindex * (NT_MAX_AUGER_ELECTRONS + 1) + a] =
              eta_nauger_ionize_sum[a] / eta_sum;
        } else {
          // the following ensures that multiple ionisations can't send you to an ion stage that is not in
          // the model. Send it to the highest ion stage instead
          const int a_replace = topion - ion - 1;

          nt_solution[modelgridindex].prob_num_auger[uniqueionindex * (NT_MAX_AUGER_ELECTRONS + 1) + a_replace] +=
              eta_nauger_ionize_over_ionpot_sum[a] / eta_over_ionpot_sum;
          nt_solution[modelgridindex].ionenfrac_num_auger[uniqueionindex * (NT_MAX_AUGER_ELECTRONS + 1) + a_replace] +=
              eta_nauger_ionize_sum[a] / eta_sum;

          nt_solution[modelgridindex].prob_num_auger[uniqueionindex * (NT_MAX_AUGER_ELECTRONS + 1) + a] = 0;
          nt_solution[modelgridindex].ionenfrac_num_auger[uniqueionindex * (NT_MAX_AUGER_ELECTRONS + 1) + a] = 0.;
        }
      }
    }
  } else {
    const int a = 0;
    nt_solution[modelgridindex].prob_num_auger[uniqueionindex * (NT_MAX_AUGER_ELECTRONS + 1) + a] = 1.;
    nt_solution[modelgridindex].ionenfrac_num_auger[uniqueionindex * (NT_MAX_AUGER_ELECTRONS + 1) + a] = 1.;
  }

  if (matching_nlsubshell_count > 0) {
    double eff_ionpot = X_ion / eta_over_ionpot_sum;
    if (!std::isfinite(eff_ionpot)) {
      eff_ionpot = 0.;
    }
    nt_solution[modelgridindex].eff_ionpot[get_uniqueionindex(element, ion)] = eff_ionpot;
  } else {
    printout("WARNING! No matching subshells in NT impact ionisation cross section data for Z=%d ionstage %d.\n",
             get_atomicnumber(element), get_ionstage(element, ion));
    printout(
        "-> Defaulting to work function approximation and ionisation energy is not accounted for in Spencer-Fano "
        "solution.\n");

    nt_solution[modelgridindex].eff_ionpot[get_uniqueionindex(element, ion)] =
        1. / get_oneoverw(element, ion, modelgridindex);
  }
}

static auto get_eff_ionpot(const int modelgridindex, const int element, const int ion) -> float
// get the effective ion potential from the stored value
// a value of 0. should be treated as invalid
{
  return nt_solution[modelgridindex].eff_ionpot[get_uniqueionindex(element, ion)];
  // OR
  // return calculate_eff_ionpot(modelgridindex, element, ion);
}

static auto nt_ionization_ratecoeff_sf(const int modelgridindex, const int element, const int ion) -> double
// Kozma & Fransson 1992 equation 13
{
  if (grid::get_numassociatedcells(modelgridindex) <= 0) {
    printout("ERROR: nt_ionization_ratecoeff_sf called on empty cell %d\n", modelgridindex);
    std::abort();
  }

  const double deposition_rate_density = get_deposition_rate_density(modelgridindex);
  if (deposition_rate_density > 0.) {
    return deposition_rate_density / get_nnion_tot(modelgridindex) / get_eff_ionpot(modelgridindex, element, ion);
    // alternatively, if the y vector is still in memory:
    // return calculate_nt_ionization_ratecoeff(modelgridindex, element, ion);
  }
  return 0.;
}

auto nt_ionization_upperion_probability(const int modelgridindex, const int element, const int lowerion,
                                        const int upperion, const bool energyweighted) -> double {
  assert_always(upperion > lowerion);
  assert_always(upperion < get_nions(element));
  assert_always(upperion <= nt_ionisation_maxupperion(element, lowerion));
  if (NT_SOLVE_SPENCERFANO && NT_MAX_AUGER_ELECTRONS > 0) {
    const int numaugerelec = upperion - lowerion - 1;  // number of Auger electrons to go from lowerin to upper ion
    const int uniqueionindex = get_uniqueionindex(element, lowerion);

    if (numaugerelec < NT_MAX_AUGER_ELECTRONS) {
      if (energyweighted) {
        return nt_solution[modelgridindex]
            .ionenfrac_num_auger[uniqueionindex * (NT_MAX_AUGER_ELECTRONS + 1) + numaugerelec];
      }
      return nt_solution[modelgridindex].prob_num_auger[uniqueionindex * (NT_MAX_AUGER_ELECTRONS + 1) + numaugerelec];
    }
    if (numaugerelec == NT_MAX_AUGER_ELECTRONS) {
      double prob_remaining = 1.;
      for (int a = 0; a < NT_MAX_AUGER_ELECTRONS; a++) {
        if (energyweighted) {
          prob_remaining -=
              nt_solution[modelgridindex].ionenfrac_num_auger[uniqueionindex * (NT_MAX_AUGER_ELECTRONS + 1) + a];
        } else {
          prob_remaining -=
              nt_solution[modelgridindex].prob_num_auger[uniqueionindex * (NT_MAX_AUGER_ELECTRONS + 1) + a];
        }
      }
      if (energyweighted) {
        assert_always(fabs(prob_remaining -
                           nt_solution[modelgridindex]
                               .ionenfrac_num_auger[uniqueionindex * (NT_MAX_AUGER_ELECTRONS + 1) + numaugerelec]) <
                      0.001);
      } else {
        if (fabs(prob_remaining - nt_solution[modelgridindex]
                                      .prob_num_auger[uniqueionindex * (NT_MAX_AUGER_ELECTRONS + 1) + numaugerelec]) >=
            0.001) {
          printout("Auger probabilities issue for cell %d Z=%02d ionstage %d to %d\n", modelgridindex,
                   get_atomicnumber(element), get_ionstage(element, lowerion), get_ionstage(element, upperion));
          for (int a = 0; a <= NT_MAX_AUGER_ELECTRONS; a++) {
            printout("  a %d prob %g\n", a,
                     nt_solution[modelgridindex].prob_num_auger[uniqueionindex * (NT_MAX_AUGER_ELECTRONS + 1) + a]);
          }
          std::abort();
        }
      }
      return prob_remaining;
    }
    printout("WARNING: tried to ionise from Z=%02d ionstage %d to %d\n", get_atomicnumber(element),
             get_ionstage(element, lowerion), get_ionstage(element, upperion));
    return 0.;
  }
  return (upperion == lowerion + 1) ? 1.0 : 0.;
}

auto nt_ionisation_maxupperion(const int element, const int lowerion) -> int {
  const int nions = get_nions(element);
  assert_always(lowerion < nions - 1);
  int maxupper = lowerion + 1;

  if (NT_SOLVE_SPENCERFANO) {
    maxupper += NT_MAX_AUGER_ELECTRONS;
  }

  if (maxupper > nions - 1) {
    maxupper = nions - 1;
  }

  return maxupper;
}

auto nt_random_upperion(const int modelgridindex, const int element, const int lowerion,
                        const bool energyweighted) -> int {
  assert_testmodeonly(lowerion < get_nions(element) - 1);
  if (NT_SOLVE_SPENCERFANO && NT_MAX_AUGER_ELECTRONS > 0) {
    while (true) {
      const double zrand = rng_uniform();

      double prob_sum = 0.;
      for (int upperion = lowerion + 1; upperion <= nt_ionisation_maxupperion(element, lowerion); upperion++) {
        prob_sum += nt_ionization_upperion_probability(modelgridindex, element, lowerion, upperion, energyweighted);

        if (zrand <= prob_sum) {
          return upperion;
        }
      }

      printout(
          "ERROR: nt_ionization_upperion_probability did not sum to more than zrand = %lg, prob_sum = %lg (Z=%d "
          "ionstage %d). Retrying with new random number.\n",
          zrand, prob_sum, get_atomicnumber(element), get_ionstage(element, lowerion));
      assert_always(fabs(prob_sum - 1.0) < 1e-3);
    }
  } else {
    return lowerion + 1;
  }
}

auto nt_ionization_ratecoeff(const int modelgridindex, const int element, const int ion) -> double {
  assert_always(NT_ON);
  assert_always(grid::get_numassociatedcells(modelgridindex) > 0);

  if (NT_SOLVE_SPENCERFANO) {
    const double Y_nt = nt_ionization_ratecoeff_sf(modelgridindex, element, ion);
    if (!std::isfinite(Y_nt)) {
      // probably because eff_ionpot = 0 because the solver hasn't been run yet, or no impact ionization cross sections
      // exist
      const double Y_nt_wfapprox = nt_ionization_ratecoeff_wfapprox(modelgridindex, element, ion);
      // printout("Warning: Spencer-Fano solver gives non-finite ionization rate (%g) for element %d ionstage %d for
      // cell %d. Using WF approx instead = %g\n",
      //          Y_nt, get_atomicnumber(element), get_ionstage(element, ion), modelgridindex, Y_nt_wfapprox);
      return Y_nt_wfapprox;
    }
    if (Y_nt <= 0) {
      const double Y_nt_wfapprox = nt_ionization_ratecoeff_wfapprox(modelgridindex, element, ion);
      if (Y_nt_wfapprox > 0) {
        printout(
            "Warning: Spencer-Fano solver gives negative or zero ionization rate (%g) for element Z=%d ionstage %d "
            "cell %d. Using WF approx instead = %g\n",
            Y_nt, get_atomicnumber(element), get_ionstage(element, ion), modelgridindex, Y_nt_wfapprox);
      }
      return Y_nt_wfapprox;
    }
    return Y_nt;
  }
  return nt_ionization_ratecoeff_wfapprox(modelgridindex, element, ion);
}

static auto calculate_nt_excitation_ratecoeff_perdeposition(const int modelgridindex, const int element, const int ion,
                                                            const int lower, const int uptransindex,
                                                            const double statweight_lower,
                                                            const double epsilon_trans) -> double
// Kozma & Fransson equation 9 divided by level population and epsilon_trans
{
  if (nt_solution[modelgridindex].yfunc == nullptr) {
    printout("ERROR: Call to nt_excitation_ratecoeff with no y vector in memory.");
    std::abort();
  }

  gsl_vector *xs_excitation_vec = gsl_vector_alloc(SFPTS);
  if (get_xs_excitation_vector(xs_excitation_vec, element, ion, lower, uptransindex, statweight_lower, epsilon_trans) >=
      0) {
    double y_dot_crosssection = 0.;
    gsl_vector_view const yvecview = gsl_vector_view_array(nt_solution[modelgridindex].yfunc, SFPTS);
    gsl_blas_ddot(xs_excitation_vec, &yvecview.vector, &y_dot_crosssection);
    gsl_vector_free(xs_excitation_vec);

    y_dot_crosssection *= DELTA_E;

    return y_dot_crosssection / E_init_ev / EV;
  }
  gsl_vector_free(xs_excitation_vec);

  return 0.;
}

auto nt_excitation_ratecoeff(const int modelgridindex, const int element, const int ion, const int lowerlevel,
                             const int uptransindex, const double epsilon_trans, const int lineindex) -> double {
  if constexpr (!NT_EXCITATION_ON) {
    return 0.;
  }
  if (lowerlevel >= NTEXCITATION_MAXNLEVELS_LOWER) {
    return 0.;
  }
  const int upperlevel = globals::elements[element].ions[ion].levels[lowerlevel].uptrans[uptransindex].targetlevelindex;
  if (upperlevel >= NTEXCITATION_MAXNLEVELS_UPPER) {
    return 0.;
  }

  if (grid::get_numassociatedcells(modelgridindex) <= 0) {
    printout("ERROR: nt_excitation_ratecoeff called on empty cell %d\n", modelgridindex);
    std::abort();
  }

  // if the NT spectrum is stored, we can calculate any non-thermal excitation rate, even if
  // it didn't make the cut to be kept in the stored excitation list
  if (STORE_NT_SPECTRUM) {
    const double deposition_rate_density = get_deposition_rate_density(modelgridindex);
    const double statweight_lower = stat_weight(element, ion, lowerlevel);

    const double ratecoeffperdeposition = calculate_nt_excitation_ratecoeff_perdeposition(
        modelgridindex, element, ion, lowerlevel, uptransindex, statweight_lower, epsilon_trans);

    return ratecoeffperdeposition * deposition_rate_density;
  }

  // binary search, assuming the excitation list is sorted by lineindex ascending
  auto ntexclist = nt_solution[modelgridindex].frac_excitations_list;
  auto ntexcitation = std::lower_bound(ntexclist.cbegin(), ntexclist.cend(), lineindex,
                                       [](const auto &exc, const int lineindex) { return exc.lineindex < lineindex; });
  if (ntexcitation == ntexclist.end() || ntexcitation->lineindex != lineindex) {
    return 0.;
  }

  const double deposition_rate_density = get_deposition_rate_density(modelgridindex);
  const double ratecoeffperdeposition = ntexcitation->ratecoeffperdeposition;

  return ratecoeffperdeposition * deposition_rate_density;
}

static auto ion_ntion_energyrate(int modelgridindex, int element, int lowerion) -> double {
  // returns the energy rate [erg/cm3/s] going toward non-thermal ionisation of lowerion
  const double nnlowerion = get_nnion(modelgridindex, element, lowerion);
  double enrate = 0.;
  const auto maxupperion = nt_ionisation_maxupperion(element, lowerion);
  for (int upperion = lowerion + 1; upperion <= maxupperion; upperion++) {
    const double upperionprobfrac =
        nt_ionization_upperion_probability(modelgridindex, element, lowerion, upperion, false);
    // for (int lower = 0; lower < get_nlevels(element, lowerion); lower++)
    // {
    //   const double epsilon_trans = epsilon(element, upperion, 0) - epsilon(element, lowerion, lower);
    //   const double nnlower = get_levelpop(modelgridindex, element, lowerion, lower);
    //   enrate += nnlower * upperionprobfrac * epsilon_trans;
    // }
    const double epsilon_trans = epsilon(element, upperion, 0) - epsilon(element, lowerion, 0);
    enrate += nnlowerion * upperionprobfrac * epsilon_trans;
  }

  const double gamma_nt = nt_ionization_ratecoeff(modelgridindex, element, lowerion);
  return gamma_nt * enrate;
}

static auto get_ntion_energyrate(int modelgridindex) -> double {
  // returns the energy rate [erg/s] going toward non-thermal ionisation in a modelgrid cell
  double ratetotal = 0.;
  for (int ielement = 0; ielement < get_nelements(); ielement++) {
    const int nions = get_nions(ielement);
    for (int ilowerion = 0; ilowerion < nions - 1; ilowerion++) {
      ratetotal += ion_ntion_energyrate(modelgridindex, ielement, ilowerion);
    }
  }
  return ratetotal;
}

static auto select_nt_ionization(int modelgridindex) -> std::tuple<int, int> {
  const double zrand = rng_uniform();

  // // select based on stored frac_deposition for each ion
  // double frac_deposition_ion_sum = 0.;
  // // zrand is between zero and frac_ionization
  // // keep subtracting off deposition fractions of ionizations transitions until we hit the right one
  // // e.g. if zrand was less than frac_dep_trans1, then use the first transition
  // // e.g. if zrand was between frac_dep_trans1 and frac_dep_trans2 then use the second transition, etc
  // for (int allionindex = 0; allionindex < get_includedions(); allionindex++) {
  //   frac_deposition_ion_sum += nt_solution[modelgridindex].fracdep_ionization_ion[allionindex];
  //   if (frac_deposition_ion_sum >= zrand) {
  //     get_ionfromuniqueionindex(allionindex, element, lowerion);

  //     return;
  //   }
  // }
  // assert_always(false);  // should not reach here

  const double ratetotal = get_ntion_energyrate(modelgridindex);

  // select based on the calcuated energy going to ionisation for each ion
  double ratesum = 0.;
  for (int ielement = 0; ielement < get_nelements(); ielement++) {
    const int nions = get_nions(ielement);
    for (int ilowerion = 0; ilowerion < nions - 1; ilowerion++) {
      ratesum += ion_ntion_energyrate(modelgridindex, ielement, ilowerion);
      if (ratesum >= zrand * ratetotal) {
        return {ielement, ilowerion};
      }
    }
  }
  assert_always(false);
}

void do_ntlepton(Packet &pkt) {
  atomicadd(nt_energy_deposited, pkt.e_cmf);

  const int modelgridindex = grid::get_cell_modelgridindex(pkt.where);

  // macroatom should not be activated in thick cells
  if (NT_ON && NT_SOLVE_SPENCERFANO && grid::modelgrid[modelgridindex].thick != 1) {
    // here there is some probability to cause ionisation or excitation to a macroatom packet
    // instead of converting directly to k-packet (unless the heating channel is selected)

    double zrand = rng_uniform();
    // zrand is initially between [0, 1), but we will subtract off each
    // component of the deposition fractions
    // until we end and select transition_ij when zrand < dep_frac_transition_ij

    // const double frac_ionization = get_nt_frac_ionization(modelgridindex);
    const double frac_ionization = get_ntion_energyrate(modelgridindex) / get_deposition_rate_density(modelgridindex);
    // printout("frac_ionization compare %g and %g\n", frac_ionization, get_nt_frac_ionization(modelgridindex));
    // const double frac_ionization = 0.;

    if (zrand < frac_ionization) {
      const auto [element, lowerion] = select_nt_ionization(modelgridindex);
      const int upperion = nt_random_upperion(modelgridindex, element, lowerion, true);
      // const int upperion = lowerion + 1;

      pkt.type = TYPE_MA;
      stats::increment(stats::COUNTER_MA_STAT_ACTIVATION_NTCOLLION);
      stats::increment(stats::COUNTER_INTERACTIONS);
      pkt.last_event = 20;
      pkt.trueemissiontype = EMTYPE_NOTSET;
      pkt.trueemissionvelocity = -1;

      stats::increment(stats::COUNTER_NT_STAT_TO_IONIZATION);

      if constexpr (TRACK_ION_STATS) {
        assert_always(upperion < get_nions(element));
        assert_always(lowerion >= 0);
        const double epsilon_trans = epsilon(element, upperion, 0) - epsilon(element, lowerion, 0);
        stats::increment_ion_stats(modelgridindex, element, lowerion, stats::ION_NTION, pkt.e_cmf / epsilon_trans);
        stats::increment_ion_stats(modelgridindex, element, upperion, stats::ION_MACROATOM_ENERGYIN_NTCOLLION,
                                   pkt.e_cmf);
      }

      // printout("NTLEPTON packet in cell %d selected ionization of Z=%d ionstage %d to %d\n",
      //          modelgridindex, get_atomicnumber(element), get_ionstage(element, lowerion), get_ionstage(element,
      //          upperion));
      do_macroatom(pkt, {element, upperion, 0, -99});
      return;
    }

    // const double frac_excitation = NT_EXCITATION_ON ? get_nt_frac_excitation(modelgridindex) : 0;
    const double frac_excitation = 0.;
    if (zrand < (frac_ionization + frac_excitation)) {
      zrand -= frac_ionization;
      // now zrand is between zero and frac_excitation
      // the selection algorithm is the same as for the ionization transitions
      for (const auto &ntexcitation : nt_solution[modelgridindex].frac_excitations_list) {
        const double frac_deposition_exc = ntexcitation.frac_deposition;
        if (zrand < frac_deposition_exc) {
          const int lineindex = ntexcitation.lineindex;
          const int element = globals::linelist[lineindex].elementindex;
          const int ion = globals::linelist[lineindex].ionindex;
          // const int lower = linelist[lineindex].lowerlevelindex;
          const int upper = globals::linelist[lineindex].upperlevelindex;

          pkt.type = TYPE_MA;
          stats::increment(stats::COUNTER_MA_STAT_ACTIVATION_NTCOLLEXC);
          stats::increment(stats::COUNTER_INTERACTIONS);
          pkt.last_event = 21;
          pkt.trueemissiontype = EMTYPE_NOTSET;
          pkt.trueemissionvelocity = -1;

          stats::increment(stats::COUNTER_NT_STAT_TO_EXCITATION);

          // printout("NTLEPTON packet selected in cell %d excitation of Z=%d ionstage %d level %d upperlevel %d\n",
          //          modelgridindex, get_atomicnumber(element), get_ionstage(element, ion), lower, upper);

          do_macroatom(pkt, {element, ion, upper, -99});
          return;
        }
        zrand -= frac_deposition_exc;
      }
      // in case we reached here because the excitation reactions that were stored didn't add up to frac_excitation_ion
      // then just convert it to a kpkt
    }
  }

  pkt.last_event = 22;
  pkt.type = TYPE_KPKT;
  stats::increment(stats::COUNTER_NT_STAT_TO_KPKT);
}

static void analyse_sf_solution(const int modelgridindex, const int timestep, const bool enable_sfexcitation) {
  const float nne = grid::get_nne(modelgridindex);
  const double nntot = get_nnion_tot(modelgridindex);
  const double nnetot = grid::get_nnetot(modelgridindex);

  double frac_excitation_total = 0.;
  double frac_ionization_total = 0.;

  int excitationindex = 0;  // unique index for every included excitation transition
  nt_solution[modelgridindex].frac_excitations_list.resize(0);
  for (int element = 0; element < get_nelements(); element++) {
    const int Z = get_atomicnumber(element);
    const int nions = get_nions(element);
    for (int ion = 0; ion < nions; ion++) {
      const int uniqueionindex = get_uniqueionindex(element, ion);

      const int ionstage = get_ionstage(element, ion);
      const double nnion = get_nnion(modelgridindex, element, ion);

      // if (nnion < minionfraction * get_nnion_tot(modelgridindex)) // skip negligible ions
      if (nnion <= 0.) {  // skip zero-abundance ions
        continue;
      }

      double frac_ionization_ion = 0.;
      double frac_excitation_ion = 0.;
      printout("  Z=%d ionstage %d:\n", Z, ionstage);
      // printout("    nnion: %g\n", nnion);
      printout("    nnion/nntot: %g\n", nnion / nntot);

      calculate_eff_ionpot_auger_rates(modelgridindex, element, ion);

      int matching_nlsubshell_count = 0;
      for (auto &collionrow : colliondata) {
        if (collionrow.Z == Z && collionrow.nelec == Z - ionstage + 1) {
          const double frac_ionization_ion_shell =
              calculate_nt_frac_ionization_shell(modelgridindex, element, ion, collionrow);
          frac_ionization_ion += frac_ionization_ion_shell;
          matching_nlsubshell_count++;
          printout("      shell n %d, l %d, I %5.1f eV: frac_ionization %10.4e", collionrow.n, collionrow.l,
                   collionrow.ionpot_ev, frac_ionization_ion_shell);

          if (NT_MAX_AUGER_ELECTRONS > 0) {
            printout("  prob(n Auger elec):");
            for (int a = 0; a <= NT_MAX_AUGER_ELECTRONS; a++) {
              printout(" %d: %.2f", a, collionrow.prob_num_auger[a]);
            }
          }
          printout("\n");
        }
      }

      // do not ionize the top ion
      if (ion < nions - 1) {
        nt_solution[modelgridindex].fracdep_ionization_ion[uniqueionindex] = frac_ionization_ion;

        frac_ionization_total += frac_ionization_ion;
      } else {
        nt_solution[modelgridindex].fracdep_ionization_ion[uniqueionindex] = 0.;
      }
      printout("    frac_ionization: %g (%d subshells)\n", frac_ionization_ion, matching_nlsubshell_count);

      // excitation from all levels is very SLOW
      const int nlevels_all = get_nlevels(element, ion);
      // So limit the lower levels to improve performance
      int nlevels = (nlevels_all > NTEXCITATION_MAXNLEVELS_LOWER) ? NTEXCITATION_MAXNLEVELS_LOWER : nlevels_all;
      if (!enable_sfexcitation) {
        nlevels = -1;  // disable all excitations
      }
      const bool above_minionfraction = (nnion >= minionfraction * get_nnion_tot(modelgridindex));

      for (int lower = 0; lower < nlevels; lower++) {
        const double statweight_lower = stat_weight(element, ion, lower);
        const int nuptrans = get_nuptrans(element, ion, lower);
        const double nnlevel = get_levelpop(modelgridindex, element, ion, lower);
        const double epsilon_lower = epsilon(element, ion, lower);

        for (int t = 0; t < nuptrans; t++) {
          const int lineindex = globals::elements[element].ions[ion].levels[lower].uptrans[t].lineindex;
          const int upper = globals::linelist[lineindex].upperlevelindex;
          if (upper >= NTEXCITATION_MAXNLEVELS_UPPER) {
            continue;
          }

          const double epsilon_trans = epsilon(element, ion, upper) - epsilon_lower;
          const double nt_frac_excitation_perlevelpop =
              epsilon_trans * calculate_nt_excitation_ratecoeff_perdeposition(modelgridindex, element, ion, lower, t,
                                                                              statweight_lower, epsilon_trans);
          const double frac_excitation_thistrans = nnlevel * nt_frac_excitation_perlevelpop;
          frac_excitation_ion += frac_excitation_thistrans;

          if constexpr (NT_EXCITATION_ON) {
            // the atomic data set was limited for Fe V, which caused the ground multiplet to be massively
            // depleted, and then almost no recombination happened!
            if (above_minionfraction && nt_frac_excitation_perlevelpop > 0 && (Z != 26 || ionstage != 5)) {
              const double ratecoeffperdeposition = nt_frac_excitation_perlevelpop / epsilon_trans;

              assert_always(ratecoeffperdeposition >= 0);
              assert_always(std::isfinite(ratecoeffperdeposition));

              // if (get_coll_str(lineindex) < 0) // if collision strength is not defined, the rate coefficient is
              // unreliable
              //   ratecoeffperdeposition = 0.;

              nt_solution[modelgridindex].frac_excitations_list.push_back({
                  .frac_deposition = frac_excitation_thistrans,
                  .ratecoeffperdeposition = ratecoeffperdeposition,
                  .lineindex = lineindex,
                  .loweruptransindex = t,
              });
              (excitationindex)++;
            }
          }  // NT_EXCITATION_ON
        }  // for t
      }  // for lower

      printout("    frac_excitation: %g\n", frac_excitation_ion);
      if (frac_excitation_ion > 1. || !std::isfinite(frac_excitation_ion)) {
        printout("      WARNING: invalid frac_excitation. Replacing with zero\n");
        frac_excitation_ion = 0.;
      }
      frac_excitation_total += frac_excitation_ion;
      printout("    workfn:       %9.2f eV\n", (1. / get_oneoverw(element, ion, modelgridindex)) / EV);
      printout("    eff_ionpot:   %9.2f eV  (always use valence potential is %s)\n",
               get_eff_ionpot(modelgridindex, element, ion) / EV, (NT_USE_VALENCE_IONPOTENTIAL ? "true" : "false"));

      printout("    workfn approx Gamma:     %9.3e\n", nt_ionization_ratecoeff_wfapprox(modelgridindex, element, ion));

      printout("    SF integral Gamma:       %9.3e\n",
               calculate_nt_ionization_ratecoeff(modelgridindex, element, ion, false));

      printout("    SF integral(I=Iv) Gamma: %9.3e  (if always use valence potential)\n",
               calculate_nt_ionization_ratecoeff(modelgridindex, element, ion, true));

      printout("    ARTIS using Gamma:       %9.3e\n", nt_ionization_ratecoeff(modelgridindex, element, ion));

      // the ion values (unlike shell ones) have been collapsed down to ensure that upperion < nions
      if (ion < nions - 1) {
        printout("    probability to ionstage:");
        double prob_sum = 0.;
        for (int upperion = ion + 1; upperion <= nt_ionisation_maxupperion(element, ion); upperion++) {
          const double probability = nt_ionization_upperion_probability(modelgridindex, element, ion, upperion, false);
          prob_sum += probability;
          if (probability > 0.) {
            printout(" %d: %.3f", get_ionstage(element, upperion), probability);
          }
        }
        printout("\n");
        assert_always((fabs(prob_sum - 1.0) <= 1e-2) ||
                      (nt_ionization_ratecoeff_sf(modelgridindex, element, ion) < 1e-20));

        printout("         enfrac to ionstage:");
        double enfrac_sum = 0.;
        for (int upperion = ion + 1; upperion <= nt_ionisation_maxupperion(element, ion); upperion++) {
          const double probability = nt_ionization_upperion_probability(modelgridindex, element, ion, upperion, true);
          enfrac_sum += probability;
          if (probability > 0.) {
            printout(" %d: %.3f", get_ionstage(element, upperion), probability);
          }
        }
        printout("\n");
        assert_always(fabs(enfrac_sum - 1.0) <= 1e-2 ||
                      (nt_ionization_ratecoeff_sf(modelgridindex, element, ion) < 1e-20));
      }
    }
  }

  if constexpr (NT_EXCITATION_ON && (MAX_NT_EXCITATIONS_STORED > 0)) {
    // sort by descending frac_deposition
    std::sort(EXEC_PAR_UNSEQ nt_solution[modelgridindex].frac_excitations_list.begin(),
              nt_solution[modelgridindex].frac_excitations_list.end(),
              [](const auto &a, const auto &b) { return static_cast<bool>(a.frac_deposition > b.frac_deposition); });

    // the excitation list is now sorted by frac_deposition descending
    const double deposition_rate_density = get_deposition_rate_density(modelgridindex);

    if (nt_solution[modelgridindex].frac_excitations_list.size() > MAX_NT_EXCITATIONS_STORED) {
      // truncate the sorted list to save memory
      printout("  Truncating non-thermal excitation list from %zu to %d transitions.\n",
               nt_solution[modelgridindex].frac_excitations_list.size(), MAX_NT_EXCITATIONS_STORED);
      nt_solution[modelgridindex].frac_excitations_list.resize(MAX_NT_EXCITATIONS_STORED);
    }

    printout("[info] mem_usage: non-thermal excitations for cell %d at this timestep occupy %.3f MB\n", modelgridindex,
             nt_solution[modelgridindex].frac_excitations_list.size() *
                 sizeof(nt_solution[modelgridindex].frac_excitations_list[0]) / 1024. / 1024.);

    const auto T_e = grid::get_Te(modelgridindex);
    printout("  Top non-thermal excitation fractions (total excitations = %zu):\n",
             nt_solution[modelgridindex].frac_excitations_list.size());
    const int ntransdisplayed =
        std::min(50, static_cast<int>(nt_solution[modelgridindex].frac_excitations_list.size()));

    for (excitationindex = 0; excitationindex < ntransdisplayed; excitationindex++) {
      const double frac_deposition = nt_solution[modelgridindex].frac_excitations_list[excitationindex].frac_deposition;
      if (frac_deposition > 0.) {
        const int lineindex = nt_solution[modelgridindex].frac_excitations_list[excitationindex].lineindex;
        const TransitionLine *line = &globals::linelist[lineindex];
        const int element = line->elementindex;
        const int ion = line->ionindex;
        const int lower = line->lowerlevelindex;
        const int upper = line->upperlevelindex;
        const int uptransindex = nt_solution[modelgridindex].frac_excitations_list[excitationindex].loweruptransindex;
        const double epsilon_trans = epsilon(element, ion, upper) - epsilon(element, ion, lower);

        const double ratecoeffperdeposition =
            nt_solution[modelgridindex].frac_excitations_list[excitationindex].ratecoeffperdeposition;
        const double ntcollexc_ratecoeff = ratecoeffperdeposition * deposition_rate_density;

        const double t_mid = globals::timesteps[timestep].mid;
        const double radexc_ratecoeff = rad_excitation_ratecoeff(modelgridindex, element, ion, lower, uptransindex,
                                                                 epsilon_trans, lineindex, t_mid);

        const double collexc_ratecoeff = col_excitation_ratecoeff(T_e, nne, element, ion, lower, uptransindex,
                                                                  epsilon_trans, stat_weight(element, ion, lower));

        const double exc_ratecoeff = radexc_ratecoeff + collexc_ratecoeff + ntcollexc_ratecoeff;
        const auto coll_str = globals::elements[element].ions[ion].levels[lower].uptrans[uptransindex].coll_str;

        printout(
            "    frac_deposition %.3e Z=%2d ionstage %d lower %4d upper %4d rad_exc %.1e coll_exc %.1e nt_exc %.1e "
            "nt/tot %.1e collstr %.1e lineindex %d\n",
            frac_deposition, get_atomicnumber(element), get_ionstage(element, ion), lower, upper, radexc_ratecoeff,
            collexc_ratecoeff, ntcollexc_ratecoeff, ntcollexc_ratecoeff / exc_ratecoeff, coll_str, lineindex);
      }
    }

    // sort the excitation list by ascending lineindex for fast lookup with a binary search
    std::sort(EXEC_PAR_UNSEQ nt_solution[modelgridindex].frac_excitations_list.begin(),
              nt_solution[modelgridindex].frac_excitations_list.end(),
              [](const auto &a, const auto &b) { return static_cast<bool>(a.lineindex < b.lineindex); });

  }  // NT_EXCITATION_ON

  // calculate number density of non-thermal electrons
  const double deposition_rate_density_ev = get_deposition_rate_density(modelgridindex) / EV;
  const double yscalefactor = deposition_rate_density_ev / E_init_ev;

  double nne_nt_max = 0.;
  for (int i = 0; i < SFPTS; i++) {
    const double endash = gsl_vector_get(envec, i);
    const double delta_endash = DELTA_E;
    const double oneovervelocity = sqrt(9.10938e-31 / 2 / endash / 1.60218e-19) / 100;  // in sec/cm
    nne_nt_max += yscalefactor * get_y_sample(modelgridindex, i) * oneovervelocity * delta_endash;
  }

  nt_solution[modelgridindex].frac_excitation = frac_excitation_total;
  nt_solution[modelgridindex].frac_ionization = frac_ionization_total;

  printout("  E_init:      %9.2f eV/s/cm^3\n", E_init_ev);
  printout("  deposition:  %9.2f eV/s/cm^3\n", deposition_rate_density_ev);
  printout("  nne:         %9.3e e-/cm^3\n", nne);
  printout("  nnetot:      %9.3e e-/cm^3\n", nnetot);
  printout("  nne_nt     < %9.3e e-/cm^3\n", nne_nt_max);
  printout("  nne_nt/nne < %9.3e\n", nne_nt_max / nne);

  // store the solution properties now while the NT spectrum is in memory (in case we free before packet prop)
  nt_solution[modelgridindex].frac_heating = calculate_frac_heating(modelgridindex);

  printout("  frac_heating_tot:    %g\n", nt_solution[modelgridindex].frac_heating);
  printout("  frac_excitation_tot: %g\n", frac_excitation_total);
  printout("  frac_ionization_tot: %g\n", frac_ionization_total);
  const double frac_sum = nt_solution[modelgridindex].frac_heating + frac_excitation_total + frac_ionization_total;
  printout("  frac_sum:            %g (should be close to 1.0)\n", frac_sum);

  nt_solution[modelgridindex].frac_heating = 1. - frac_excitation_total - frac_ionization_total;
  printout("  (replacing calculated frac_heating_tot with %g to make frac_sum = 1.0)\n",
           nt_solution[modelgridindex].frac_heating);

  // const double nnion = get_nnion(modelgridindex, element, ion);
  // double ntexcit_in_a = 0.;
  // for (int level = 0; level < get_nlevels(0, 1); level++)
  // {
  //   ntexcit_in_a += nnion * nt_excitation_ratecoeff(modelgridindex, 0, 1, level, 75);
  // }
  // printout("  total nt excitation rate into level 75: %g\n", ntexcit_in_a);

  // compensate for lost energy by scaling the solution
  // E_init_ev *= frac_sum;
}

static void sfmatrix_add_excitation(gsl_matrix *const sfmatrix, const int modelgridindex, const int element,
                                    const int ion) {
  // excitation terms
  gsl_vector *vec_xs_excitation_deltae = gsl_vector_alloc(SFPTS);

  const int nlevels_all = get_nlevels(element, ion);
  const int nlevels = (nlevels_all > NTEXCITATION_MAXNLEVELS_LOWER) ? NTEXCITATION_MAXNLEVELS_LOWER : nlevels_all;

  for (int lower = 0; lower < nlevels; lower++) {
    const double statweight_lower = stat_weight(element, ion, lower);
    const double nnlevel = get_levelpop(modelgridindex, element, ion, lower);
    const double epsilon_lower = epsilon(element, ion, lower);
    const int nuptrans = get_nuptrans(element, ion, lower);
    for (int t = 0; t < nuptrans; t++) {
      const int lineindex = globals::elements[element].ions[ion].levels[lower].uptrans[t].lineindex;
      const int upper = globals::linelist[lineindex].upperlevelindex;
      if (upper >= NTEXCITATION_MAXNLEVELS_UPPER) {
        continue;
      }
      const double epsilon_trans = epsilon(element, ion, upper) - epsilon_lower;
      const double epsilon_trans_ev = epsilon_trans / EV;
      if (epsilon_trans_ev < SF_EMIN) {
        continue;
      }

      const int xsstartindex =
          get_xs_excitation_vector(vec_xs_excitation_deltae, element, ion, lower, t, statweight_lower, epsilon_trans);
      if (xsstartindex >= 0) {
        gsl_blas_dscal(DELTA_E, vec_xs_excitation_deltae);

        for (int i = 0; i < SFPTS; i++) {
          const double en = gsl_vector_get(envec, i);
          const int stopindex = get_energyindex_ev_lteq(en + epsilon_trans_ev);

          const int startindex = i > xsstartindex ? i : xsstartindex;
          for (int j = startindex; j < stopindex; j++) {
            *gsl_matrix_ptr(sfmatrix, i, j) += nnlevel * gsl_vector_get(vec_xs_excitation_deltae, j);
          }

          // do the last bit separately because we're not using the full delta_e interval
          const double delta_en = DELTA_E;

          const double delta_en_actual = (en + epsilon_trans_ev - gsl_vector_get(envec, stopindex));

          *gsl_matrix_ptr(sfmatrix, i, stopindex) +=
              nnlevel * gsl_vector_get(vec_xs_excitation_deltae, stopindex) * delta_en_actual / delta_en;
        }
      }
    }
  }
  gsl_vector_free(vec_xs_excitation_deltae);
}

static void sfmatrix_add_ionization(gsl_matrix *const sfmatrix, const int Z, const int ionstage, const double nnion)
// add the ionization terms to the Spencer-Fano matrix
{
  gsl_vector *const vec_xs_ionization = gsl_vector_alloc(SFPTS);
  for (auto &collionrow : colliondata) {
    if (collionrow.Z == Z && collionrow.nelec == Z - ionstage + 1) {
      const double ionpot_ev = collionrow.ionpot_ev;
      const double en_auger_ev = collionrow.en_auger_ev;
      // const double n_auger_elec_avg = colliondata[n].n_auger_elec_avg;
      const double J = get_J(Z, ionstage, ionpot_ev);

      assert_always(ionpot_ev >= SF_EMIN);

      // printout("Z=%2d ionstage %d n %d l %d ionpot %g eV\n",
      //          Z, ionstage, colliondata[n].n, colliondata[n].l, ionpot_ev);

      const int xsstartindex = get_xs_ionization_vector(vec_xs_ionization, collionrow);
      // Luke Shingles: the use of min and max on the epsilon limits keeps energies
      // from becoming unphysical. This insight came from reading the
      // CMFGEN Fortran source code (Li, Dessart, Hillier 2012, doi:10.1111/j.1365-2966.2012.21198.x)
      // I had neglected this, so the limits of integration were incorrect. The fix didn't massively affect
      // ionisation rates or spectra, but it was a source of error that led to energy fractions not adding up to 100%
      std::array<double, SFPTS> int_eps_upper = {0};
      std::array<double, SFPTS> prefactors = {0};
      for (int j = xsstartindex; j < SFPTS; j++) {
        const double endash = gsl_vector_get(envec, j);
        const double epsilon_upper = std::min((endash + ionpot_ev) / 2, endash);
        int_eps_upper[j] = atan((epsilon_upper - ionpot_ev) / J);
        prefactors[j] = gsl_vector_get(vec_xs_ionization, j) * nnion / atan((endash - ionpot_ev) / 2 / J);
      }

      for (int i = 0; i < SFPTS; i++) {
        // i is the matrix row index, which corresponds to an energy E at which we are solve from y(E)
        const double en = gsl_vector_get(envec, i);

        // endash ranges from en to SF_EMAX, but skip over the zero-cross section points
        const int jstart = std::max(i, xsstartindex);
        for (int j = jstart; j < SFPTS; j++) {
          // j is the matrix column index which corresponds to the piece of the integral at y(E') where E' >= E and E' =
          // envec(j)
          const double endash = gsl_vector_get(envec, j);

          // J * atan[(epsilon - ionpot_ev) / J] is the indefinite integral of 1/[1 + (epsilon - ionpot_ev)^2/ J^2]
          // in Kozma & Fransson 1992 equation 4

          const double epsilon_lower =
              std::max(endash - en, ionpot_ev);  // and epsilon_upper = (endash + ionpot_ev) / 2;
          const double int_eps_lower = atan((epsilon_lower - ionpot_ev) / J);
          if (int_eps_lower <= int_eps_upper[j]) {
            *gsl_matrix_ptr(sfmatrix, i, j) += prefactors[j] * (int_eps_upper[j] - int_eps_lower) * DELTA_E;
          }
        }

        // below is atan((epsilon_lower - ionpot_ev) / J) where epsilon_lower = en + ionpot_ev;
        const double int_eps_lower2 = atan(en / J);

        // endash ranges from 2 * en + ionpot_ev to SF_EMAX
        if (2 * en + ionpot_ev <= SF_EMAX) {
          const int secondintegralstartindex = std::max(xsstartindex, get_energyindex_ev_lteq(2 * en + ionpot_ev));
          for (int j = secondintegralstartindex; j < SFPTS; j++) {
            // epsilon_lower = en + ionpot_ev;
            // epsilon_upper = (endash + ionpot_ev) / 2;
            if (int_eps_lower2 <= int_eps_upper[j]) {
              *gsl_matrix_ptr(sfmatrix, i, j) -= prefactors[j] * (int_eps_upper[j] - int_eps_lower2) * DELTA_E;
            }
          }
        }
      }

      if constexpr (SF_AUGER_CONTRIBUTION_ON) {
        int augerstopindex = 0;
        if (SF_AUGER_CONTRIBUTION_DISTRIBUTE_EN) {
          // en_auger_ev is (if LJS understands it correctly) averaged to include some probability of zero Auger
          // electrons so we need a boost to get the average energy of Auger electrons given that there are one or more
          const double en_boost = 1 / (1. - collionrow.prob_num_auger[0]);

          augerstopindex = get_energyindex_ev_gteq(en_auger_ev * en_boost);
        } else {
          augerstopindex = get_energyindex_ev_gteq(en_auger_ev);
        }

        for (int i = 0; i < augerstopindex; i++) {
          const double en = gsl_vector_get(envec, i);
          const int jstart = i > xsstartindex ? i : xsstartindex;
          for (int j = jstart; j < SFPTS; j++) {
            const double xs = gsl_vector_get(vec_xs_ionization, j);
            if (SF_AUGER_CONTRIBUTION_DISTRIBUTE_EN) {
              const double en_boost = 1 / (1. - collionrow.prob_num_auger[0]);
              for (int a = 1; a <= NT_MAX_AUGER_ELECTRONS; a++) {
                if (en < (en_auger_ev * en_boost / a)) {
                  *gsl_matrix_ptr(sfmatrix, i, j) -= nnion * xs * collionrow.prob_num_auger[a] * a;
                }
              }
            } else {
              assert_always(en < en_auger_ev);
              // printout("SFAuger E %g < en_auger_ev %g so subtracting %g from element with value %g\n", en,
              // en_auger_ev, nnion * xs, ij_contribution);
              *gsl_matrix_ptr(sfmatrix, i, j) -= nnion * xs;  // * n_auger_elec_avg; // * en_auger_ev???
            }
          }
        }
      }
    }
  }
  gsl_vector_free(vec_xs_ionization);
}

static void sfmatrix_solve(const gsl_matrix *sfmatrix, const gsl_vector *rhsvec, gsl_vector *yvec) {
  // WARNING: this assumes sfmatrix is in upper triangular form already!
  const gsl_matrix *sfmatrix_LU = sfmatrix;
  gsl_permutation *p = gsl_permutation_calloc(SFPTS);  // identity permutation

  // if the matrix is not upper triangular, then do a decomposition
  // printout("Doing LU decomposition of SF matrix\n");
  // make a copy of the matrix for the LU decomp
  // gsl_matrix *sfmatrix_LU = gsl_matrix_alloc(SFPTS, SFPTS);
  // gsl_matrix_memcpy(sfmatrix_LU, sfmatrix);
  // int s; //sign of the transformation
  // gsl_permutation *p = gsl_permutation_alloc(SFPTS);
  // gsl_linalg_LU_decomp(sfmatrix_LU, p, &s);

  // printout("Solving SF matrix equation\n");

  // solve matrix equation: sf_matrix * y_vec = rhsvec for yvec
  gsl_linalg_LU_solve(sfmatrix_LU, p, rhsvec, yvec);
  // printout("Refining solution\n");

  double error_best = -1.;
  gsl_vector *yvec_best = gsl_vector_alloc(SFPTS);  // solution vector with lowest error
  gsl_vector *gsl_work_vector = gsl_vector_calloc(SFPTS);
  gsl_vector *residual_vector = gsl_vector_alloc(SFPTS);
  int iteration = 0;
  for (iteration = 0; iteration < 10; iteration++) {
    if (iteration > 0) {
      gsl_linalg_LU_refine(sfmatrix, sfmatrix_LU, p, rhsvec, yvec,
                           gsl_work_vector);  // first argument must be original matrix
    }

    // calculate Ax - b = residual
    gsl_vector_memcpy(residual_vector, rhsvec);
    gsl_blas_dgemv(CblasNoTrans, 1.0, sfmatrix, yvec, -1.0, residual_vector);

    // value of the largest absolute residual
    const double error = fabs(gsl_vector_get(residual_vector, gsl_blas_idamax(residual_vector)));

    if (error < error_best || error_best < 0.) {
      gsl_vector_memcpy(yvec_best, yvec);
      error_best = error;
    }
    // printout("Linear algebra solver iteration %d has a maximum residual of %g\n",iteration,error);
  }
  if (error_best >= 0.) {
    if (error_best > 1e-10) {
      printout("  SF solver LU_refine: After %d iterations, best solution vector has a max residual of %g (WARNING)\n",
               iteration, error_best);
    }
    gsl_vector_memcpy(yvec, yvec_best);
  }
  gsl_vector_free(yvec_best);
  gsl_vector_free(gsl_work_vector);
  gsl_vector_free(residual_vector);

  // gsl_matrix_free(sfmatrix_LU); // if this matrix is different to sfmatrix then free it
  gsl_permutation_free(p);

  if (gsl_vector_isnonneg(yvec) == 0) {
    printout("solve_sfmatrix: WARNING: y function goes negative!\n");
  }
}

void solve_spencerfano(const int modelgridindex, const int timestep, const int iteration)
// solve the Spencer-Fano equation to get the non-thermal electron flux energy distribution
// based on Equation (2) of Li et al. (2012)
{
  bool skip_solution = false;
  if (grid::get_numassociatedcells(modelgridindex) < 1) {
    printout("Associated_cells < 1 in cell %d at timestep %d. Skipping Spencer-Fano solution.\n", modelgridindex,
             timestep);

    return;
  }
  if (timestep < globals::num_lte_timesteps + 1) {
    printout("Skipping Spencer-Fano solution for first NLTE timestep\n");
    skip_solution = true;
  } else if (get_deposition_rate_density(modelgridindex) / EV < MINDEPRATE) {
    printout(
        "Non-thermal deposition rate of %g eV/cm/s/cm^3 below  MINDEPRATE %g in cell %d at timestep %d. Skipping "
        "Spencer-Fano solution.\n",
        get_deposition_rate_density(modelgridindex) / EV, MINDEPRATE, modelgridindex, timestep);

    skip_solution = true;
  }

  if (skip_solution) {
    nt_solution[modelgridindex].frac_heating = 0.97;
    nt_solution[modelgridindex].frac_ionization = 0.03;
    nt_solution[modelgridindex].frac_excitation = 0.;

    nt_solution[modelgridindex].nneperion_when_solved = -1.;
    nt_solution[modelgridindex].timestep_last_solved = -1;

    nt_solution[modelgridindex].frac_excitations_list.resize(0);

    zero_all_effionpot(modelgridindex);
    return;
  }

  const float nne = grid::get_nne(modelgridindex);  // electrons per cm^3
  // const double nnetot = grid::get_nnetot(modelgridindex);
  const double nne_per_ion = nne / get_nnion_tot(modelgridindex);
  const double nne_per_ion_last = nt_solution[modelgridindex].nneperion_when_solved;
  const double nne_per_ion_fracdiff = fabs((nne_per_ion_last / nne_per_ion) - 1.);
  const int timestep_last_solved = nt_solution[modelgridindex].timestep_last_solved;

  printout(
      "Spencer-Fano solver at timestep %d (last solution was at timestep %d) nne/niontot = %g, at last solution was %g "
      "fracdiff %g\n",
      timestep, timestep_last_solved, nne_per_ion, nne_per_ion_last, nne_per_ion_fracdiff);

  if ((nne_per_ion_fracdiff < NT_MAX_FRACDIFF_NNEPERION_BETWEEN_SOLUTIONS) &&
      (timestep - timestep_last_solved <= SF_MAX_TIMESTEPS_BETWEEN_SOLUTIONS) &&
      timestep_last_solved > globals::num_lte_timesteps) {
    printout(
        "Keeping Spencer-Fano solution from timestep %d because x_e fracdiff %g < %g and because timestep %d - %d < "
        "%d\n",
        timestep_last_solved, nne_per_ion_fracdiff, NT_MAX_FRACDIFF_NNEPERION_BETWEEN_SOLUTIONS, timestep,
        timestep_last_solved, SF_MAX_TIMESTEPS_BETWEEN_SOLUTIONS);

    return;
  }
  printout(
      "Setting up Spencer-Fano equation with %d energy points from %g eV to %g eV in cell %d at timestep %d iteration "
      "%d (nne=%g e-/cm^3)\n",
      SFPTS, SF_EMIN, SF_EMAX, modelgridindex, timestep, iteration, nne);

  assert_always(SF_EMIN > 0.);

  nt_solution[modelgridindex].nneperion_when_solved = nne_per_ion;
  nt_solution[modelgridindex].timestep_last_solved = timestep;

  const bool enable_sfexcitation = true;
  const bool enable_sfionization = true;
  // if (timestep <= globals::num_lte_timesteps)
  // {
  //   // for the first run of the solver at the first NLTE timestep (which usually requires many iterations),
  //   // do a fast initial solution but mark it has an invalid nne per ion so it gets replaced at the next timestep
  //   nt_solution[modelgridindex].nneperion_when_solved = -1.;
  //   enable_sfexcitation = false;
  //   enable_sfionization = false;
  //
  //   printout("Doing a fast initial solution without ionization or excitation in the SF equation for the first NLTE
  //   timestep.\n");
  // }
  // if (timestep <= globals::num_lte_timesteps + 2)
  // {
  //   // run the solver in a faster mode for the first couple of NLTE timesteps
  //   // nt_solution[modelgridindex].nneperion_when_solved = -1.;
  //   enable_sfexcitation = false;
  //   // enable_sfionization = false;
  //
  //   printout("Doing a faster solution without excitation in the SF equation for the first couple of NLTE
  //   timesteps.\n");
  // }

  gsl_matrix *const sfmatrix = gsl_matrix_calloc(SFPTS, SFPTS);
  gsl_vector *const rhsvec = gsl_vector_calloc(SFPTS);  // constant term (not dependent on y func) in each equation

  // loss terms and source terms
  for (int i = 0; i < SFPTS; i++) {
    const double en = gsl_vector_get(envec, i);

    *gsl_matrix_ptr(sfmatrix, i, i) += electron_loss_rate(en * EV, nne) / EV;

    double source_integral_to_SF_EMAX{NAN};
    if (i < SFPTS - 1) {
      gsl_vector_const_view source_e_to_SF_EMAX = gsl_vector_const_subvector(sourcevec, i + 1, SFPTS - i - 1);
      source_integral_to_SF_EMAX = gsl_blas_dasum(&source_e_to_SF_EMAX.vector) * DELTA_E;
    } else {
      source_integral_to_SF_EMAX = 0;
    }

    gsl_vector_set(rhsvec, i, source_integral_to_SF_EMAX);
  }
  // gsl_vector_set_all(rhsvec, 1.); // alternative if all electrons are injected at SF_EMAX

  if (enable_sfexcitation || enable_sfionization) {
    for (int element = 0; element < get_nelements(); element++) {
      const int Z = get_atomicnumber(element);
      const int nions = get_nions(element);
      bool first_included_ion_of_element = true;
      for (int ion = 0; ion < nions; ion++) {
        const double nnion = get_nnion(modelgridindex, element, ion);  // hopefully ions per cm^3?

        if (nnion < minionfraction * get_nnion_tot(modelgridindex))  // skip negligible ions
        {
          continue;
        }

        const int ionstage = get_ionstage(element, ion);
        if (first_included_ion_of_element) {
          printout("  including Z=%2d ionstages: ", Z);
          for (int i = 1; i < get_ionstage(element, ion); i++) {
            printout("  ");
          }
          first_included_ion_of_element = false;
        }

        printout("%d ", ionstage);

        if (enable_sfexcitation) {
          sfmatrix_add_excitation(sfmatrix, modelgridindex, element, ion);
        }

        if (enable_sfionization && (ion < nions - 1)) {
          sfmatrix_add_ionization(sfmatrix, Z, ionstage, nnion);
        }
      }
      if (!first_included_ion_of_element) {
        printout("\n");
      }
    }
  }

  // printout("SF matrix | RHS vector:\n");
  // for (int row = 0; row < 10; row++)
  // {
  //   for (int column = 0; column < 10; column++)
  //   {
  //     char str[15];
  //     snprintf(str, 15, "%+.1e ", gsl_matrix_get(sfmatrix, row, column));
  //     printout(str);
  //   }
  //   printout("| ");
  //   char str[15];
  //   snprintf(str, 15, "%+.1e\n", gsl_vector_get(rhsvec, row));
  //   printout(str);
  // }
  // printout("\n");

  if (!STORE_NT_SPECTRUM) {
    nt_solution[modelgridindex].yfunc = static_cast<double *>(calloc(SFPTS, sizeof(double)));
  }

  gsl_vector_view yvecview = gsl_vector_view_array(nt_solution[modelgridindex].yfunc, SFPTS);
  gsl_vector *yvec = &yvecview.vector;

  sfmatrix_solve(sfmatrix, rhsvec, yvec);

  // gsl_matrix_free(sfmatrix_LU); // if sfmatrix_LU is different to sfmatrix

  gsl_matrix_free(sfmatrix);
  gsl_vector_free(rhsvec);

  if (timestep % 10 == 0) {
    nt_write_to_file(modelgridindex, timestep, iteration);
  }

  analyse_sf_solution(modelgridindex, timestep, enable_sfexcitation);

  if (!STORE_NT_SPECTRUM) {
    free(nt_solution[modelgridindex].yfunc);
  }
}

void write_restart_data(FILE *gridsave_file) {
  printout("non-thermal solver, ");

  fprintf(gridsave_file, "%d\n", 24724518);  // special number marking the beginning of NT data
  fprintf(gridsave_file, "%d %la %la\n", SFPTS, SF_EMIN, SF_EMAX);

  for (int nonemptymgi = 0; nonemptymgi < grid::get_nonempty_npts_model(); nonemptymgi++) {
    const int modelgridindex = grid::get_mgi_of_nonemptymgi(nonemptymgi);
    fprintf(gridsave_file, "%d %d %la ", modelgridindex, deposition_rate_density_timestep[modelgridindex],
            deposition_rate_density[modelgridindex]);

    if (NT_ON && NT_SOLVE_SPENCERFANO) {
      check_auger_probabilities(modelgridindex);

      fprintf(gridsave_file, "%a %a %a %a\n", nt_solution[modelgridindex].nneperion_when_solved,
              nt_solution[modelgridindex].frac_heating, nt_solution[modelgridindex].frac_ionization,
              nt_solution[modelgridindex].frac_excitation);

      for (int uniqueionindex = 0; uniqueionindex < get_includedions(); uniqueionindex++) {
        fprintf(gridsave_file, "%la ", nt_solution[modelgridindex].fracdep_ionization_ion[uniqueionindex]);
        fprintf(gridsave_file, "%a ", nt_solution[modelgridindex].eff_ionpot[uniqueionindex]);

        for (int a = 0; a <= NT_MAX_AUGER_ELECTRONS; a++) {
          fprintf(gridsave_file, "%a %a ",
                  nt_solution[modelgridindex].prob_num_auger[uniqueionindex * (NT_MAX_AUGER_ELECTRONS + 1) + a],
                  nt_solution[modelgridindex].ionenfrac_num_auger[uniqueionindex * (NT_MAX_AUGER_ELECTRONS + 1) + a]);
        }
      }

      // write NT excitations
      fprintf(gridsave_file, "%d\n", static_cast<int>(nt_solution[modelgridindex].frac_excitations_list.size()));

      for (const auto &excitation : nt_solution[modelgridindex].frac_excitations_list) {
        fprintf(gridsave_file, "%la %la %d\n", excitation.frac_deposition, excitation.ratecoeffperdeposition,
                excitation.lineindex);
      }

      // write non-thermal spectrum
      if (STORE_NT_SPECTRUM) {
        for (int s = 0; s < SFPTS; s++) {
          fprintf(gridsave_file, "%la\n", nt_solution[modelgridindex].yfunc[s]);
        }
      }
    }
  }
}

void read_restart_data(FILE *gridsave_file) {
  printout("Reading restart data for non-thermal solver\n");

  int code_check = 0;
  assert_always(fscanf(gridsave_file, "%d\n", &code_check) == 1);
  if (code_check != 24724518) {
    printout("ERROR: Beginning of non-thermal restart data not found! Found %d instead of 24724518\n", code_check);
    std::abort();
  }

  int sfpts_in = 0;
  double SF_EMIN_in{NAN};
  double SF_EMAX_in{NAN};
  assert_always(fscanf(gridsave_file, "%d %la %la\n", &sfpts_in, &SF_EMIN_in, &SF_EMAX_in) == 3);

  if (sfpts_in != SFPTS || SF_EMIN_in != SF_EMIN || SF_EMAX_in != SF_EMAX) {
    printout("ERROR: gridsave file specifies %d Spencer-Fano samples, SF_EMIN %lg SF_EMAX %lg\n", sfpts_in, SF_EMIN_in,
             SF_EMAX_in);
    printout("ERROR: This simulation has %d Spencer-Fano samples, SF_EMIN %lg SF_EMAX %lg\n", SFPTS, SF_EMIN, SF_EMAX);
    std::abort();
  }

  for (int nonemptymgi = 0; nonemptymgi < grid::get_nonempty_npts_model(); nonemptymgi++) {
    const int modelgridindex = grid::get_mgi_of_nonemptymgi(nonemptymgi);

    int mgi_in = 0;
    assert_always(fscanf(gridsave_file, "%d %d %la ", &mgi_in, &deposition_rate_density_timestep[modelgridindex],
                         &deposition_rate_density[modelgridindex]) == 3);

    if (NT_ON && NT_SOLVE_SPENCERFANO) {
      assert_always(fscanf(gridsave_file, "%a %a %a %a\n", &nt_solution[modelgridindex].nneperion_when_solved,
                           &nt_solution[modelgridindex].frac_heating, &nt_solution[modelgridindex].frac_ionization,
                           &nt_solution[modelgridindex].frac_excitation) == 4);

      if (mgi_in != modelgridindex) {
        printout("ERROR: expected data for cell %d but found cell %d\n", modelgridindex, mgi_in);
        std::abort();
      }

      for (int uniqueionindex = 0; uniqueionindex < get_includedions(); uniqueionindex++) {
        assert_always(
            fscanf(gridsave_file, "%la ", &nt_solution[modelgridindex].fracdep_ionization_ion[uniqueionindex]) == 1);
        assert_always(fscanf(gridsave_file, "%a ", &nt_solution[modelgridindex].eff_ionpot[uniqueionindex]) == 1);

        for (int a = 0; a <= NT_MAX_AUGER_ELECTRONS; a++) {
          assert_always(
              fscanf(gridsave_file, "%a %a ",
                     &nt_solution[modelgridindex].prob_num_auger[uniqueionindex * (NT_MAX_AUGER_ELECTRONS + 1) + a],
                     &nt_solution[modelgridindex]
                          .ionenfrac_num_auger[uniqueionindex * (NT_MAX_AUGER_ELECTRONS + 1) + a]) == 2);
        }
      }

      check_auger_probabilities(modelgridindex);

      // read NT excitations
      int frac_excitations_list_size_in = 0;
      assert_always(fscanf(gridsave_file, "%d\n", &frac_excitations_list_size_in) == 1);

      if (static_cast<int>(nt_solution[modelgridindex].frac_excitations_list.size()) != frac_excitations_list_size_in) {
        nt_solution[modelgridindex].frac_excitations_list.resize(frac_excitations_list_size_in);
      }

      for (int excitationindex = 0; excitationindex < frac_excitations_list_size_in; excitationindex++) {
        assert_always(fscanf(gridsave_file, "%la %la %d\n",
                             &nt_solution[modelgridindex].frac_excitations_list[excitationindex].frac_deposition,
                             &nt_solution[modelgridindex].frac_excitations_list[excitationindex].ratecoeffperdeposition,
                             &nt_solution[modelgridindex].frac_excitations_list[excitationindex].lineindex) == 3);
      }

      // read non-thermal spectrum
      if (STORE_NT_SPECTRUM) {
        for (int s = 0; s < SFPTS; s++) {
          assert_always(fscanf(gridsave_file, "%la\n", &nt_solution[modelgridindex].yfunc[s]) == 1);
        }
      }
    }
  }
}

#ifdef MPI_ON
void nt_MPI_Bcast(const int modelgridindex, const int root) {
  if (grid::get_numassociatedcells(modelgridindex) == 0) {
    return;
  }

  // printout("nonthermal_MPI_Bcast cell %d before: ratecoeff(Z=%d ionstage %d): %g, eff_ionpot %g eV\n",
  //          modelgridindex, logged_element_z, logged_ionstage,
  //          nt_ionization_ratecoeff_sf(modelgridindex, logged_element_index, logged_ion_index),
  //          get_eff_ionpot(modelgridindex, logged_element_index, logged_ion_index) / EV);

  MPI_Bcast(&deposition_rate_density_timestep[modelgridindex], 1, MPI_INT, root, MPI_COMM_WORLD);
  MPI_Bcast(&deposition_rate_density[modelgridindex], 1, MPI_DOUBLE, root, MPI_COMM_WORLD);

  if (NT_ON && NT_SOLVE_SPENCERFANO) {
    assert_always(nonthermal_initialized);
    MPI_Bcast(&nt_solution[modelgridindex].nneperion_when_solved, 1, MPI_FLOAT, root, MPI_COMM_WORLD);
    MPI_Bcast(&nt_solution[modelgridindex].timestep_last_solved, 1, MPI_INT, root, MPI_COMM_WORLD);
    MPI_Bcast(&nt_solution[modelgridindex].frac_heating, 1, MPI_FLOAT, root, MPI_COMM_WORLD);
    MPI_Bcast(&nt_solution[modelgridindex].frac_ionization, 1, MPI_FLOAT, root, MPI_COMM_WORLD);
    MPI_Bcast(&nt_solution[modelgridindex].frac_excitation, 1, MPI_FLOAT, root, MPI_COMM_WORLD);

    MPI_Bcast(nt_solution[modelgridindex].fracdep_ionization_ion, get_includedions(), MPI_DOUBLE, root, MPI_COMM_WORLD);
    MPI_Bcast(nt_solution[modelgridindex].eff_ionpot, get_includedions(), MPI_FLOAT, root, MPI_COMM_WORLD);

    MPI_Bcast(nt_solution[modelgridindex].prob_num_auger, get_includedions() * (NT_MAX_AUGER_ELECTRONS + 1), MPI_FLOAT,
              root, MPI_COMM_WORLD);
    MPI_Bcast(nt_solution[modelgridindex].ionenfrac_num_auger, get_includedions() * (NT_MAX_AUGER_ELECTRONS + 1),
              MPI_FLOAT, root, MPI_COMM_WORLD);

    // communicate NT excitations
    const auto frac_excitations_list_size_old = nt_solution[modelgridindex].frac_excitations_list.size();
    auto frac_excitations_list_size_new = nt_solution[modelgridindex].frac_excitations_list.size();
    MPI_Bcast(&frac_excitations_list_size_new, 1, MPI_INT, root, MPI_COMM_WORLD);

    if (frac_excitations_list_size_new != frac_excitations_list_size_old) {
      nt_solution[modelgridindex].frac_excitations_list.resize(frac_excitations_list_size_new);
    }

    const auto frac_excitations_list_size = nt_solution[modelgridindex].frac_excitations_list.size();

<<<<<<< HEAD
    // determine size of needed buffer
    int double_size = sizeof(double);
    int int_size = sizeof(int);
    int size_of_frac_deposition = double_size * frac_excitations_list_size;
    int size_of_ratecoeffperdeposition = double_size * frac_excitations_list_size;
    int size_of_lineindex = int_size * frac_excitations_list_size;
    int packed_data_size = size_of_frac_deposition + size_of_ratecoeffperdeposition + size_of_lineindex;
=======
    // Allocate memory for the packed data
    // Get the size of the packed data

    int double_size = sizeof(double);
    int int_size = sizeof(int);

    int size_of_frac_deposition = double_size * frac_excitations_list_size;
    int size_of_ratecoeffperdeposition = double_size * frac_excitations_list_size;
    int size_of_lineindex = int_size * frac_excitations_list_size;

    int packed_data_size = size_of_frac_deposition + size_of_ratecoeffperdeposition + size_of_lineindex;

    // Allocate memory for the packed data

>>>>>>> 1e15da67
    char *packed_data = (char *)malloc(packed_data_size);

    // Pack the data

    int position = 0;

<<<<<<< HEAD
    for (size_t excitationindex = 0; excitationindex < frac_excitations_list_size; excitationindex++) {
      MPI_Pack(&nt_solution[modelgridindex].frac_excitations_list[excitationindex].frac_deposition, 1, MPI_DOUBLE,
               packed_data, packed_data_size, &position, MPI_COMM_WORLD);
      MPI_Pack(&nt_solution[modelgridindex].frac_excitations_list[excitationindex].ratecoeffperdeposition, 1,
               MPI_DOUBLE, packed_data, packed_data_size, &position, MPI_COMM_WORLD);
      MPI_Pack(&nt_solution[modelgridindex].frac_excitations_list[excitationindex].lineindex, 1, MPI_INT, packed_data,
               packed_data_size, &position, MPI_COMM_WORLD);
    }

    // Broadcast the packed data

    MPI_Bcast(packed_data, packed_data_size, MPI_PACKED, root, MPI_COMM_WORLD);

    // Unpack the data

    position = 0;

    for (size_t excitationindex = 0; excitationindex < frac_excitations_list_size; excitationindex++) {
      MPI_Unpack(packed_data, packed_data_size, &position,
                 &nt_solution[modelgridindex].frac_excitations_list[excitationindex].frac_deposition, 1, MPI_DOUBLE,
                 MPI_COMM_WORLD);
      MPI_Unpack(packed_data, packed_data_size, &position,
                 &nt_solution[modelgridindex].frac_excitations_list[excitationindex].ratecoeffperdeposition, 1,
                 MPI_DOUBLE, MPI_COMM_WORLD);
      MPI_Unpack(packed_data, packed_data_size, &position,
                 &nt_solution[modelgridindex].frac_excitations_list[excitationindex].lineindex, 1, MPI_INT,
                 MPI_COMM_WORLD);
    }

=======
    for (size_t excitationindex = 0; excitationindex < frac_excitations_list_size; excitationindex++) {
      MPI_Pack(&nt_solution[modelgridindex].frac_excitations_list[excitationindex].frac_deposition, 1, MPI_DOUBLE,
               packed_data, packed_data_size, &position, MPI_COMM_WORLD);
      MPI_Pack(&nt_solution[modelgridindex].frac_excitations_list[excitationindex].ratecoeffperdeposition, 1,
               MPI_DOUBLE, packed_data, packed_data_size, &position, MPI_COMM_WORLD);
      MPI_Pack(&nt_solution[modelgridindex].frac_excitations_list[excitationindex].lineindex, 1, MPI_INT, packed_data,
               packed_data_size, &position, MPI_COMM_WORLD);
    }

    // Broadcast the packed data

    MPI_Bcast(packed_data, packed_data_size, MPI_PACKED, root, MPI_COMM_WORLD);

    // Unpack the data

    position = 0;

    for (size_t excitationindex = 0; excitationindex < frac_excitations_list_size; excitationindex++) {
      MPI_Unpack(packed_data, packed_data_size, &position,
                 &nt_solution[modelgridindex].frac_excitations_list[excitationindex].frac_deposition, 1, MPI_DOUBLE,
                 MPI_COMM_WORLD);
      MPI_Unpack(packed_data, packed_data_size, &position,
                 &nt_solution[modelgridindex].frac_excitations_list[excitationindex].ratecoeffperdeposition, 1,
                 MPI_DOUBLE, MPI_COMM_WORLD);
      MPI_Unpack(packed_data, packed_data_size, &position,
                 &nt_solution[modelgridindex].frac_excitations_list[excitationindex].lineindex, 1, MPI_INT,
                 MPI_COMM_WORLD);
    }

>>>>>>> 1e15da67
    // Free the packed data

    free(packed_data);

    if (STORE_NT_SPECTRUM) {
      assert_always(nt_solution[modelgridindex].yfunc != nullptr);
      MPI_Bcast(nt_solution[modelgridindex].yfunc, SFPTS, MPI_DOUBLE, root, MPI_COMM_WORLD);
    }

    MPI_Barrier(MPI_COMM_WORLD);

    check_auger_probabilities(modelgridindex);
  }
}
#endif

void nt_reset_stats() { nt_energy_deposited = 0.; }

void nt_print_stats(const double modelvolume, const double deltat) {
  const double deposition_rate_density_montecarlo = nt_energy_deposited / EV / modelvolume / deltat;

  // deposition rate density for all cells has not been communicated yet - could change this
  // double total_deposition_rate_density = 0.;
  // for (int mgi = 0; mgi < npts_model; mgi++)
  // {
  //   total_deposition_rate_density += get_deposition_rate_density(mgi) / EV;
  // }
  printout("nt_energy_deposited = %g [eV/s/cm^3]\n", deposition_rate_density_montecarlo);
}

}  // namespace nonthermal<|MERGE_RESOLUTION|>--- conflicted
+++ resolved
@@ -152,7 +152,7 @@
   float nneperion_when_solved{NAN};  // the nne when the solver was last run
 };
 
-static nt_solution_struct *nt_solution;
+static struct nt_solution_struct *nt_solution;
 
 static double *deposition_rate_density;
 static int *deposition_rate_density_timestep;
@@ -2695,37 +2695,26 @@
 
     const auto frac_excitations_list_size = nt_solution[modelgridindex].frac_excitations_list.size();
 
-<<<<<<< HEAD
-    // determine size of needed buffer
+    // Allocate memory for the packed data
+    // Get the size of the packed data
+
     int double_size = sizeof(double);
     int int_size = sizeof(int);
+
     int size_of_frac_deposition = double_size * frac_excitations_list_size;
     int size_of_ratecoeffperdeposition = double_size * frac_excitations_list_size;
     int size_of_lineindex = int_size * frac_excitations_list_size;
+
     int packed_data_size = size_of_frac_deposition + size_of_ratecoeffperdeposition + size_of_lineindex;
-=======
+
     // Allocate memory for the packed data
-    // Get the size of the packed data
-
-    int double_size = sizeof(double);
-    int int_size = sizeof(int);
-
-    int size_of_frac_deposition = double_size * frac_excitations_list_size;
-    int size_of_ratecoeffperdeposition = double_size * frac_excitations_list_size;
-    int size_of_lineindex = int_size * frac_excitations_list_size;
-
-    int packed_data_size = size_of_frac_deposition + size_of_ratecoeffperdeposition + size_of_lineindex;
-
-    // Allocate memory for the packed data
-
->>>>>>> 1e15da67
+
     char *packed_data = (char *)malloc(packed_data_size);
 
     // Pack the data
 
     int position = 0;
 
-<<<<<<< HEAD
     for (size_t excitationindex = 0; excitationindex < frac_excitations_list_size; excitationindex++) {
       MPI_Pack(&nt_solution[modelgridindex].frac_excitations_list[excitationindex].frac_deposition, 1, MPI_DOUBLE,
                packed_data, packed_data_size, &position, MPI_COMM_WORLD);
@@ -2755,37 +2744,6 @@
                  MPI_COMM_WORLD);
     }
 
-=======
-    for (size_t excitationindex = 0; excitationindex < frac_excitations_list_size; excitationindex++) {
-      MPI_Pack(&nt_solution[modelgridindex].frac_excitations_list[excitationindex].frac_deposition, 1, MPI_DOUBLE,
-               packed_data, packed_data_size, &position, MPI_COMM_WORLD);
-      MPI_Pack(&nt_solution[modelgridindex].frac_excitations_list[excitationindex].ratecoeffperdeposition, 1,
-               MPI_DOUBLE, packed_data, packed_data_size, &position, MPI_COMM_WORLD);
-      MPI_Pack(&nt_solution[modelgridindex].frac_excitations_list[excitationindex].lineindex, 1, MPI_INT, packed_data,
-               packed_data_size, &position, MPI_COMM_WORLD);
-    }
-
-    // Broadcast the packed data
-
-    MPI_Bcast(packed_data, packed_data_size, MPI_PACKED, root, MPI_COMM_WORLD);
-
-    // Unpack the data
-
-    position = 0;
-
-    for (size_t excitationindex = 0; excitationindex < frac_excitations_list_size; excitationindex++) {
-      MPI_Unpack(packed_data, packed_data_size, &position,
-                 &nt_solution[modelgridindex].frac_excitations_list[excitationindex].frac_deposition, 1, MPI_DOUBLE,
-                 MPI_COMM_WORLD);
-      MPI_Unpack(packed_data, packed_data_size, &position,
-                 &nt_solution[modelgridindex].frac_excitations_list[excitationindex].ratecoeffperdeposition, 1,
-                 MPI_DOUBLE, MPI_COMM_WORLD);
-      MPI_Unpack(packed_data, packed_data_size, &position,
-                 &nt_solution[modelgridindex].frac_excitations_list[excitationindex].lineindex, 1, MPI_INT,
-                 MPI_COMM_WORLD);
-    }
-
->>>>>>> 1e15da67
     // Free the packed data
 
     free(packed_data);
