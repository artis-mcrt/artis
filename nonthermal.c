--- conflicted
+++ resolved
@@ -345,22 +345,14 @@
         char strprob[6];
         assert(sscanf(linepos, "%5c%n", strprob, &offset) == 1);
         assert(offset == 5);
-<<<<<<< HEAD
-	linepos += offset;
-=======
         linepos += offset;
->>>>>>> 9ed1b3de
 
         int probnaugerelece4;
         sscanf(strprob, "%d", &probnaugerelece4);
 
         const double probnaugerelec = probnaugerelece4 / 10000.;
 
-<<<<<<< HEAD
-	assert(probnaugerelec <= 1.0);
-=======
         assert(probnaugerelec <= 1.0);
->>>>>>> 9ed1b3de
 
         n_auger_elec_avg += a * probnaugerelec;
 
