--- conflicted
+++ resolved
@@ -1869,12 +1869,8 @@
   }
   else
   {
-<<<<<<< HEAD
     //todo: this will need changed to use energy input, but I haven't done that yet- grey doesn't need it
-    assign_temperature();
-=======
     assign_initial_temperatures();
->>>>>>> 70574b56
   }
 
   // scale up the radioactive abundances to account for the missing masses in
