--- conflicted
+++ resolved
@@ -1877,7 +1877,6 @@
   calculate_kappagrey();
   abundances_read();
 
-<<<<<<< HEAD
   if (USE_ENERGYINPUTFILE)
   {
     int assoc_cells;
@@ -1901,9 +1900,6 @@
     set_modelcell_energydensity_init(MMODELGRID,0.);
   }
 
-  radfield::init(my_rank);
-  nonthermal::init(my_rank);
-=======
   int nstart = 0;
   int ndo = 0;
   int maxndo = 0;
@@ -1911,7 +1907,6 @@
 
   radfield::init(my_rank, ndo);
   nonthermal::init(my_rank, ndo);
->>>>>>> 69256dd8
 
   /// and assign a temperature to the cells
   if (globals::simulation_continued_from_saved)
