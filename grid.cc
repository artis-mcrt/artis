--- conflicted
+++ resolved
@@ -1000,12 +1000,7 @@
 
   if (USE_LUT_PHOTOION && ionestimsize > 0) {
 #ifdef MPI_ON
-<<<<<<< HEAD
-  if constexpr (USE_LUT_PHOTOION) {
     auto my_rank_cells = nonempty_npts_model / globals::node_nprocs;
-=======
-    auto my_rank_cells = get_nonempty_npts_model() / globals::node_nprocs;
->>>>>>> 61115c33
     // rank_in_node 0 gets any remainder
     if (globals::rank_in_node == 0) {
       my_rank_cells += nonempty_npts_model - (my_rank_cells * globals::node_nprocs);
