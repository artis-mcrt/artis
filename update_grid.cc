#include "update_grid.h"

#ifdef MPI_ON
#include <mpi.h>
#endif

#include <algorithm>
#include <cmath>
#include <cstdio>
#include <cstdlib>
#include <ctime>
#include <vector>

#include "artisoptions.h"
#include "atomic.h"
#include "constants.h"
#include "decay.h"
#include "globals.h"
#include "grid.h"
#include "kpkt.h"
#include "ltepop.h"
#include "nltepop.h"
#include "nonthermal.h"
#include "radfield.h"
#include "ratecoeff.h"
#include "rpkt.h"
#include "sn3d.h"
#include "stats.h"
#include "thermalbalance.h"
#include "vpkt.h"

namespace {

void write_to_estimators_file(FILE *estimators_file, const int mgi, const int timestep, const int titer,
                              const HeatingCoolingRates *heatingcoolingrates) {
  // return; disable for better performance (if estimators files are not needed)

  if (grid::get_numassociatedcells(mgi) < 1) {
    // modelgrid cells that are not represented in the simulation grid
    fprintf(estimators_file, "timestep %d modelgridindex %d EMPTYCELL\n\n", timestep, mgi);
    fflush(estimators_file);
    return;
  }

  const auto nonemptymgi = grid::get_modelcell_nonemptymgi(mgi);

  const auto sys_time_start_write_estimators = std::time(nullptr);

  printout("writing to estimators file timestep %d cell %d...\n", timestep, mgi);

  const auto T_e = grid::get_Te(mgi);
  const auto nne = grid::get_nne(mgi);
  const auto Y_e = grid::get_electronfrac(mgi);
  // fprintf(estimators_file,"%d %g %g %g %g %d
  // ",n,get_TR(n),grid::get_Te(n),get_W(n),get_TJ(n),grid::modelgrid[n].thick); fprintf(estimators_file,"%d %g %g %g
  // %g %g ",n,get_TR(n),grid::get_Te(n),get_W(n),get_TJ(n),grey_optical_depth);
  fprintf(estimators_file,
          "timestep %d modelgridindex %d titeration %d TR %g Te %g W %g TJ %g grey_depth %g thick %d nne %g Ye %g "
          "tdays %7.2f\n",
          timestep, mgi, titer, grid::get_TR(mgi), T_e, grid::get_W(mgi), grid::get_TJ(mgi),
          grid::modelgrid[mgi].grey_depth, grid::modelgrid[mgi].thick, nne, Y_e,
          globals::timesteps[timestep].mid / DAY);
  // fprintf(estimators_file,"%d %g %g %g %g %g %g %g
  //",n,get_TR(n),grid::get_Te(n),get_W(n),get_TJ(n),grey_optical_depth,grey_optical_deptha,compton_optical_depth);

  if (globals::total_nlte_levels > 0) {
    nltepop_write_to_file(mgi, timestep);
  }

  for (int element = 0; element < get_nelements(); element++) {
    if (grid::get_elem_abundance(mgi, element) <= 0.) {  // skip elements with no abundance
      continue;
    }

    fprintf(estimators_file, "populations        Z=%2d", get_atomicnumber(element));
    const int nions = get_nions(element);
    if (nions > 0) {
      // add spaces for missing lowest ion stages to match other elements
      for (int ionstage = 1; ionstage < get_ionstage(element, 0); ionstage++) {
        fprintf(estimators_file, "              ");
      }
    }
    double elpop = 0.;
    for (int ion = 0; ion < nions; ion++) {
      elpop += get_nnion(mgi, element, ion);
      fprintf(estimators_file, "  %d: %9.3e", get_ionstage(element, ion), get_nnion(mgi, element, ion));
    }
    if (nions == 0) {
      elpop = grid::get_elem_numberdens(mgi, element);
    }
    fprintf(estimators_file, "  SUM: %9.3e", elpop);

    decay::fprint_nuc_abundances(estimators_file, mgi, globals::timesteps[timestep].mid, element);

    if (nions == 0 || elpop <= 0.) {
      // dummy element for nuclear abundances only
      continue;
    }

    // const bool printdebug = false;

    bool assume_lte = true;
    // bool per_gmpop = true;
    // const bool lower_superlevel_only = false;

    // if (timestep % 10 == 0)
    // {
    //   fprintf(estimators_file, "RRC_LTE_Nahar      Z=%2d", get_atomicnumber(element));
    //   for (int ionstage = 1; ionstage < get_ionstage(element, 0); ionstage++)
    //     fprintf(estimators_file, "              ");
    //   for (int ion = 0; ion < nions; ion++)
    //   {
    //     fprintf(estimators_file, "  %d: %9.3e",
    //             get_ionstage(element, ion),
    //             calculate_ionrecombcoeff(-1, T_e, element, ion, assume_lte, false, printdebug,
    //             lower_superlevel_only, per_gmpop, false));
    //   }
    //   fprintf(estimators_file, "\n");
    // }

    // per_gmpop = false;

    // fprintf(estimators_file, "AlphaLTE_R*nne Z=%2d", get_atomicnumber(element));
    // for (int ionstage = 1; ionstage < get_ionstage(element, 0); ionstage++)
    //   fprintf(estimators_file, "              ");
    // for (int ion = 0; ion < nions; ion++)
    // {
    //   fprintf(estimators_file, "  %d: %9.3e",
    //           get_ionstage(element, ion),
    //           calculate_ionrecombcoeff(n, T_e, element, ion, assume_lte, false, printdebug, lower_superlevel_only,
    //           per_gmpop) * nne);
    // }
    // fprintf(estimators_file, "\n");

    assume_lte = false;

    if constexpr (TRACK_ION_STATS) {
      fprintf(estimators_file, "MA_IN_RADEXC       Z=%2d", get_atomicnumber(element));
      for (int ionstage = 1; ionstage < get_ionstage(element, 0); ionstage++) {
        fprintf(estimators_file, "              ");
      }
      double ma_el = 0.;
      for (int ion = 0; ion < nions; ion++) {
        const double ma_ion = get_ion_stats(mgi, element, ion, stats::ION_MACROATOM_ENERGYIN_RADEXC);
        ma_el += ma_ion;
        fprintf(estimators_file, "  %d: %9.3e", get_ionstage(element, ion), ma_ion);
      }
      fprintf(estimators_file, "  SUM: %9.3e\n", ma_el);

      fprintf(estimators_file, "MA_OUT_RADEEXC     Z=%2d", get_atomicnumber(element));
      for (int ionstage = 1; ionstage < get_ionstage(element, 0); ionstage++) {
        fprintf(estimators_file, "              ");
      }
      ma_el = 0.;
      for (int ion = 0; ion < nions; ion++) {
        const double ma_ion = get_ion_stats(mgi, element, ion, stats::ION_MACROATOM_ENERGYOUT_RADDEEXC);
        ma_el += ma_ion;
        fprintf(estimators_file, "  %d: %9.3e", get_ionstage(element, ion), ma_ion);
      }
      fprintf(estimators_file, "  SUM: %9.3e\n", ma_el);

      fprintf(estimators_file, "MA_IN_COLEXC       Z=%2d", get_atomicnumber(element));
      for (int ionstage = 1; ionstage < get_ionstage(element, 0); ionstage++) {
        fprintf(estimators_file, "              ");
      }
      ma_el = 0.;
      for (int ion = 0; ion < nions; ion++) {
        const double ma_ion = get_ion_stats(mgi, element, ion, stats::ION_MACROATOM_ENERGYIN_COLLEXC);
        ma_el += ma_ion;
        fprintf(estimators_file, "  %d: %9.3e", get_ionstage(element, ion), ma_ion);
      }
      fprintf(estimators_file, "  SUM: %9.3e\n", ma_el);

      fprintf(estimators_file, "MA_OUT_COLDEEXC    Z=%2d", get_atomicnumber(element));
      for (int ionstage = 1; ionstage < get_ionstage(element, 0); ionstage++) {
        fprintf(estimators_file, "              ");
      }
      ma_el = 0.;
      for (int ion = 0; ion < nions; ion++) {
        const double ma_ion = get_ion_stats(mgi, element, ion, stats::ION_MACROATOM_ENERGYOUT_COLLDEEXC);
        ma_el += ma_ion;
        fprintf(estimators_file, "  %d: %9.3e", get_ionstage(element, ion), ma_ion);
      }
      fprintf(estimators_file, "  SUM: %9.3e\n", ma_el);

      fprintf(estimators_file, "MA_IN_PHOTOION     Z=%2d", get_atomicnumber(element));
      for (int ionstage = 1; ionstage < get_ionstage(element, 0); ionstage++) {
        fprintf(estimators_file, "              ");
      }
      ma_el = 0.;
      for (int ion = 0; ion < nions; ion++) {
        const double ma_ion = get_ion_stats(mgi, element, ion, stats::ION_MACROATOM_ENERGYIN_PHOTOION);
        ma_el += ma_ion;
        fprintf(estimators_file, "  %d: %9.3e", get_ionstage(element, ion), ma_ion);
      }
      fprintf(estimators_file, "  SUM: %9.3e\n", ma_el);

      fprintf(estimators_file, "MA_OUT_RADRECOMB   Z=%2d", get_atomicnumber(element));
      for (int ionstage = 1; ionstage < get_ionstage(element, 0); ionstage++) {
        fprintf(estimators_file, "              ");
      }
      ma_el = 0.;
      for (int ion = 0; ion < nions; ion++) {
        const double ma_ion = get_ion_stats(mgi, element, ion, stats::ION_MACROATOM_ENERGYOUT_RADRECOMB);
        ma_el += ma_ion;
        fprintf(estimators_file, "  %d: %9.3e", get_ionstage(element, ion), ma_ion);
      }
      fprintf(estimators_file, "  SUM: %9.3e\n", ma_el);

      fprintf(estimators_file, "MA_IN_COLION       Z=%2d", get_atomicnumber(element));
      for (int ionstage = 1; ionstage < get_ionstage(element, 0); ionstage++) {
        fprintf(estimators_file, "              ");
      }
      ma_el = 0.;
      for (int ion = 0; ion < nions; ion++) {
        const double ma_ion = get_ion_stats(mgi, element, ion, stats::ION_MACROATOM_ENERGYIN_COLLION);
        ma_el += ma_ion;
        fprintf(estimators_file, "  %d: %9.3e", get_ionstage(element, ion), ma_ion);
      }
      fprintf(estimators_file, "  SUM: %9.3e\n", ma_el);

      fprintf(estimators_file, "MA_OUT_COLRECOMB   Z=%2d", get_atomicnumber(element));
      for (int ionstage = 1; ionstage < get_ionstage(element, 0); ionstage++) {
        fprintf(estimators_file, "              ");
      }
      ma_el = 0.;
      for (int ion = 0; ion < nions; ion++) {
        const double ma_ion = get_ion_stats(mgi, element, ion, stats::ION_MACROATOM_ENERGYOUT_COLLRECOMB);
        ma_el += ma_ion;
        fprintf(estimators_file, "  %d: %9.3e", get_ionstage(element, ion), ma_ion);
      }
      fprintf(estimators_file, "  SUM: %9.3e\n", ma_el);

      fprintf(estimators_file, "MA_IN_NTCOLION     Z=%2d", get_atomicnumber(element));
      for (int ionstage = 1; ionstage < get_ionstage(element, 0); ionstage++) {
        fprintf(estimators_file, "              ");
      }
      ma_el = 0.;
      for (int ion = 0; ion < nions; ion++) {
        const double ma_ion = get_ion_stats(mgi, element, ion, stats::ION_MACROATOM_ENERGYIN_NTCOLLION);
        ma_el += ma_ion;
        fprintf(estimators_file, "  %d: %9.3e", get_ionstage(element, ion), ma_ion);
      }
      fprintf(estimators_file, "  SUM: %9.3e\n", ma_el);

      fprintf(estimators_file, "MA_IN_TOTAL        Z=%2d", get_atomicnumber(element));
      for (int ionstage = 1; ionstage < get_ionstage(element, 0); ionstage++) {
        fprintf(estimators_file, "              ");
      }
      ma_el = 0.;
      for (int ion = 0; ion < nions; ion++) {
        const double ma_in_ion = get_ion_stats(mgi, element, ion, stats::ION_MACROATOM_ENERGYIN_TOTAL);
        ma_el += ma_in_ion;
        fprintf(estimators_file, "  %d: %9.3e", get_ionstage(element, ion), ma_in_ion);
      }
      fprintf(estimators_file, "  SUM: %9.3e\n", ma_el);

      fprintf(estimators_file, "MA_OUT_TOTAL       Z=%2d", get_atomicnumber(element));
      for (int ionstage = 1; ionstage < get_ionstage(element, 0); ionstage++) {
        fprintf(estimators_file, "              ");
      }
      ma_el = 0.;
      for (int ion = 0; ion < nions; ion++) {
        const double ma_ion = get_ion_stats(mgi, element, ion, stats::ION_MACROATOM_ENERGYOUT_TOTAL);
        ma_el += ma_ion;
        fprintf(estimators_file, "  %d: %9.3e", get_ionstage(element, ion), ma_ion);
      }
      fprintf(estimators_file, "  SUM: %9.3e\n", ma_el);

      fprintf(estimators_file, "MA_IN_INTERNAL     Z=%2d", get_atomicnumber(element));
      for (int ionstage = 1; ionstage < get_ionstage(element, 0); ionstage++) {
        fprintf(estimators_file, "              ");
      }
      ma_el = 0.;
      for (int ion = 0; ion < nions; ion++) {
        const double ma_ion = get_ion_stats(mgi, element, ion, stats::ION_MACROATOM_ENERGYIN_INTERNAL);
        ma_el += ma_ion;
        fprintf(estimators_file, "  %d: %9.3e", get_ionstage(element, ion), ma_ion);
      }
      fprintf(estimators_file, "  SUM: %9.3e\n", ma_el);

      fprintf(estimators_file, "MA_OUT_INTERNAL    Z=%2d", get_atomicnumber(element));
      for (int ionstage = 1; ionstage < get_ionstage(element, 0); ionstage++) {
        fprintf(estimators_file, "              ");
      }
      ma_el = 0.;
      for (int ion = 0; ion < nions; ion++) {
        const double ma_ion = get_ion_stats(mgi, element, ion, stats::ION_MACROATOM_ENERGYOUT_INTERNAL);
        ma_el += ma_ion;
        fprintf(estimators_file, "  %d: %9.3e", get_ionstage(element, ion), ma_ion);
      }
      fprintf(estimators_file, "  SUM: %9.3e\n", ma_el);
    }

    // // spontaneous radiative recombination rate coefficient (may or may not include stim. recomb)
    // fprintf(estimators_file, "AlphaR*nne         Z=%2d", get_atomicnumber(element));
    // for (int ionstage = 1; ionstage < get_ionstage(element, 0); ionstage++)
    //   fprintf(estimators_file, "              ");
    // for (int ion = 0; ion < nions; ion++)
    // {
    //   const bool printdebug = false;
    //   // const bool printdebug = (get_atomicnumber(element) >= 26);
    //
    //   fprintf(estimators_file, "  %d: %9.3e",
    //           get_ionstage(element, ion),
    //           calculate_ionrecombcoeff(mgi, T_e, element, ion, assume_lte, false, printdebug,
    //           lower_superlevel_only, per_gmpop, false) * nne);
    // }
    // fprintf(estimators_file, "\n");
    //
    // if (timestep % 10 == 0)
    // {
    //   fprintf(estimators_file, "AlphaR_toSL*nne    Z=%2d", get_atomicnumber(element));
    //   for (int ionstage = 1; ionstage < get_ionstage(element, 0); ionstage++)
    //     fprintf(estimators_file, "              ");
    //   for (int ion = 0; ion < nions; ion++)
    //   {
    //     const bool printdebug = false;
    //     // const bool printdebug = (get_atomicnumber(element) >= 26);
    //
    //     fprintf(estimators_file, "  %d: %9.3e",
    //             get_ionstage(element, ion),
    //             calculate_ionrecombcoeff(mgi, T_e, element, ion, assume_lte, false, printdebug, true, per_gmpop,
    //             false) * nne);
    //   }
    //   fprintf(estimators_file, "\n");
    // }
    //
    // if constexpr (TRACK_ION_STATS) {
    //   fprintf(estimators_file, "AlphaR_MC_MA*nne   Z=%2d", get_atomicnumber(element));
    //   for (int ionstage = 1; ionstage < get_ionstage(element, 0); ionstage++)
    //     fprintf(estimators_file, "              ");
    //   for (int ion = 0; ion < nions; ion++) {
    //     const double alpha_r_mc = get_ion_stats(mgi, element, ion, stats::ION_RADRECOMB_MACROATOM);
    //     fprintf(estimators_file, "  %d: %9.3e", get_ionstage(element, ion), alpha_r_mc);
    //   }
    //   fprintf(estimators_file, "\n");
    // }
    //
    // if constexpr (TRACK_ION_STATS) {
    //   fprintf(estimators_file, "AlphaR_MC_KPKT*nne Z=%2d", get_atomicnumber(element));
    //   for (int ionstage = 1; ionstage < get_ionstage(element, 0); ionstage++)
    //     fprintf(estimators_file, "              ");
    //   for (int ion = 0; ion < nions; ion++) {
    //     const double alpha_r_mc = get_ion_stats(mgi, element, ion, stats::ION_RADRECOMB_KPKT);
    //     fprintf(estimators_file, "  %d: %9.3e", get_ionstage(element, ion), alpha_r_mc);
    //   }
    //   fprintf(estimators_file, "\n");
    // }

    if constexpr (TRACK_ION_STATS) {
      fprintf(estimators_file, "AlphaR_MC*nne      Z=%2d", get_atomicnumber(element));
      for (int ionstage = 1; ionstage < get_ionstage(element, 0); ionstage++) {
        fprintf(estimators_file, "              ");
      }
      for (int ion = 0; ion < nions; ion++) {
        const double alpha_r_mc = get_ion_stats(mgi, element, ion, stats::ION_RADRECOMB_MACROATOM) +
                                  get_ion_stats(mgi, element, ion, stats::ION_RADRECOMB_KPKT);
        fprintf(estimators_file, "  %d: %9.3e", get_ionstage(element, ion), alpha_r_mc);
      }
      fprintf(estimators_file, "\n");

      fprintf(estimators_file, "BF_escfrac         Z=%2d", get_atomicnumber(element));
      for (int ionstage = 1; ionstage < get_ionstage(element, 0); ionstage++) {
        fprintf(estimators_file, "              ");
      }
      for (int ion = 0; ion < nions; ion++) {
        const double alpha_r_mc = get_ion_stats(mgi, element, ion, stats::ION_RADRECOMB_MACROATOM) +
                                  get_ion_stats(mgi, element, ion, stats::ION_RADRECOMB_KPKT);
        const double alpha_r_mc_abs = get_ion_stats(mgi, element, ion, stats::ION_RADRECOMB_ABSORBED);
        fprintf(estimators_file, "  %d: %9.3f", get_ionstage(element, ion), 1. - alpha_r_mc_abs / alpha_r_mc);
      }
      fprintf(estimators_file, "\n");

      fprintf(estimators_file, "BB_escfrac         Z=%2d", get_atomicnumber(element));
      for (int ionstage = 1; ionstage < get_ionstage(element, 0); ionstage++) {
        fprintf(estimators_file, "              ");
      }
      for (int ion = 0; ion < nions; ion++) {
        const double bb_emitted = get_ion_stats(mgi, element, ion, stats::ION_BOUNDBOUND_MACROATOM);
        const double bb_abs = get_ion_stats(mgi, element, ion, stats::ION_BOUNDBOUND_ABSORBED);
        fprintf(estimators_file, "  %d: %9.3f", get_ionstage(element, ion), 1. - bb_abs / bb_emitted);
      }
      fprintf(estimators_file, "\n");
    }

    // stimulated recombination rate coefficient
    // fprintf(estimators_file, "Alpha_stim*nne   Z=%2d", get_atomicnumber(element));
    // for (int ionstage = 1; ionstage < get_ionstage(element, 0); ionstage++)
    //   fprintf(estimators_file, "              ");
    // for (int ion = 0; ion < nions; ion++)
    // {
    //   // const bool printdebug = false;
    //   const bool printdebug = (get_atomicnumber(element) >= 26);
    //
    //   fprintf(estimators_file, "  %d: %9.3e",
    //           get_ionstage(element, ion),
    //           calculate_ionrecombcoeff(mgi, T_e, element, ion, assume_lte, false, printdebug,
    //           lower_superlevel_only, per_gmpop, true) * nne);
    // }
    // fprintf(estimators_file, "\n");

    // thermal collisional recombination rate coefficient
    // fprintf(estimators_file, "Alpha_C*nne      Z=%2d", get_atomicnumber(element));
    // for (int ionstage = 1; ionstage < get_ionstage(element, 0); ionstage++)
    //   fprintf(estimators_file, "              ");
    // for (int ion = 0; ion < nions; ion++)
    // {
    //   fprintf(estimators_file, "  %d: %9.3e",
    //           get_ionstage(element, ion),
    //           calculate_ionrecombcoeff(mgi, T_e, element, ion, assume_lte, true, printdebug, lower_superlevel_only,
    //           per_gmpop) * nne);
    // }
    // fprintf(estimators_file, "\n");

    // {
    //   fprintf(estimators_file, "gamma_R            Z=%2d", get_atomicnumber(element));
    //   for (int ionstage = 1; ionstage < get_ionstage(element, 0); ionstage++)
    //     fprintf(estimators_file, "              ");
    //   for (int ion = 0; ion < nions - 1; ion++)
    //   {
    //     // const bool printdebug_gammar = (get_atomicnumber(element) == 26 && get_ionstage(element, ion) == 2);
    //     const bool printdebug_gammar = false;
    //     fprintf(estimators_file, "  %d: %9.3e",
    //             get_ionstage(element, ion),
    //             calculate_iongamma_per_ionpop(mgi, T_e, element, ion, assume_lte, false, printdebug_gammar, false,
    //             false));
    //   }
    //   fprintf(estimators_file, "\n");
    // }

    if (DETAILED_BF_ESTIMATORS_ON) {
      fprintf(estimators_file, "gamma_R_integral   Z=%2d", get_atomicnumber(element));
      for (int ionstage = 1; ionstage < get_ionstage(element, 0); ionstage++) {
        fprintf(estimators_file, "              ");
      }
      for (int ion = 0; ion < nions - 1; ion++) {
        // const bool printdebug_gammar = (get_atomicnumber(element) == 26 && get_ionstage(element, ion) == 2);
        const bool printdebug_gammar = false;
        fprintf(
            estimators_file, "  %d: %9.3e", get_ionstage(element, ion),
            calculate_iongamma_per_ionpop(mgi, T_e, element, ion, assume_lte, false, printdebug_gammar, false, true));
      }
      fprintf(estimators_file, "\n");
    }

    if (DETAILED_BF_ESTIMATORS_ON) {
      fprintf(estimators_file, "gamma_R_bfest      Z=%2d", get_atomicnumber(element));
      for (int ionstage = 1; ionstage < get_ionstage(element, 0); ionstage++) {
        fprintf(estimators_file, "              ");
      }
      for (int ion = 0; ion < nions - 1; ion++) {
        // const bool printdebug_gammar = ((get_atomicnumber(element) == 26 || get_atomicnumber(element) == 28) &&
        // get_ionstage(element, ion) >= 2); const bool printdebug_gammar = (get_atomicnumber(element) >= 26);
        const bool printdebug_gammar = false;
        fprintf(
            estimators_file, "  %d: %9.3e", get_ionstage(element, ion),
            calculate_iongamma_per_ionpop(mgi, T_e, element, ion, assume_lte, false, printdebug_gammar, true, false));
      }
      fprintf(estimators_file, "\n");
    }

    if constexpr (TRACK_ION_STATS) {
      fprintf(estimators_file, "gamma_R_MC         Z=%2d", get_atomicnumber(element));
      for (int ionstage = 1; ionstage < get_ionstage(element, 0); ionstage++) {
        fprintf(estimators_file, "              ");
      }
      for (int ion = 0; ion < nions - 1; ion++) {
        fprintf(estimators_file, "  %d: %9.3e", get_ionstage(element, ion),
                get_ion_stats(mgi, element, ion, stats::ION_PHOTOION));
      }
      fprintf(estimators_file, "\n");
    }

    if constexpr (TRACK_ION_STATS) {
      fprintf(estimators_file, "gamma_R_MC_BF      Z=%2d", get_atomicnumber(element));
      for (int ionstage = 1; ionstage < get_ionstage(element, 0); ionstage++) {
        fprintf(estimators_file, "              ");
      }
      for (int ion = 0; ion < nions - 1; ion++) {
        fprintf(estimators_file, "  %d: %9.3e", get_ionstage(element, ion),
                get_ion_stats(mgi, element, ion, stats::ION_PHOTOION_FROMBOUNDFREE));
      }
      fprintf(estimators_file, "\n");
    }

    // fprintf(estimators_file, "gamma_R_MC_BFsameZ Z=%2d", get_atomicnumber(element));
    // for (int ionstage = 1; ionstage < get_ionstage(element, 0); ionstage++)
    //   fprintf(estimators_file, "              ");
    // for (int ion = 0; ion < nions; ion++)
    // {
    //   fprintf(estimators_file, "  %d: %9.3e",
    //           get_ionstage(element, ion),
    //           get_ion_stats(mgi, element, ion, stats::ION_PHOTOION_FROMBFSAMEELEMENT]);
    // }
    // fprintf(estimators_file, "\n");

    if constexpr (TRACK_ION_STATS) {
      fprintf(estimators_file, "gamma_R_MC_BF_i+1  Z=%2d", get_atomicnumber(element));
      for (int ionstage = 1; ionstage < get_ionstage(element, 0); ionstage++) {
        fprintf(estimators_file, "              ");
      }
      for (int ion = 0; ion < nions - 1; ion++) {
        fprintf(estimators_file, "  %d: %9.3e", get_ionstage(element, ion),
                get_ion_stats(mgi, element, ion, stats::ION_PHOTOION_FROMBFIONPLUSONE));
      }
      fprintf(estimators_file, "\n");
    }

    if constexpr (TRACK_ION_STATS) {
      fprintf(estimators_file, "gamma_R_MC_BF_i+2  Z=%2d", get_atomicnumber(element));
      for (int ionstage = 1; ionstage < get_ionstage(element, 0); ionstage++) {
        fprintf(estimators_file, "              ");
      }
      for (int ion = 0; ion < nions - 1; ion++) {
        fprintf(estimators_file, "  %d: %9.3e", get_ionstage(element, ion),
                get_ion_stats(mgi, element, ion, stats::ION_PHOTOION_FROMBFIONPLUSTWO));
      }
      fprintf(estimators_file, "\n");
    }

    if constexpr (TRACK_ION_STATS) {
      fprintf(estimators_file, "gamma_R_MC_BF_i+3  Z=%2d", get_atomicnumber(element));
      for (int ionstage = 1; ionstage < get_ionstage(element, 0); ionstage++) {
        fprintf(estimators_file, "              ");
      }
      for (int ion = 0; ion < nions - 1; ion++) {
        fprintf(estimators_file, "  %d: %9.3e", get_ionstage(element, ion),
                get_ion_stats(mgi, element, ion, stats::ION_PHOTOION_FROMBFIONPLUSTHREE));
      }
      fprintf(estimators_file, "\n");
    }

    if constexpr (TRACK_ION_STATS) {
      fprintf(estimators_file, "gamma_R_MC_BFtoSL  Z=%2d", get_atomicnumber(element));
      for (int ionstage = 1; ionstage < get_ionstage(element, 0); ionstage++) {
        fprintf(estimators_file, "              ");
      }
      for (int ion = 0; ion < nions - 1; ion++) {
        fprintf(estimators_file, "  %d: %9.3e", get_ionstage(element, ion),
                get_ion_stats(mgi, element, ion, stats::ION_PHOTOION_FROMBFLOWERSUPERLEVEL));
      }
      fprintf(estimators_file, "\n");
    }

    if constexpr (TRACK_ION_STATS) {
      fprintf(estimators_file, "gamma_R_MC_BB      Z=%2d", get_atomicnumber(element));
      for (int ionstage = 1; ionstage < get_ionstage(element, 0); ionstage++) {
        fprintf(estimators_file, "              ");
      }
      for (int ion = 0; ion < nions - 1; ion++) {
        fprintf(estimators_file, "  %d: %9.3e", get_ionstage(element, ion),
                get_ion_stats(mgi, element, ion, stats::ION_PHOTOION_FROMBOUNDBOUND));
      }
      fprintf(estimators_file, "\n");
    }

    if constexpr (TRACK_ION_STATS) {
      fprintf(estimators_file, "gamma_R_MC_BB_i+1  Z=%2d", get_atomicnumber(element));
      for (int ionstage = 1; ionstage < get_ionstage(element, 0); ionstage++) {
        fprintf(estimators_file, "              ");
      }
      for (int ion = 0; ion < nions - 1; ion++) {
        fprintf(estimators_file, "  %d: %9.3e", get_ionstage(element, ion),
                get_ion_stats(mgi, element, ion, stats::ION_PHOTOION_FROMBOUNDBOUNDIONPLUSONE));
      }
      fprintf(estimators_file, "\n");
    }

    if constexpr (TRACK_ION_STATS) {
      fprintf(estimators_file, "gamma_R_MC_BB_i+2  Z=%2d", get_atomicnumber(element));
      for (int ionstage = 1; ionstage < get_ionstage(element, 0); ionstage++) {
        fprintf(estimators_file, "              ");
      }
      for (int ion = 0; ion < nions - 1; ion++) {
        fprintf(estimators_file, "  %d: %9.3e", get_ionstage(element, ion),
                get_ion_stats(mgi, element, ion, stats::ION_PHOTOION_FROMBOUNDBOUNDIONPLUSTWO));
      }
      fprintf(estimators_file, "\n");
    }

    if constexpr (TRACK_ION_STATS) {
      fprintf(estimators_file, "gamma_R_MC_BB_i+3  Z=%2d", get_atomicnumber(element));
      for (int ionstage = 1; ionstage < get_ionstage(element, 0); ionstage++) {
        fprintf(estimators_file, "              ");
      }
      for (int ion = 0; ion < nions - 1; ion++) {
        fprintf(estimators_file, "  %d: %9.3e", get_ionstage(element, ion),
                get_ion_stats(mgi, element, ion, stats::ION_PHOTOION_FROMBOUNDBOUNDIONPLUSTHREE));
      }
      fprintf(estimators_file, "\n");
    }

    // fprintf(estimators_file, "gamma_C          Z=%2d", get_atomicnumber(element));
    // for (int ionstage = 1; ionstage < get_ionstage(element, 0); ionstage++)
    //   fprintf(estimators_file, "              ");
    // for (int ion = 0; ion < nions - 1; ion++)
    // {
    //   fprintf(estimators_file, "  %d: %9.3e",
    //           get_ionstage(element, ion),
    //           calculate_iongamma_per_ionpop(mgi, T_e, element, ion, assume_lte, true,
    //           printdebug));
    // }
    // fprintf(estimators_file, "\n");

    if (NT_ON) {
      fprintf(estimators_file, "gamma_NT           Z=%2d", get_atomicnumber(element));
      for (int ionstage = 1; ionstage < get_ionstage(element, 0); ionstage++) {
        fprintf(estimators_file, "              ");
      }
      for (int ion = 0; ion < nions - 1; ion++) {
        const double Y_nt = nonthermal::nt_ionization_ratecoeff(mgi, element, ion);
        fprintf(estimators_file, "  %d: %9.3e", get_ionstage(element, ion), Y_nt);
      }
      fprintf(estimators_file, "\n");

      if constexpr (TRACK_ION_STATS) {
        fprintf(estimators_file, "gamma_NT_MC        Z=%2d", get_atomicnumber(element));
        for (int ionstage = 1; ionstage < get_ionstage(element, 0); ionstage++) {
          fprintf(estimators_file, "              ");
        }
        for (int ion = 0; ion < nions - 1; ion++) {
          fprintf(estimators_file, "  %d: %9.3e", get_ionstage(element, ion),
                  get_ion_stats(mgi, element, ion, stats::ION_NTION));
        }
        fprintf(estimators_file, "\n");
      }
    }

    if (USE_LUT_PHOTOION && globals::nbfcontinua_ground > 0) {
      fprintf(estimators_file, "corrphotoionrenorm Z=%2d", get_atomicnumber(element));
      for (int ion = 0; ion < nions - 1; ion++) {
        const int groundcontindex = globals::elements[element].ions[ion].groundcontindex;
        if (groundcontindex >= 0) {
          fprintf(estimators_file, "  %d: %9.3e", get_ionstage(element, ion),
                  globals::corrphotoionrenorm[get_ionestimindex_nonemptymgi(nonemptymgi, element, ion)]);
        }
      }
      fprintf(estimators_file, "\n");
      fprintf(estimators_file, "gammaestimator     Z=%2d", get_atomicnumber(element));
      for (int ion = 0; ion < nions - 1; ion++) {
        const int groundcontindex = globals::elements[element].ions[ion].groundcontindex;
        if (groundcontindex >= 0) {
          fprintf(estimators_file, "  %d: %9.3e", get_ionstage(element, ion),
                  globals::gammaestimator[get_ionestimindex_nonemptymgi(nonemptymgi, element, ion)]);
        }
      }
      fprintf(estimators_file, "\n");
    }
  }

  // power densities in erg / s / cm^3
  fprintf(estimators_file, "deposition: gamma %11.5e positron %11.5e electron %11.5e alpha %11.5e\n",
          heatingcoolingrates->dep_gamma, heatingcoolingrates->dep_positron, heatingcoolingrates->dep_electron,
          heatingcoolingrates->dep_alpha);
  fprintf(estimators_file, "heating: ff %11.5e bf %11.5e coll %11.5e       dep %11.5e heating_dep/total_dep %.3f\n",
          heatingcoolingrates->heating_ff, heatingcoolingrates->heating_bf, heatingcoolingrates->heating_collisional,
          heatingcoolingrates->heating_dep, heatingcoolingrates->nt_frac_heating);
  fprintf(estimators_file, "cooling: ff %11.5e fb %11.5e coll %11.5e adiabatic %11.5e\n",
          heatingcoolingrates->cooling_ff, heatingcoolingrates->cooling_fb, heatingcoolingrates->cooling_collisional,
          heatingcoolingrates->cooling_adiabatic);

  fprintf(estimators_file, "\n");

  fflush(estimators_file);

  const auto write_estim_duration = std::time(nullptr) - sys_time_start_write_estimators;
  if (write_estim_duration >= 1) {
    printout("writing estimators for timestep %d cell %d took %ld seconds\n", timestep, mgi, write_estim_duration);
  }
}

void solve_Te_nltepops(const int mgi, const int nonemptymgi, const int nts, const int titer,
                       HeatingCoolingRates *heatingcoolingrates)
// nts is the timestep number
{
  // bfheating coefficients are needed for the T_e solver, but
  // they only depend on the radiation field, which is fixed during the iterations below
  printout("calculate_bfheatingcoeffs for timestep %d cell %d...", nts, mgi);
  const auto sys_time_start_calculate_bfheatingcoeffs = std::time(nullptr);
  thread_local static auto bfheatingcoeffs = std::vector<double>(get_includedlevels());

  calculate_bfheatingcoeffs(mgi, bfheatingcoeffs);
  printout("took %ld seconds\n", std::time(nullptr) - sys_time_start_calculate_bfheatingcoeffs);

  const double covergence_tolerance = 0.04;
  for (int nlte_iter = 0; nlte_iter <= NLTEITER; nlte_iter++) {
    const auto sys_time_start_spencerfano = std::time(nullptr);
    if (NT_ON && NT_SOLVE_SPENCERFANO) {
      // SF solution depends on the ionization balance, and weakly on nne
      nonthermal::solve_spencerfano(mgi, nts, nlte_iter);
    }
    const int duration_solve_spencerfano = std::time(nullptr) - sys_time_start_spencerfano;

    const auto sys_time_start_partfuncs_or_gamma = std::time(nullptr);
    for (int element = 0; element < get_nelements(); element++) {
      if (!elem_has_nlte_levels(element)) {
        calculate_cellpartfuncts(mgi, element);
      } else if (USE_LUT_PHOTOION && (nlte_iter != 0)) {
        // recalculate the Gammas using the current population estimates
        const int nions = get_nions(element);
        for (int ion = 0; ion < nions - 1; ion++) {
          globals::gammaestimator[get_ionestimindex_nonemptymgi(nonemptymgi, element, ion)] =
              calculate_iongamma_per_gspop(mgi, element, ion);
        }
      }
    }
    const int duration_solve_partfuncs_or_gamma = std::time(nullptr) - sys_time_start_partfuncs_or_gamma;

    const double prev_T_e = grid::get_Te(mgi);
    const auto sys_time_start_Te = std::time(nullptr);
    const int nts_for_te = (titer == 0) ? nts - 1 : nts;

    /// Find T_e as solution for thermal balance
    call_T_e_finder(mgi, nts, globals::timesteps[nts_for_te].mid, MINTEMP, MAXTEMP, heatingcoolingrates,
                    bfheatingcoeffs);

    const int duration_solve_T_e = std::time(nullptr) - sys_time_start_Te;

    if (globals::total_nlte_levels == 0) {
      const auto sys_time_start_pops = std::time(nullptr);
      calculate_ion_balance_nne(mgi);
      const int duration_solve_pops = std::time(nullptr) - sys_time_start_pops;

      printout(
          "Grid solver cell %d timestep %d: time spent on: Spencer-Fano %ds, partfuncs/gamma "
          "%ds, T_e %ds, populations %ds\n",
          mgi, nts, duration_solve_spencerfano, duration_solve_partfuncs_or_gamma, duration_solve_T_e,
          duration_solve_pops);
      break;  // no iteration is needed without nlte pops
    }

    const double fracdiff_T_e = fabs((grid::get_Te(mgi) / prev_T_e) - 1);
    const auto sys_time_start_nltepops = std::time(nullptr);
    // fractional difference between previous and current iteration's (nne or max(ground state
    // population change))
    double fracdiff_nne = 0.;
    for (int element = 0; element < get_nelements(); element++) {
      if (get_nions(element) > 0 && elem_has_nlte_levels(element)) {
        solve_nlte_pops_element(element, mgi, nts, nlte_iter);
        calculate_cellpartfuncts(mgi, element);
      }
    }
    const int duration_solve_nltepops = std::time(nullptr) - sys_time_start_nltepops;

    const double nne_prev = grid::get_nne(mgi);
    calculate_ion_balance_nne(mgi);  // sets nne
    fracdiff_nne = fabs((grid::get_nne(mgi) / nne_prev) - 1);
    printout(
        "NLTE solver cell %d timestep %d iteration %d: time spent on: Spencer-Fano %ds, T_e "
        "%ds, NLTE populations %ds\n",
        mgi, nts, nlte_iter, duration_solve_spencerfano, duration_solve_T_e, duration_solve_nltepops);
    printout(
        "NLTE (Spencer-Fano/Te/pops) solver cell %d timestep %d iteration %d: prev_iter nne "
        "%g, new nne is %g, fracdiff %g, prev T_e %g new T_e %g fracdiff %g\n",
        mgi, nts, nlte_iter, nne_prev, grid::get_nne(mgi), fracdiff_nne, prev_T_e, grid::get_Te(mgi), fracdiff_T_e);

    if (fracdiff_nne <= covergence_tolerance && fracdiff_T_e <= covergence_tolerance) {
      printout(
          "NLTE (Spencer-Fano/Te/pops) solver nne converged to tolerance %g <= %g and T_e to "
          "tolerance %g <= %g after %d iterations.\n",
          fracdiff_nne, covergence_tolerance, fracdiff_T_e, covergence_tolerance, nlte_iter + 1);
      break;
    }
    if (nlte_iter == NLTEITER) {
      printout(
          "WARNING: NLTE solver failed to converge after %d iterations. Keeping solution from "
          "last iteration\n",
          nlte_iter + 1);
    }
  }
}

void update_gamma_corrphotoionrenorm_bfheating_estimators(const int mgi, const double estimator_normfactor) {
  assert_always(USE_LUT_PHOTOION || USE_LUT_BFHEATING);
  const int nonemptymgi = grid::get_modelcell_nonemptymgi(mgi);
  if constexpr (USE_LUT_PHOTOION) {
    for (int element = 0; element < get_nelements(); element++) {
      const int nions = get_nions(element);
      for (int ion = 0; ion < nions - 1; ion++) {
        const int groundcontindex = globals::elements[element].ions[ion].groundcontindex;
        if (groundcontindex < 0) {
          continue;
        }
        const int ionestimindex = nonemptymgi * globals::nbfcontinua_ground + groundcontindex;

        globals::gammaestimator[ionestimindex] *= estimator_normfactor / H;
#ifdef DO_TITER
        if (globals::gammaestimator_save[ionestimindex] >= 0) {
          globals::gammaestimator[ionestimindex] =
              (globals::gammaestimator[ionestimindex] + globals::gammaestimator_save[ionestimindex]) / 2;
        }
        globals::gammaestimator_save[ionestimindex] = globals::gammaestimator[ionestimindex];
#endif

        globals::corrphotoionrenorm[ionestimindex] =
            globals::gammaestimator[ionestimindex] / get_corrphotoioncoeff_ana(element, ion, 0, 0, mgi);

        if (!std::isfinite(globals::corrphotoionrenorm[ionestimindex])) {
          printout(
              "[fatal] about to set corrphotoionrenorm = NaN = gammaestimator / "
              "get_corrphotoioncoeff_ana(%d,%d,%d,%d,%d)=%g/%g",
              element, ion, 0, 0, mgi, globals::gammaestimator[ionestimindex],
              get_corrphotoioncoeff_ana(element, ion, 0, 0, mgi));
          std::abort();
        }
      }

      /// 2012-01-11. These loops should terminate here to precalculate *ALL* corrphotoionrenorm
      /// values so that the values are known when required by the call to get_corrphotoioncoeff in
      /// the following loops. Otherwise get_corrphotoioncoeff tries to renormalize by the closest
      /// corrphotoionrenorm in frequency space which can lead to zero contributions to the total
      /// photoionsation rate!
    }
  }
  if constexpr (USE_LUT_PHOTOION || USE_LUT_BFHEATING) {
    for (int element = 0; element < get_nelements(); element++) {
      const int nions = get_nions(element);
      for (int ion = 0; ion < nions - 1; ion++) {
        /// Reuse the gammaestimator array as temporary storage of the Gamma values during
        /// the remaining part of the update_grid phase. Afterwards it is reset to record
        /// the next timesteps gamma estimators.
        const int groundcontindex = globals::elements[element].ions[ion].groundcontindex;
        if (groundcontindex < 0) {
          continue;
        }
        const int ionestimindex = nonemptymgi * globals::nbfcontinua_ground + groundcontindex;

        if constexpr (USE_LUT_PHOTOION) {
          globals::gammaestimator[ionestimindex] = calculate_iongamma_per_gspop(mgi, element, ion);
        }

        if constexpr (USE_LUT_BFHEATING) {
          globals::bfheatingestimator[ionestimindex] *= estimator_normfactor;
#ifdef DO_TITER
          if (bfheatingestimator_save[ionestimindex] >= 0) {
            globals::bfheatingestimator[ionestimindex] =
                (globals::bfheatingestimator[ionestimindex] + bfheatingestimator_save[ionestimindex]) / 2;
          }
          bfheatingestimator_save[ionestimindex] = globals::bfheatingestimator[ionestimindex];
#endif
          /// Now convert bfheatingestimator into the bfheating renormalisation coefficient used in
          /// get_bfheating in the remaining part of update_grid. Later on it's reset and new
          /// contributions are added up.

          const double bfheatingcoeff_ana =
              get_bfheatingcoeff_ana(element, ion, 0, 0, grid::get_TR(mgi), grid::get_W(mgi));
          globals::bfheatingestimator[ionestimindex] = globals::bfheatingestimator[ionestimindex] / bfheatingcoeff_ana;

          if (!std::isfinite(globals::bfheatingestimator[ionestimindex])) {
            printout(
                "[fatal] about to set bfheatingestimator = NaN = bfheatingestimator / "
                "get_bfheatingcoeff_ana(%d,%d,%d,%d,%d)=%g/%g",
                element, ion, 0, 0, mgi, globals::bfheatingestimator[ionestimindex], bfheatingcoeff_ana);
            std::abort();
          }
        }
      }
    }
  }
}

#ifdef DO_TITER
static void titer_average_estimators(const int nonemptymgi) {
  if (globals::ffheatingestimator_save[nonemptymgi] >= 0) {
    globals::ffheatingestimator[nonemptymgi] =
        (globals::ffheatingestimator[nonemptymgi] + globals::ffheatingestimator_save[nonemptymgi]) / 2;
  }
  globals::ffheatingestimator_save[nonemptymgi] = globals::ffheatingestimator[nonemptymgi];
  if (globals::colheatingestimator_save[nonemptymgi] >= 0) {
    globals::colheatingestimator[nonemptymgi] =
        (globals::colheatingestimator[nonemptymgi] + globals::colheatingestimator_save[nonemptymgi]) / 2;
  }
  globals::colheatingestimator_save[nonemptymgi] = globals::colheatingestimator[nonemptymgi];
}
#endif

void update_grid_cell(const int mgi, const int nts, const int nts_prev, const int titer, const double tratmid,
                      const double deltat, HeatingCoolingRates *heatingcoolingrates) {
  const int assoc_cells = grid::get_numassociatedcells(mgi);
  if (assoc_cells < 1) {
    /// For modelgrid cells that are not represented in the simulation grid,
    /// Set grid properties to zero
    grid::set_TR(mgi, 0.);
    grid::set_TJ(mgi, 0.);
    grid::set_Te(mgi, 0.);
    grid::set_W(mgi, 0.);
    return;
  }

  const auto nonemptymgi = grid::get_modelcell_nonemptymgi(mgi);

  const double deltaV =
      grid::get_modelcell_assocvolume_tmin(mgi) * pow(globals::timesteps[nts_prev].mid / globals::tmin, 3);
  const auto sys_time_start_update_cell = std::time(nullptr);

  printout("update_grid_cell: working on cell %d before timestep %d titeration %d...\n", mgi, nts, titer);

  /// Update current mass density of cell
  grid::set_rho(mgi, grid::get_rho_tmin(mgi) / pow(tratmid, 3));

  /// Update elemental abundances with radioactive decays
  decay::update_abundances(mgi, nts, globals::timesteps[nts].mid);
<<<<<<< HEAD
  nonthermal::calculate_deposition_rate_density(mgi, nts, heatingcoolingrates);
=======

>>>>>>> 61115c33
  if (globals::opacity_case == 6) {
    grid::calculate_kappagrey();
  }

  const double estimator_normfactor = 1 / deltaV / deltat / globals::nprocs;
  const double estimator_normfactor_over4pi = ONEOVER4PI * estimator_normfactor;

  if (globals::opacity_case < 4) {
    // various forms of grey opacity
    grid::modelgrid[mgi].thick = 1;

    if (globals::opacity_case == 3) {
      // printout("update_grid: opacity_case 3 ... updating globals::cell[n].chi_grey"); //MK
      if (grid::get_rho(mgi) > globals::rho_crit) {
        grid::set_kappagrey(mgi, globals::opcase3_normal * (0.9 * grid::get_ffegrp(mgi) + 0.1) * globals::rho_crit /
                                     grid::get_rho(mgi));
      } else {
        grid::set_kappagrey(mgi, globals::opcase3_normal * (0.9 * grid::get_ffegrp(mgi) + 0.1));
      }
    }
  }

  if (nts == globals::timestep_initial && titer == 0) {
    // For the initial timestep, temperatures have already been assigned
    // either by trapped energy release calculation, or reading from gridsave file

    if (USE_LUT_PHOTOION && !globals::simulation_continued_from_saved) {
      /// Determine renormalisation factor for corrected photoionization cross-sections
      std::fill_n(globals::corrphotoionrenorm + (nonemptymgi * globals::nbfcontinua_ground),
                  globals::nbfcontinua_ground, 1.);
    }

    /// W == 1 indicates that this modelgrid cell was treated grey in the
    /// last timestep. Therefore it has no valid Gamma estimators and must
    /// be treated in LTE at restart.
    if (grid::modelgrid[mgi].thick != 1 && grid::get_W(mgi) == 1) {
      printout(
          "force modelgrid cell %d to grey/LTE thick = 1 for update grid since existing W == 1. (will not have "
          "gamma estimators)\n",
          mgi);
      grid::modelgrid[mgi].thick = 1;
    }

    printout("lte_iteration %d\n", globals::lte_iteration ? 1 : 0);
    printout("mgi %d modelgrid.thick: %d (during grid update)\n", mgi, grid::modelgrid[mgi].thick);

    for (int element = 0; element < get_nelements(); element++) {
      calculate_cellpartfuncts(mgi, element);
    }
    if (!globals::simulation_continued_from_saved) {
      calculate_ion_balance_nne(mgi);
    }
  } else {
    // For all other timesteps temperature corrections have to be applied

    /// we have to calculate the electron density
    /// and all the level populations
    /// Normalise estimators and make sure that they are finite.
    /// Then update T_R and W using the estimators.
    /// (This could in principle also be done for empty cells)

    const auto sys_time_start_temperature_corrections = std::time(nullptr);

    radfield::normalise_J(mgi, estimator_normfactor_over4pi);  // this applies normalisation to the fullspec J
    // this stores the factor that will be applied later for the J bins but not fullspec J
    radfield::set_J_normfactor(nonemptymgi, estimator_normfactor_over4pi);

#ifdef DO_TITER
    radfield::titer_J(mgi);
#endif

    if constexpr (TRACK_ION_STATS) {
      stats::normalise_ion_estimators(mgi, deltat, deltaV);
    }

    // lte_iteration really means either ts 0 or nts < globals::num_lte_timesteps
    if (globals::lte_iteration || grid::modelgrid[mgi].thick == 1) {
      // LTE mode or grey mode (where temperature doesn't matter but is calculated anyway)

      const double T_J = radfield::get_T_J_from_J(mgi);
      grid::set_TR(mgi, T_J);
      grid::set_Te(mgi, T_J);
      grid::set_TJ(mgi, T_J);
      grid::set_W(mgi, 1);

      if constexpr (USE_LUT_PHOTOION) {
        std::fill_n(globals::corrphotoionrenorm + (nonemptymgi * globals::nbfcontinua_ground),
                    globals::nbfcontinua_ground, 1.);
      }

      for (int element = 0; element < get_nelements(); element++) {
        calculate_cellpartfuncts(mgi, element);
      }
      calculate_ion_balance_nne(mgi);
    } else {
      // not lte_iteration and not a thick cell
      // non-LTE timesteps with T_e from heating/cooling

      radfield::normalise_nuJ(mgi, estimator_normfactor_over4pi);

      globals::ffheatingestimator[nonemptymgi] *= estimator_normfactor;
      globals::colheatingestimator[nonemptymgi] *= estimator_normfactor;

#ifdef DO_TITER
      radfield::titer_nuJ(mgi);
      titer_average_estimators(mgi);
#endif

      if constexpr (USE_LUT_PHOTOION || USE_LUT_BFHEATING) {
        update_gamma_corrphotoionrenorm_bfheating_estimators(mgi, estimator_normfactor);
      }

      // Get radiation field parameters (T_J, T_R, W, and bins if enabled) out of the
      // full-spectrum and binned J and nuJ estimators
      radfield::fit_parameters(mgi, nts);

      solve_Te_nltepops(mgi, nonemptymgi, nts, titer, heatingcoolingrates);
    }
    printout("Temperature/NLTE solution for cell %d timestep %d took %ld seconds\n", mgi, nts,
             std::time(nullptr) - sys_time_start_temperature_corrections);
  }

  const float nne = grid::get_nne(mgi);
  const double compton_optical_depth = SIGMA_T * nne * grid::wid_init(mgi, 0) * tratmid;

  double const radial_pos = grid::modelgrid[mgi].initial_radial_pos_sum * tratmid / assoc_cells;
  const double grey_optical_deptha = grid::get_kappagrey(mgi) * grid::get_rho(mgi) * grid::wid_init(mgi, 0) * tratmid;
  // cube corners will have radial pos > rmax, so clamp to 0.
  const double dist_to_obs = std::max(0., globals::rmax * tratmid - radial_pos);
  const double grey_optical_depth = grid::get_kappagrey(mgi) * grid::get_rho(mgi) * dist_to_obs;
  printout(
      "modelgridcell %d, compton optical depth (/propgridcell) %g, grey optical depth "
      "(/propgridcell) %g\n",
      mgi, compton_optical_depth, grey_optical_deptha);
  printout("radial_pos %g, distance_to_obs %g, tau_dist %g\n", radial_pos, dist_to_obs, grey_optical_depth);

  grid::modelgrid[mgi].grey_depth = grey_optical_depth;

  // grey_optical_depth = compton_optical_depth;

  if ((grey_optical_depth >= globals::cell_is_optically_thick) && (nts < globals::num_grey_timesteps)) {
    printout("timestep %d cell %d is treated in grey approximation (chi_grey %g [cm2/g], tau %g >= %g)\n", nts, mgi,
             grid::get_kappagrey(mgi), grey_optical_depth, globals::cell_is_optically_thick);
    grid::modelgrid[mgi].thick = 1;
  } else if (VPKT_ON && (grey_optical_depth > cell_is_optically_thick_vpkt)) {
    grid::modelgrid[mgi].thick = 2;
  } else {
    grid::modelgrid[mgi].thick = 0;
  }

  if (grid::modelgrid[mgi].thick == 1) {
    // cooling rates calculation can be skipped for thick cells
    // flag with negative numbers to indicate that the rates are invalid
    grid::modelgrid[mgi].totalcooling = -1.;
    const int element = 0;
    const int ion = 0;
    grid::modelgrid[mgi].cooling_contrib_ion[element][ion] = -1.;
  } else if (globals::simulation_continued_from_saved && nts == globals::timestep_initial) {
    // cooling rates were read from the gridsave file for this timestep
    // make sure they are valid
    printout("cooling rates read from gridsave file for timestep %d cell %d...", nts, mgi);
    assert_always(grid::modelgrid[mgi].totalcooling >= 0.);
    const int element = 0;
    const int ion = 0;
    assert_always(grid::modelgrid[mgi].cooling_contrib_ion[element][ion] >= 0.);
  } else {
    /// Cooling rates depend only on cell properties, precalculate total cooling
    /// and ion contributions inside update grid and communicate between MPI tasks
    const auto sys_time_start_calc_kpkt_rates = std::time(nullptr);

    printout("calculating cooling_rates for timestep %d cell %d...", nts, mgi);

    // don't pass pointer to heatingcoolingrates because current populations and rates weren't
    // used to determine T_e
    kpkt::calculate_cooling_rates(mgi, nullptr);

    printout("took %ld seconds\n", std::time(nullptr) - sys_time_start_calc_kpkt_rates);
  }

  if constexpr (EXPANSIONOPACITIES_ON || RPKT_BOUNDBOUND_THERMALISATION_PROBABILITY > 0.) {
    if (grid::modelgrid[mgi].thick != 1) {
      calculate_expansion_opacities(mgi);
    }
  }

  const int update_grid_cell_seconds = std::time(nullptr) - sys_time_start_update_cell;
  if (update_grid_cell_seconds > 0) {
    printout("update_grid_cell for cell %d timestep %d took %d seconds\n", mgi, nts, update_grid_cell_seconds);
  }
}

}  // anonymous namespace

void update_grid(FILE *estimators_file, const int nts, const int nts_prev, const int my_rank, const int nstart,
                 const int ndo, const int titer, const std::time_t real_time_start)
// Subroutine to update the matter quantities in the grid cells at the start
//   of the new timestep.
/// nts timestep
{
  const auto sys_time_start_update_grid = std::time(nullptr);
  printout("\n");
  printout("timestep %d: time before update grid %ld (tstart + %ld) simtime ts_mid %g days\n", nts,
           sys_time_start_update_grid, sys_time_start_update_grid - real_time_start, globals::timesteps[nts].mid / DAY);

  // printout("[debug] update_grid: starting update for timestep %d...\n",m);
  const double tratmid = globals::timesteps[nts].mid / globals::tmin;

  /// Calculate the critical opacity at which opacity_case 3 switches from a
  /// regime proportional to the density to a regime independent of the density
  /// This is done by solving for tau_sobolev == 1
  /// tau_sobolev = PI*QE*QE/(ME*C) * rho_crit_para * rho/nucmass(28, 56) * 3000e-8 *
  /// globals::timesteps[m].mid;
  globals::rho_crit = ME * CLIGHT * decay::nucmass(28, 56) /
                      (PI * QE * QE * globals::rho_crit_para * 3000e-8 * globals::timesteps[nts].mid);
  printout("update_grid: rho_crit = %g\n", globals::rho_crit);

  // These values will not be used if nts == 0, but set them anyway
  // nts_prev is the previous timestep, unless this is timestep zero
  const double deltat = globals::timesteps[nts_prev].width;

  // printout("timestep %d, titer %d\n", nts, titer);
  // printout("deltat %g\n", deltat);

  cellcache_change_cell(-99);

  /// Do not use values which are saved in the cellcache within update_grid
  use_cellcache = false;

  if constexpr (DETAILED_BF_ESTIMATORS_ON) {
    radfield::normalise_bf_estimators(nts, nts_prev, titer, deltat);
  }

#ifdef _OPENMP
#pragma omp parallel
#endif
  {
/// Updating cell information
#ifdef _OPENMP
#pragma omp for schedule(dynamic)
#endif

    for (int mgi = nstart; mgi < nstart + ndo; mgi++) {
      /// Check if this task should work on the current model grid cell.
      /// If yes, update the cell and write out the estimators
      HeatingCoolingRates heatingcoolingrates{};
      update_grid_cell(mgi, nts, nts_prev, titer, tratmid, deltat, &heatingcoolingrates);

      // maybe want to add omp ordered here if the modelgrid cells should be output in order
#ifdef _OPENMP
#pragma omp critical(estimators_file)
#endif
      { write_to_estimators_file(estimators_file, mgi, nts, titer, &heatingcoolingrates); }
    }  /// end parallel for loop over all modelgrid cells

  }  /// end OpenMP parallel section

  /// Now after all the relevant taks of update_grid have been finished activate
  /// the use of the cellcache for all OpenMP tasks, in what follows (update_packets)
  use_cellcache = true;

  // alterative way to write out estimators. this keeps the modelgrid cells in order but
  // heatingrates are not valid. #ifdef _OPENMP for (int n = nstart; n < nstart+nblock; n++)
  // {
  //   write_to_estimators_file(n,nts);
  // }
  // #endif

  globals::max_path_step = std::min(1.e35, globals::rmax / 10.);
  printout("max_path_step %g\n", globals::max_path_step);

  const auto time_update_grid_end_thisrank = std::time(nullptr);
  printout("finished update grid on this rank at time %ld\n", time_update_grid_end_thisrank);

#ifdef MPI_ON
  MPI_Barrier(MPI_COMM_WORLD);
#endif
  printout(
      "timestep %d: time after update grid for all processes %ld (rank %d took %lds, waited "
      "%lds, total %lds)\n",
      nts, std::time(nullptr), my_rank, time_update_grid_end_thisrank - sys_time_start_update_grid,
      std::time(nullptr) - time_update_grid_end_thisrank, std::time(nullptr) - sys_time_start_update_grid);
}

void cellcache_change_cell(const int modelgridindex) {
  /// All entries of the cellcache stack must be flagged as empty at the
  /// onset of the new timestep. Also, boundary crossing?
  /// Calculate the level populations for this cell, and flag the other entries
  /// as empty.
  if (modelgridindex == globals::cellcache[cellcacheslotid].cellnumber) {
    return;
  }

  globals::cellcache[cellcacheslotid].cellnumber = modelgridindex;
  globals::cellcache[cellcacheslotid].chi_ff_nnionpart = -1.;

  const int nelements = get_nelements();
  for (int element = 0; element < nelements; element++) {
    const int nions = get_nions(element);
    for (int ion = 0; ion < nions; ion++) {
      globals::cellcache[cellcacheslotid]
          .cooling_contrib[kpkt::get_coolinglistoffset(element, ion) + kpkt::get_ncoolingterms_ion(element, ion) - 1] =
          COOLING_UNDEFINED;

      if (modelgridindex >= 0) {
        const int nlevels = get_nlevels(element, ion);
#ifdef _OPENMP
#pragma omp parallel for
#endif
        for (int level = 0; level < nlevels; level++) {
          globals::cellcache[cellcacheslotid].chelements[element].chions[ion].chlevels[level].population =
              calculate_levelpop(modelgridindex, element, ion, level);
        }
      }
    }

    for (int ion = 0; ion < nions; ion++) {
      const int nlevels = get_nlevels(element, ion);
      for (int level = 0; level < nlevels; level++) {
        const auto nphixstargets = get_nphixstargets(element, ion, level);
        for (int phixstargetindex = 0; phixstargetindex < nphixstargets; phixstargetindex++) {
          globals::cellcache[cellcacheslotid]
              .chelements[element]
              .chions[ion]
              .chlevels[level]
              .chphixstargets[phixstargetindex]
              .corrphotoioncoeff = -99.;

#if (SEPARATE_STIMRECOMB)
          globals::cellcache[cellcacheslotid]
              .chelements[element]
              .chions[ion]
              .chlevels[level]
              .chphixstargets[phixstargetindex]
              .stimrecombcoeff = -99.;
#endif
        }

        globals::cellcache[cellcacheslotid]
            .chelements[element]
            .chions[ion]
            .chlevels[level]
            .processrates[MA_ACTION_INTERNALUPHIGHER] = -99.;
      }
    }
  }

  if (modelgridindex >= 0) {
    std::fill_n(globals::cellcache[cellcacheslotid].ch_allcont_departureratios, globals::nbfcontinua, -1);
  }
}<|MERGE_RESOLUTION|>--- conflicted
+++ resolved
@@ -901,11 +901,8 @@
 
   /// Update elemental abundances with radioactive decays
   decay::update_abundances(mgi, nts, globals::timesteps[nts].mid);
-<<<<<<< HEAD
   nonthermal::calculate_deposition_rate_density(mgi, nts, heatingcoolingrates);
-=======
-
->>>>>>> 61115c33
+
   if (globals::opacity_case == 6) {
     grid::calculate_kappagrey();
   }
