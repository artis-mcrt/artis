--- conflicted
+++ resolved
@@ -23,7 +23,6 @@
 #include "nonthermal.h"
 #include "radfield.h"
 #include "ratecoeff.h"
-#include "rpkt.h"
 #include "sn3d.h"
 #include "stats.h"
 #include "thermalbalance.h"
@@ -903,11 +902,7 @@
               "get_corrphotoioncoeff_ana(%d,%d,%d,%d,%d)=%g/%g",
               element, ion, 0, 0, mgi, globals::gammaestimator[ionestimindex],
               get_corrphotoioncoeff_ana(element, ion, 0, 0, mgi));
-<<<<<<< HEAD
           std::abort();
-=======
-          abort();
->>>>>>> 761069d2
         }
       }
 
@@ -953,11 +948,7 @@
                 "[fatal] about to set bfheatingestimator = NaN = bfheatingestimator / "
                 "get_bfheatingcoeff_ana(%d,%d,%d,%d,%d)=%g/%g",
                 element, ion, 0, 0, mgi, globals::bfheatingestimator[ionestimindex], bfheatingcoeff_ana);
-<<<<<<< HEAD
             std::abort();
-=======
-            abort();
->>>>>>> 761069d2
           }
         }
       }
