--- conflicted
+++ resolved
@@ -144,12 +144,9 @@
 
 constexpr bool EXPANSION_OPAC_SAMPLE_KAPPAPLANCK = false;
 
-<<<<<<< HEAD
-constexpr int GAMMA_THERMALIZATION_SCHEME =
-    1;  // 0: standard gamma transport, 1: classical Barnes formulae, 2: Barnes formulae position-dependent
-=======
 constexpr bool USE_XCOM_GAMMAPHOTOION = false;
->>>>>>> a06710ca
+
+constexpr int GAMMA_THERMALIZATION_SCHEME = 1;
 
 // NOLINTEND(modernize*,misc-unused-parameters)
 #endif  // ARTISOPTIONS_H