#include "rpkt.h"

#include <algorithm>
#include <array>
#include <cmath>
#include <cstdlib>
#include <iterator>
#include <limits>
#include <span>

#include "artisoptions.h"
#include "atomic.h"
#include "constants.h"
#include "globals.h"
#include "grid.h"
#include "ltepop.h"
#include "packet.h"
#include "radfield.h"
#include "sn3d.h"
#include "stats.h"
#include "vectors.h"
#include "vpkt.h"

// kappa in cm^2/g for each bin of each non-empty cell
static float *expansionopacities = nullptr;

// kappa times Planck function for each bin of each non-empty cell
static float *expansionopacity_planck_cumulative = nullptr;
#ifdef MPI_ON
MPI_Win win_expansionopacities = MPI_WIN_NULL;
MPI_Win win_expansionopacity_planck_cumulative = MPI_WIN_NULL;
#endif

void allocate_expansionopacities() {
  if constexpr (!EXPANSIONOPACITIES_ON) {
    return;
  }

  const auto npts_nonempty = grid::get_nonempty_npts_model();
#ifdef MPI_ON
  int my_rank_nonemptycells = npts_nonempty / globals::node_nprocs;
  // rank_in_node 0 gets any remainder
  if (globals::rank_in_node == 0) {
    my_rank_nonemptycells += npts_nonempty - (my_rank_nonemptycells * globals::node_nprocs);
  }
  MPI_Aint size = my_rank_nonemptycells * expopac_nbins * static_cast<MPI_Aint>(sizeof(float));
  int disp_unit = sizeof(float);
  assert_always(MPI_Win_allocate_shared(size, disp_unit, MPI_INFO_NULL, globals::mpi_comm_node, &expansionopacities,
                                        &win_expansionopacities) == MPI_SUCCESS);
  assert_always(MPI_Win_shared_query(win_expansionopacities, 0, &size, &disp_unit, &expansionopacities) == MPI_SUCCESS);

  if constexpr (EXPANSION_OPAC_SAMPLE_KAPPAPLANCK) {
    assert_always(MPI_Win_allocate_shared(size, disp_unit, MPI_INFO_NULL, globals::mpi_comm_node,
                                          &expansionopacity_planck_cumulative,
                                          &win_expansionopacity_planck_cumulative) == MPI_SUCCESS);
    assert_always(MPI_Win_shared_query(win_expansionopacities, 0, &size, &disp_unit,
                                       &expansionopacity_planck_cumulative) == MPI_SUCCESS);
  }

#else
  expansionopacities = static_cast<float *>(malloc(npts_nonempty * expopac_nbins * sizeof(float)));
  if constexpr (EXPANSION_OPAC_SAMPLE_KAPPAPLANCK) {
    expansionopacity_planck_cumulative = static_cast<float *>(malloc(npts_nonempty * expopac_nbins * sizeof(float)));
  }
#endif
}

auto closest_transition(const double nu_cmf, const int next_trans) -> int
/// for the propagation through non empty cells
// find the next transition lineindex redder than nu_cmf
// return -1 if no transition can be reached
{
  if (next_trans > (globals::nlines - 1)) {
    // packet is tagged as having no more line interactions
    return -1;
  }
  /// if nu_cmf is smaller than the lowest frequency in the linelist,
  /// no line interaction is possible: return negative value as a flag
  if (nu_cmf < globals::linelist[globals::nlines - 1].nu) {
    return -1;
  }

  if (next_trans > 0) {
    /// if left = pkt_ptr->next_trans > 0 we know the next line we should interact with, independent of the packets
    /// current nu_cmf which might be smaller than globals::linelist[left].nu due to propagation errors
    return next_trans;
  }
  // will find the highest frequency (lowest index) line with nu_line <= nu_cmf
  // lower_bound matches the first element where the comparison function is false
  const auto *matchline =
      std::lower_bound(&globals::linelist[next_trans], &globals::linelist[globals::nlines], nu_cmf,
                       [](const auto &line, const double nu_cmf) -> bool { return line.nu > nu_cmf; });
  const int matchindex = std::distance(globals::linelist, matchline);
  if (matchindex >= globals::nlines) {
    return -1;
  }

  return matchindex;
}

static auto get_nu_cmf_abort(struct packet *pkt_ptr, const double abort_dist) -> double {
  // get the frequency change per distance travelled assuming linear change to the abort distance
  struct packet dummypkt_abort = *pkt_ptr;
  // this is done is two parts to get identical results to do_rpkt_step()
  move_pkt_withtime(&dummypkt_abort, abort_dist / 2.);
  move_pkt_withtime(&dummypkt_abort, abort_dist / 2.);
  const double nu_cmf_abort = dummypkt_abort.nu_cmf;
  assert_testmodeonly(nu_cmf_abort <= pkt_ptr->nu_cmf);
  // for USE_RELATIVISTIC_DOPPLER_SHIFT, we will use a linear approximation for
  // the frequency change from start to abort (cell boundary/timestep end)
  return nu_cmf_abort;
}

// wavelength bins are ordered by ascending wavelength (descending frequency)

static constexpr auto get_expopac_bin_nu_upper(const size_t binindex) -> double {
  const auto lambda_lower = expopac_lambdamin + binindex * expopac_deltalambda;
  return 1e8 * CLIGHT / lambda_lower;
}

static constexpr auto get_expopac_bin_nu_lower(const size_t binindex) -> double {
  const auto lambda_upper = expopac_lambdamin + (binindex + 1) * expopac_deltalambda;
  return 1e8 * CLIGHT / lambda_upper;
}

static auto get_event_expansion_opacity(const int modelgridindex, const int nonemptymgi, struct packet *pkt_ptr,
                                        struct rpkt_continuum_absorptioncoeffs &chi_rpkt_cont, const double tau_rnd,
                                        const double abort_dist) -> std::tuple<double, bool> {
  // calculate_chi_rpkt_cont(pkt_ptr->nu_cmf, chi_rpkt_cont, modelgridindex, true);
  const auto doppler = doppler_packet_nucmf_on_nurf(pkt_ptr->pos, pkt_ptr->dir, pkt_ptr->prop_time);

  const auto nu_cmf_abort = get_nu_cmf_abort(pkt_ptr, abort_dist);
  const auto d_nu_on_d_l = (nu_cmf_abort - pkt_ptr->nu_cmf) / abort_dist;

  struct packet dummypkt = *pkt_ptr;
  assert_always(globals::cellcache[tid].cellnumber == modelgridindex);
  double dist = 0.;
  double tau = 0.;
  auto binindex_start =
      static_cast<size_t>(((1e8 * CLIGHT / dummypkt.nu_cmf) - expopac_lambdamin) / expopac_deltalambda);

  for (size_t binindex = binindex_start; binindex < expopac_nbins; binindex++) {
    const auto next_bin_edge_nu = (binindex < 0) ? get_expopac_bin_nu_upper(0) : get_expopac_bin_nu_lower(binindex);
    const auto binedgedist = get_linedistance(dummypkt.prop_time, dummypkt.nu_cmf, next_bin_edge_nu, d_nu_on_d_l);

    // const double chi_cont = chi_rpkt_cont.total * doppler;
    const auto chi_cont = 0.;
    double chi_bb_expansionopac = 0.;
    if (binindex >= 0) {
      const auto kappa = expansionopacities[nonemptymgi * expopac_nbins + binindex];
      // const auto doppler = doppler_packet_nucmf_on_nurf(dummypkt.pos, dummypkt.dir, dummypkt.prop_time);
      // const auto doppler = (pkt_ptr->nu_cmf + d_nu_on_d_l * dist) / pkt_ptr->nu_rf;
      chi_bb_expansionopac = kappa * grid::get_rho(modelgridindex) * doppler;
    }
    double chi_tot = chi_cont + chi_bb_expansionopac;

    if (chi_tot * binedgedist > tau_rnd - tau) {
      // event occurs
      const auto edist = std::max(dist + (tau_rnd - tau) / chi_tot, 0.);
      const bool event_is_boundbound = rng_uniform() <= chi_bb_expansionopac / chi_tot;
      return {edist, event_is_boundbound};
    }

    tau += chi_tot * binedgedist;
    dist += binedgedist;

    if constexpr (!USE_RELATIVISTIC_DOPPLER_SHIFT) {
      move_pkt_withtime(&dummypkt, binedgedist);
    } else {
      // avoid move_pkt_withtime() to skip the standard Doppler shift calculation
      // and use the linear approx instead
      dummypkt.pos[0] += (dummypkt.dir[0] * binedgedist);
      dummypkt.pos[1] += (dummypkt.dir[1] * binedgedist);
      dummypkt.pos[2] += (dummypkt.dir[2] * binedgedist);
      dummypkt.prop_time += binedgedist / CLIGHT_PROP;
      dummypkt.nu_cmf = pkt_ptr->nu_cmf + d_nu_on_d_l * dist;  // should equal nu_trans;
      assert_testmodeonly(dummypkt.nu_cmf <= pkt_ptr->nu_cmf);
    }

    if (dummypkt.nu_cmf <= nu_cmf_abort) {
      // hit edge of cell or timestep limit
      return {std::numeric_limits<double>::max(), false};
    }
  }
  // no more bins, so no opacity below this frequency
  return {std::numeric_limits<double>::max(), false};
}

static auto get_event(const int modelgridindex,
                      struct packet *pkt_ptr,  // pointer to packet object
                      struct rpkt_continuum_absorptioncoeffs &chi_rpkt_cont,
                      const double tau_rnd,    // random optical depth until which the packet travels
                      const double abort_dist  // maximal travel distance before packet leaves cell or time step ends
                      ) -> std::tuple<double, bool>
// returns edist, the distance to the next physical event (continuum or bound-bound) and is_boundbound_event, a
// boolean BE AWARE THAT THIS PROCEDURE SHOULD BE ONLY CALLED FOR NON EMPTY CELLS!!
{
  assert_always(!EXPANSIONOPACITIES_ON);
  assert_testmodeonly(grid::modelgrid[modelgridindex].thick != 1);
  // printout("get_event()\n");
  /// initialize loop variables

  const auto nu_cmf_abort = get_nu_cmf_abort(pkt_ptr, abort_dist);
  const auto d_nu_on_d_l = (nu_cmf_abort - pkt_ptr->nu_cmf) / abort_dist;

  struct packet dummypkt = *pkt_ptr;

  calculate_chi_rpkt_cont(pkt_ptr->nu_cmf, chi_rpkt_cont, modelgridindex, true);
  const double chi_cont =
      chi_rpkt_cont.total * doppler_packet_nucmf_on_nurf(pkt_ptr->pos, pkt_ptr->dir, pkt_ptr->prop_time);
  double tau = 0.;   // optical depth along path
  double dist = 0.;  // position on path
  while (true) {
    /// calculate distance to next line encounter ldist
    /// first select the closest transition in frequency
    /// we need its frequency nu_trans, the element/ion and the corresponding levels
    /// create therefore new variables in packet, which contain next_lowerlevel, ...
    const int lineindex = closest_transition(dummypkt.nu_cmf,
                                             dummypkt.next_trans);  /// returns negative value if nu_cmf > nu_trans
    if (lineindex >= 0) {
      /// line interaction is possible (nu_cmf > nu_trans)

      const double nu_trans = globals::linelist[lineindex].nu;

      // helper variable to overcome numerical problems after line scattering
      // further scattering events should be located at lower frequencies to prevent
      // multiple scattering events of one packet in a single line
      dummypkt.next_trans = lineindex + 1;

      const double ldist = get_linedistance(dummypkt.prop_time, dummypkt.nu_cmf, nu_trans, d_nu_on_d_l);

      const double tau_cont = chi_cont * ldist;

      if (tau_rnd - tau > tau_cont) {
        // got past the continuum optical depth so propagate to the line, and check interaction

        if (nu_trans < nu_cmf_abort) {
          // back up one line, because we didn't reach it before the boundary/timelimit
          pkt_ptr->next_trans = dummypkt.next_trans - 1;

          return {std::numeric_limits<double>::max(), false};
        }

        const int element = globals::linelist[lineindex].elementindex;
        const int ion = globals::linelist[lineindex].ionindex;
        const int upper = globals::linelist[lineindex].upperlevelindex;
        const int lower = globals::linelist[lineindex].lowerlevelindex;
        const double A_ul = einstein_spontaneous_emission(lineindex);
        const double B_ul = CLIGHTSQUAREDOVERTWOH / pow(nu_trans, 3) * A_ul;
        const double B_lu = stat_weight(element, ion, upper) / stat_weight(element, ion, lower) * B_ul;

        const double n_u = get_levelpop(modelgridindex, element, ion, upper);
        const double n_l = get_levelpop(modelgridindex, element, ion, lower);

        const double tau_line = std::max(0., (B_lu * n_l - B_ul * n_u) * HCLIGHTOVERFOURPI * dummypkt.prop_time);

        // printout("[debug] get_event:     tau_line %g\n", tau_line);
        // printout("[debug] get_event:       tau_rnd - tau > tau_cont\n");

        if (tau_rnd - tau > tau_cont + tau_line) {
          // total optical depth still below tau_rnd: propagate to the line and continue

          // printout(
          //     "[debug] get_event: tau_rnd - tau > tau_cont + tau_line ... proceed this packets "
          //     "propagation\n");

          dist += ldist;
          tau += tau_cont + tau_line;

          if constexpr (!USE_RELATIVISTIC_DOPPLER_SHIFT) {
            move_pkt_withtime(&dummypkt, ldist);
          } else {
            // avoid move_pkt_withtime() to skip the standard Doppler shift calculation
            // and use the linear approx instead
            dummypkt.pos[0] += (dummypkt.dir[0] * ldist);
            dummypkt.pos[1] += (dummypkt.dir[1] * ldist);
            dummypkt.pos[2] += (dummypkt.dir[2] * ldist);
            dummypkt.prop_time += ldist / CLIGHT_PROP;
            dummypkt.nu_cmf = pkt_ptr->nu_cmf + d_nu_on_d_l * dist;  // should equal nu_trans;
            assert_testmodeonly(dummypkt.nu_cmf <= pkt_ptr->nu_cmf);
          }

          radfield::update_lineestimator(modelgridindex, lineindex,
                                         dummypkt.prop_time * CLIGHT * dummypkt.e_cmf / dummypkt.nu_cmf);

        } else {
          /// bound-bound process occurs
          // printout("[debug] get_event: tau_rnd - tau <= tau_cont + tau_line: bb-process occurs\n");

          pkt_ptr->mastate.element = element;
          pkt_ptr->mastate.ion = ion;
          pkt_ptr->mastate.level = upper;  /// if the MA will be activated it must be in the transitions upper level
          pkt_ptr->mastate.activatingline = lineindex;

          if constexpr (DETAILED_LINE_ESTIMATORS_ON) {
            move_pkt_withtime(&dummypkt, ldist);
            radfield::update_lineestimator(modelgridindex, lineindex,
                                           dummypkt.prop_time * CLIGHT * dummypkt.e_cmf / dummypkt.nu_cmf);
          }

          /// the line and its parameters were already selected by closest_transition!
          // printout("[debug] get_event:         edist %g, abort_dist %g, edist-abort_dist %g, endloop
          // %d\n",edist,abort_dist,edist-abort_dist,endloop);

          pkt_ptr->next_trans = dummypkt.next_trans;

          return {dist + ldist, true};
        }
      } else {
        /// continuum process occurs before reaching the line

        pkt_ptr->next_trans = dummypkt.next_trans - 1;

        return {dist + (tau_rnd - tau) / chi_cont, false};
      }
    } else {
      /// no line interaction possible - check whether continuum process occurs in cell

      const double tau_cont = chi_cont * (abort_dist - dist);

      if (tau_rnd - tau > tau_cont) {
        // no continuum event before abort_dist
        return {std::numeric_limits<double>::max(), false};
      }
      /// continuum process occurs at edist

      pkt_ptr->next_trans = globals::nlines + 1;

      return {dist + (tau_rnd - tau) / chi_cont, false};
    }
  }

  // should have already returned somewhere!
  assert_always(false);
}

static void electron_scatter_rpkt(struct packet *pkt_ptr) {
  /// now make the packet a r-pkt and set further flags
  pkt_ptr->type = TYPE_RPKT;
  pkt_ptr->last_cross = BOUNDARY_NONE;  /// allow all further cell crossings

  const auto vel_vec = get_velocity(pkt_ptr->pos, pkt_ptr->prop_time);

  // Transform Stokes Parameters from the RF to the CMF

  double Qi = pkt_ptr->stokes[1];
  double Ui = pkt_ptr->stokes[2];

  auto old_dir_cmf = frame_transform(pkt_ptr->dir, &Qi, &Ui, vel_vec);

  // Outcoming direction. Compute the new cmf direction from the old direction and the scattering angles (see Kalos &
  // Whitlock 2008)
  double M = 0.;
  double mu = 0.;
  double phisc = 0.;

  if constexpr (DIPOLE) {
    // Assume dipole function (rejecton method, see Code & Whitney 1995)
    double p = 0.;
    double x = 1.;
    while (x > p) {
      const double zrand = rng_uniform();
      const double zrand2 = rng_uniform();
      const double zrand3 = rng_uniform();

      M = 2 * zrand - 1;
      mu = pow(M, 2.);
      phisc = 2 * PI * zrand2;

      // NB: the rotational matrix R here is chosen in the clockwise direction ("+").
      // In Bulla+2015 equation (10) and (12) refer to the specific case shown in Fig.2 where the angle i2
      // is measured in the counter-clockwise direction. Therefore we use the clockwise rotation matrix but
      // with -i1. Here, instead, we calculate the angle in the clockwise direction from 0 to 2PI.
      // For instance, the i1 angle in Fig.2 of Bulla+2015 corresponds to 2PI-i1 here.
      // NB2: the i1 and i2 angles computed in the code (before and after scattering) are instead as in Bulla+2015
      p = (mu + 1) + (mu - 1) * (cos(2 * phisc) * Qi + sin(2 * phisc) * Ui);

      // generate a number between 0 and the maximum of the previous function (2)
      x = 2 * zrand3;
    };
  } else {
    // Assume isotropic scattering
    const double zrand = rng_uniform();
    const double zrand2 = rng_uniform();

    M = 2. * zrand - 1;
    mu = pow(M, 2.);
    phisc = 2 * PI * zrand2;
  }

  const double tsc = acos(M);
  double new_dir_cmf[3];

  if (fabs(old_dir_cmf[2]) < 0.99999) {
    new_dir_cmf[0] = sin(tsc) / sqrt(1. - pow(old_dir_cmf[2], 2.)) *
                         (old_dir_cmf[1] * sin(phisc) - old_dir_cmf[0] * old_dir_cmf[2] * cos(phisc)) +
                     old_dir_cmf[0] * cos(tsc);
    new_dir_cmf[1] = sin(tsc) / sqrt(1 - pow(old_dir_cmf[2], 2.)) *
                         (-old_dir_cmf[0] * sin(phisc) - old_dir_cmf[1] * old_dir_cmf[2] * cos(phisc)) +
                     old_dir_cmf[1] * cos(tsc);
    new_dir_cmf[2] = sin(tsc) * cos(phisc) * sqrt(1 - pow(old_dir_cmf[2], 2.)) + old_dir_cmf[2] * cos(tsc);
  } else {
    new_dir_cmf[0] = sin(tsc) * cos(phisc);
    new_dir_cmf[1] = sin(tsc) * sin(phisc);
    if (old_dir_cmf[2] > 0) {
      new_dir_cmf[2] = cos(tsc);
    } else {
      new_dir_cmf[2] = -cos(tsc);
    }
  }

  // Need to rotate Stokes Parameters in the scattering plane

  std::array<double, 3> ref1{};
  auto ref2 = meridian(old_dir_cmf, ref1);

  // This is the i1 angle of Bulla+2015, obtained by computing the angle between the
  // reference axes ref1 and ref2 in the meridian frame and the corresponding axes
  // ref1_sc and ref2_sc in the scattering plane. It is the supplementary angle of the
  // scatt angle phisc chosen in the rejection technique above (phisc+i1=180 or phisc+i1=540)
  const double i1 = rot_angle(old_dir_cmf, new_dir_cmf, ref1, ref2);
  const double cos2i1 = cos(2 * i1);
  const double sin2i1 = sin(2 * i1);

  const double Qold = Qi * cos2i1 - Ui * sin2i1;
  const double Uold = Qi * sin2i1 + Ui * cos2i1;

  // Scattering

  mu = dot(old_dir_cmf, new_dir_cmf);

  const double Inew = 0.75 * ((mu * mu + 1.0) + Qold * (mu * mu - 1.0));
  double Qnew = 0.75 * ((mu * mu - 1.0) + Qold * (mu * mu + 1.0));
  double Unew = 1.5 * mu * Uold;

  Qnew = Qnew / Inew;
  Unew = Unew / Inew;
  const double I = 1.;  // Inew / Inew

  // Need to rotate Stokes Parameters out of the scattering plane to the meridian frame (Clockwise rotation of PI-i2)

  ref2 = meridian(new_dir_cmf, ref1);

  // This is the i2 angle of Bulla+2015, obtained from the angle THETA between the
  // reference axes ref1_sc and ref2_sc in the scattering plane and ref1 and ref2 in the
  // meridian frame. NB: we need to add PI to transform THETA to i2
  const double i2 = PI + rot_angle(new_dir_cmf, old_dir_cmf, ref1, ref2);
  const double cos2i2 = cos(2 * i2);
  const double sin2i2 = sin(2 * i2);

  double Q = Qnew * cos2i2 + Unew * sin2i2;
  double U = -Qnew * sin2i2 + Unew * cos2i2;

  // Transform Stokes Parameters from the CMF to the RF
  std::array<double, 3> vel_rev{-vel_vec[0], -vel_vec[1], -vel_vec[2]};

  // Update rest frame direction, frequency and energy
  pkt_ptr->dir = frame_transform(new_dir_cmf, &Q, &U, vel_rev);

  pkt_ptr->stokes = {I, Q, U};

  // Check unit vector
  assert_testmodeonly(fabs(vec_len(pkt_ptr->dir) - 1.) < 1.e-6);

  // Finally we want to put in the rest frame energy and frequency.
  // And record that it's now a r-pkt.

  const double dopplerfactor = doppler_packet_nucmf_on_nurf(pkt_ptr->pos, pkt_ptr->dir, pkt_ptr->prop_time);
  pkt_ptr->nu_rf = pkt_ptr->nu_cmf / dopplerfactor;
  pkt_ptr->e_rf = pkt_ptr->e_cmf / dopplerfactor;
}

static void rpkt_event_continuum(struct packet *pkt_ptr, const struct rpkt_continuum_absorptioncoeffs &chi_rpkt_cont,
                                 int modelgridindex) {
  const double nu = pkt_ptr->nu_cmf;

  const double dopplerfactor = doppler_packet_nucmf_on_nurf(pkt_ptr->pos, pkt_ptr->dir, pkt_ptr->prop_time);
  const double chi_cont = chi_rpkt_cont.total * dopplerfactor;
  const double chi_escatter = chi_rpkt_cont.es * dopplerfactor;
  const double chi_ff = chi_rpkt_cont.ff * dopplerfactor;
  const double chi_bf = chi_rpkt_cont.bf * dopplerfactor;

  /// continuum process happens. select due to its probabilities sigma/chi_cont, chi_ff/chi_cont,
  /// chi_bf/chi_cont
  const double zrand = rng_uniform();
  // printout("[debug] rpkt_event:   r-pkt undergoes a continuum transition\n");
  // printout("[debug] rpkt_event:   zrand*chi_cont %g, sigma %g, chi_ff %g, chi_bf %g\n", zrand * chi_cont,
  // sigma, chi_ff, chi_bf);

  if (zrand * chi_cont < chi_escatter) {
    /// electron scattering occurs
    /// in this case the packet stays a R_PKT of same nu_cmf as before (coherent scattering)
    /// but with different direction
    // printout("[debug] rpkt_event:   electron scattering\n");
    pkt_ptr->interactions += 1;
    pkt_ptr->nscatterings += 1;
    pkt_ptr->last_event = LASTEVENT_ELECTRONSCATTERING;
    stats::increment(stats::COUNTER_ESCOUNTER);

    // generate a virtual packet
    vpkt_call_estimators(pkt_ptr, TYPE_RPKT);

    // pkt_ptr->nu_cmf = 3.7474058e+14;
    electron_scatter_rpkt(pkt_ptr);

    /// Electron scattering does not modify the last emission flag
    /// but it updates the last emission position
    pkt_ptr->em_pos = pkt_ptr->pos;
    pkt_ptr->em_time = pkt_ptr->prop_time;

  } else if (zrand * chi_cont < chi_escatter + chi_ff) {
    /// ff: transform to k-pkt
    // printout("[debug] rpkt_event:   free-free transition\n");
    stats::increment(stats::COUNTER_K_STAT_FROM_FF);
    pkt_ptr->interactions += 1;
    pkt_ptr->last_event = 5;
    pkt_ptr->type = TYPE_KPKT;
    pkt_ptr->absorptiontype = -1;
  } else if (zrand * chi_cont < chi_escatter + chi_ff + chi_bf) {
    /// bf: transform to k-pkt or activate macroatom corresponding to probabilities
    // printout("[debug] rpkt_event:   bound-free transition\n");

    pkt_ptr->absorptiontype = -2;

    const double chi_bf_inrest = chi_rpkt_cont.bf;
    assert_always(globals::phixslist[tid].chi_bf_sum[globals::nbfcontinua - 1] == chi_bf_inrest);

    /// Determine in which continuum the bf-absorption occurs
    const double zrand2 = rng_uniform();
    const double chi_bf_rand = zrand2 * chi_bf_inrest;

    // first chi_bf_sum[i] such that chi_bf_sum[i] > chi_bf_rand
    const auto &upperval = std::upper_bound(globals::phixslist[tid].chi_bf_sum,
                                            &globals::phixslist[tid].chi_bf_sum[globals::nbfcontinua - 1], chi_bf_rand);
    const int allcontindex = std::distance(globals::phixslist[tid].chi_bf_sum, upperval);
    assert_always(allcontindex < globals::nbfcontinua);

    const double nu_edge = globals::allcont[allcontindex].nu_edge;
    const int element = globals::allcont[allcontindex].element;
    const int ion = globals::allcont[allcontindex].ion;
    const int level = globals::allcont[allcontindex].level;
    const int phixstargetindex = globals::allcont[allcontindex].phixstargetindex;

    // printout("[debug] rpkt_event:   bound-free: element %d, ion+1 %d, upper %d, ion %d, lower %d\n", element, ion +
    // 1, 0, ion, level); printout("[debug] rpkt_event:   bound-free: nu_edge %g, nu %g\n", nu_edge, nu);

    if constexpr (TRACK_ION_STATS) {
      stats::increment_ion_stats_contabsorption(pkt_ptr, modelgridindex, element, ion);
    }

    /// and decide whether we go to ionisation energy
    const double zrand3 = rng_uniform();
    if (zrand3 < nu_edge / nu) {
      stats::increment(stats::COUNTER_MA_STAT_ACTIVATION_BF);
      pkt_ptr->interactions += 1;
      pkt_ptr->last_event = 3;

      if constexpr (TRACK_ION_STATS) {
        stats::increment_ion_stats(modelgridindex, element, ion + 1, stats::ION_MACROATOM_ENERGYIN_PHOTOION,
                                   pkt_ptr->e_cmf);
      }

      pkt_ptr->type = TYPE_MA;
      pkt_ptr->mastate.element = element;
      pkt_ptr->mastate.ion = ion + 1;
      const int upper = get_phixsupperlevel(element, ion, level, phixstargetindex);
      pkt_ptr->mastate.level = upper;
      pkt_ptr->mastate.activatingline = -99;
    }
    /// or to the thermal pool
    else {
      /// transform to k-pkt
      // printout("[debug] rpkt_event:   bound-free: transform to k-pkt\n");
      stats::increment(stats::COUNTER_K_STAT_FROM_BF);
      pkt_ptr->interactions += 1;
      pkt_ptr->last_event = 4;
      pkt_ptr->type = TYPE_KPKT;
    }
  } else {
    printout("ERROR: could not continuum process\n");
    std::abort();
  }
}

static void rpkt_event_boundbound(struct packet *pkt_ptr, const int mgi) {
  /// bound-bound transition occured
  /// activate macro-atom in corresponding upper-level. Actually all the information
  /// about the macro atoms state has already been set by closest_transition, so
  /// we need here just the activation!
  // printout("[debug] rpkt_event: bound-bound activation of macroatom\n");
  // if (tid == 0) ma_stat_activation_bb++;
  stats::increment(stats::COUNTER_MA_STAT_ACTIVATION_BB);
  pkt_ptr->interactions += 1;
  pkt_ptr->last_event = 1;

  pkt_ptr->absorptiontype = pkt_ptr->mastate.activatingline;
  pkt_ptr->absorptionfreq = pkt_ptr->nu_rf;  // pkt_ptr->nu_cmf;
  pkt_ptr->absorptiondir[0] = pkt_ptr->dir[0];
  pkt_ptr->absorptiondir[1] = pkt_ptr->dir[1];
  pkt_ptr->absorptiondir[2] = pkt_ptr->dir[2];
  pkt_ptr->type = TYPE_MA;

  if constexpr (TRACK_ION_STATS) {
    const int element = pkt_ptr->mastate.element;
    const int ion = pkt_ptr->mastate.ion;
    stats::increment_ion_stats(mgi, element, ion, stats::ION_MACROATOM_ENERGYIN_RADEXC, pkt_ptr->e_cmf);

    const int et = pkt_ptr->emissiontype;
    if (et >= 0) {
      const int emissionelement = globals::linelist[et].elementindex;
      const int emissionion = globals::linelist[et].ionindex;
      stats::increment_ion_stats(mgi, emissionelement, emissionion, stats::ION_BOUNDBOUND_ABSORBED,
                                 pkt_ptr->e_cmf / H / pkt_ptr->nu_cmf);
    }
  }

  if constexpr (RECORD_LINESTAT) {
    safeincrement(globals::acounter[pkt_ptr->next_trans - 1]);
  }
}

auto sample_planck_times_expansion_opacity(const int modelgridindex) -> double
// returns a randomly chosen frequency with a distribution of Planck function times the expansion opacity
{
  assert_testmodeonly(EXPANSION_OPAC_SAMPLE_KAPPAPLANCK);
  const int nonemptymgi = grid::get_modelcell_nonemptymgi(modelgridindex);
  const auto *kappa_planck_bins = &expansionopacity_planck_cumulative[nonemptymgi * expopac_nbins];

  const auto rnd_integral = rng_uniform() * kappa_planck_bins[expopac_nbins - 1];
  const auto *selected_partintegral =
      std::lower_bound(kappa_planck_bins, kappa_planck_bins + expopac_nbins, rnd_integral);
  const auto binindex = std::min(std::distance(kappa_planck_bins, selected_partintegral), expopac_nbins - 1);
  // use a linear interpolation for the frequency within the bin
  const auto bin_nu_lower = get_expopac_bin_nu_lower(binindex);
  const auto delta_nu = get_expopac_bin_nu_upper(binindex) - bin_nu_lower;
  const auto lower_partintegral = (binindex > 0) ? kappa_planck_bins[binindex - 1] : 0.;
  const double nuoffset =
      (rnd_integral - kappa_planck_bins[binindex]) / (kappa_planck_bins[binindex] - lower_partintegral) * delta_nu;

  return bin_nu_lower + nuoffset;
}

static void rpkt_event_thickcell(struct packet *pkt_ptr)
/// Event handling for optically thick cells. Those cells are treated in a grey
/// approximation with electron scattering only.
/// The packet stays an R_PKT of same nu_cmf than before (coherent scattering)
/// but with different direction.
{
  // printout("[debug] rpkt_event_thickcell:   electron scattering\n");
  pkt_ptr->interactions += 1;
  pkt_ptr->nscatterings += 1;
  pkt_ptr->last_event = LASTEVENT_ELECTRONSCATTERING;
  stats::increment(stats::COUNTER_ESCOUNTER);

  emit_rpkt(pkt_ptr);
  /// Electron scattering does not modify the last emission flag
  // pkt_ptr->emissiontype = get_continuumindex(element,ion-1,lower);
  /// but it updates the last emission position
  pkt_ptr->em_pos = pkt_ptr->pos;
  pkt_ptr->em_time = pkt_ptr->prop_time;
}

static void update_estimators(const double e_cmf, const double nu_cmf, const double distance,
                              const double doppler_nucmf_on_nurf, const int modelgridindex, const int nonemptymgi)
/// Update the volume estimators J and nuJ
/// This is done in another routine than move, as we sometimes move dummy
/// packets which do not contribute to the radiation field.
{
  /// Update only non-empty cells
  if (modelgridindex == grid::get_npts_model()) {
    return;
  }
  const double distance_e_cmf = distance * e_cmf;

  radfield::update_estimators(nonemptymgi, distance_e_cmf, nu_cmf, doppler_nucmf_on_nurf);

  /// ffheatingestimator does not depend on ion and element, so an array with gridsize is enough.
  safeadd(globals::ffheatingestimator[modelgridindex], distance_e_cmf * globals::chi_rpkt_cont[tid].ffheating);

  if constexpr (USE_LUT_PHOTOION || USE_LUT_BFHEATING) {
    for (int i = 0; i < globals::nbfcontinua_ground; i++) {
      const double nu_edge = globals::groundcont[i].nu_edge;
      if (nu_cmf > nu_edge) {
        const int element = globals::groundcont[i].element;
        /// Cells with zero abundance for a specific element have zero contribution
        /// (set in calculate_chi_rpkt_cont and therefore do not contribute to
        /// the estimators
        if (grid::get_elem_abundance(modelgridindex, element) > 0) {
          const int ion = globals::groundcont[i].ion;
          const int ionestimindex = get_ionestimindex_nonemptymgi(nonemptymgi, element, ion);

          if constexpr (USE_LUT_PHOTOION) {
            safeadd(globals::gammaestimator[ionestimindex],
                    globals::phixslist[tid].groundcont_gamma_contr[i] * (distance_e_cmf / nu_cmf));

            if (!std::isfinite(globals::gammaestimator[ionestimindex])) {
              printout(
                  "[fatal] update_estimators: gamma estimator becomes non finite: mgi %d element %d ion %d gamma_contr "
                  "%g, distance_e_cmf_over_nu %g\n",
                  modelgridindex, element, ion, globals::phixslist[tid].groundcont_gamma_contr[i],
                  distance_e_cmf / nu_cmf);
              std::abort();
            }
          }

          if constexpr (USE_LUT_BFHEATING) {
            safeadd(globals::bfheatingestimator[ionestimindex],
                    globals::phixslist[tid].groundcont_gamma_contr[i] * distance_e_cmf * (1. - nu_edge / nu_cmf));
          }
        }
      }
    }
  }
}

static auto do_rpkt_step(struct packet *pkt_ptr, struct rpkt_continuum_absorptioncoeffs &chi_rpkt_cont, const double t2)
    -> bool
// Routine for moving an r-packet. Similar to do_gamma in objective.
// return value - true if no mgi change, no pkttype change and not reached end of timestep, false otherwise
{
  const int cellindex = pkt_ptr->where;
  const int mgi = grid::get_cell_modelgridindex(cellindex);
  const int nonemptymgi = (mgi != grid::get_npts_model()) ? grid::get_modelcell_nonemptymgi(mgi) : -1;
<<<<<<< HEAD

=======
>>>>>>> 761069d2
  const int oldmgi = mgi;

  // if (pkt_ptr->next_trans > 0) {
  //   printout("[debug] do_rpkt: init: pkt_ptr->nu_cmf %g, nu(pkt_ptr->next_trans=%d)
  //   %g, nu(pkt_ptr->next_trans-1=%d) %g, pkt_ptr->where %d\n", pkt_ptr->nu_cmf, pkt_ptr->next_trans,
  //   globals::linelist[pkt_ptr->next_trans].nu, pkt_ptr->next_trans-1, globals::linelist[pkt_ptr->next_trans-1].nu,
  //   pkt_ptr->where );
  // }

  // Assign optical depth to next physical event. And start counter of
  // optical depth for this path.
  const double zrand = rng_uniform_pos();
  const double tau_next = -1. * log(zrand);

  // Start by finding the distance to the crossing of the grid cell
  // boundaries. sdist is the boundary distance and snext is the
  // grid cell into which we pass.
  auto [sdist, snext] =
      grid::boundary_distance(pkt_ptr->dir, pkt_ptr->pos, pkt_ptr->prop_time, pkt_ptr->where, &pkt_ptr->last_cross);

  if (sdist == 0) {
    grid::change_cell(pkt_ptr, snext);
    const int cellindexnew = pkt_ptr->where;
    const int newmgi = grid::get_cell_modelgridindex(cellindexnew);

    return (pkt_ptr->type == TYPE_RPKT && (newmgi == grid::get_npts_model() || newmgi == oldmgi));
  }
  const double maxsdist = (GRID_TYPE == GRID_CARTESIAN3D)
                              ? globals::rmax * pkt_ptr->prop_time / globals::tmin
                              : 2 * globals::rmax * (pkt_ptr->prop_time + sdist / CLIGHT_PROP) / globals::tmin;
  if (sdist > maxsdist) {
    printout("[fatal] do_rpkt: Unreasonably large sdist for packet %d. Rpkt. Abort. %g %g %g\n", pkt_ptr->number,
             globals::rmax, pkt_ptr->prop_time / globals::tmin, sdist);
    std::abort();
  }

  if (sdist < 0) {
    const int cellindexnew = pkt_ptr->where;
    printout("[warning] r_pkt: Negative distance (sdist = %g). Abort.\n", sdist);
    printout("[warning] r_pkt: cell %d snext %d\n", cellindexnew, snext);
    printout("[warning] r_pkt: pos %g %g %g\n", pkt_ptr->pos[0], pkt_ptr->pos[1], pkt_ptr->pos[2]);
    printout("[warning] r_pkt: dir %g %g %g\n", pkt_ptr->dir[0], pkt_ptr->dir[1], pkt_ptr->dir[2]);
    printout("[warning] r_pkt: cell corner %g %g %g\n",
             grid::get_cellcoordmin(cellindexnew, 0) * pkt_ptr->prop_time / globals::tmin,
             grid::get_cellcoordmin(cellindexnew, 1) * pkt_ptr->prop_time / globals::tmin,
             grid::get_cellcoordmin(cellindexnew, 2) * pkt_ptr->prop_time / globals::tmin);
    printout("[warning] r_pkt: cell width %g\n", grid::wid_init(cellindexnew, 0) * pkt_ptr->prop_time / globals::tmin);
    assert_always(false);
  }
  if (((snext != -99) && (snext < 0)) || (snext >= grid::ngrid)) {
    printout("[fatal] r_pkt: Heading for inappropriate grid cell. Abort.\n");
    printout("[fatal] r_pkt: Current cell %d, target cell %d.\n", pkt_ptr->where, snext);
    std::abort();
  }

  if (sdist > globals::max_path_step) {
    sdist = globals::max_path_step;
    snext = pkt_ptr->where;
  }

  // At present there is no scattering/destruction process so all that needs to
  // happen is that we determine whether the packet reaches the boundary during the timestep.

  // Find how far it can travel during the time inverval.

  const double tdist = (t2 - pkt_ptr->prop_time) * CLIGHT_PROP;

  assert_always(tdist >= 0);

  const double abort_dist = std::min(tdist, sdist);

  /// Get distance to the next physical event (continuum or bound-bound)
  double edist = -1;
  bool event_is_boundbound = true;
  if (mgi == grid::get_npts_model()) {
    /// for empty cells no physical event occurs. The packets just propagate.
    edist = std::numeric_limits<double>::max();
    pkt_ptr->next_trans = -1;  // skip over lines and search for line list position on the next non-empty cell
  } else if (grid::modelgrid[mgi].thick == 1) {
    /// In the case of optically thick cells, we treat the packets in grey approximation to speed up the calculation

    const double chi_grey = grid::get_kappagrey(mgi) * grid::get_rho(mgi) *
                            doppler_packet_nucmf_on_nurf(pkt_ptr->pos, pkt_ptr->dir, pkt_ptr->prop_time);

    edist = tau_next / chi_grey;
    pkt_ptr->next_trans = -1;
  } else if (EXPANSIONOPACITIES_ON) {
    std::tie(edist, event_is_boundbound) =
        get_event_expansion_opacity(mgi, nonemptymgi, pkt_ptr, chi_rpkt_cont, tau_next, abort_dist);
    pkt_ptr->next_trans = -1;
  } else {
    std::tie(edist, event_is_boundbound) = get_event(mgi, pkt_ptr, chi_rpkt_cont, tau_next, abort_dist);
  }
  assert_always(edist >= 0);

  if ((sdist < tdist) && (sdist < edist)) {
    // Move it into the new cell.
    const double doppler_nucmf_on_nurf = move_pkt_withtime(pkt_ptr, sdist / 2.);
    update_estimators(pkt_ptr->e_cmf, pkt_ptr->nu_cmf, sdist, doppler_nucmf_on_nurf, mgi, nonemptymgi);
    move_pkt_withtime(pkt_ptr, sdist / 2.);

    int newmgi = mgi;
    if (snext != pkt_ptr->where) {
      grid::change_cell(pkt_ptr, snext);
      const int cellindexnew = pkt_ptr->where;
      newmgi = grid::get_cell_modelgridindex(cellindexnew);
    }

    pkt_ptr->last_event = pkt_ptr->last_event + 100;

    return (pkt_ptr->type == TYPE_RPKT && (newmgi == grid::get_npts_model() || newmgi == oldmgi));
  }

  if ((edist < sdist) && (edist < tdist)) {
    // bound-bound or continuum event
    const double doppler_nucmf_on_nurf = move_pkt_withtime(pkt_ptr, edist / 2.);
    update_estimators(pkt_ptr->e_cmf, pkt_ptr->nu_cmf, edist, doppler_nucmf_on_nurf, mgi, nonemptymgi);
    move_pkt_withtime(pkt_ptr, edist / 2.);

    // The previously selected and in pkt_ptr stored event occurs. Handling is done by rpkt_event
    if (grid::modelgrid[mgi].thick == 1) {
      rpkt_event_thickcell(pkt_ptr);
    } else if (event_is_boundbound) {
      if constexpr (EXPANSIONOPACITIES_ON) {
        if constexpr (EXPANSION_OPAC_SAMPLE_KAPPAPLANCK) {
          pkt_ptr->nu_cmf = sample_planck_times_expansion_opacity(mgi);
        }
        rpkt_event_thickcell(pkt_ptr);
      } else {
        rpkt_event_boundbound(pkt_ptr, mgi);
      }
    } else {
      rpkt_event_continuum(pkt_ptr, globals::chi_rpkt_cont[tid], mgi);
    }

    return (pkt_ptr->type == TYPE_RPKT && (mgi == grid::get_npts_model() || mgi == oldmgi));
  }

  if ((tdist < sdist) && (tdist < edist)) {
    // reaches end of timestep before cell boundary or interaction
    const double doppler_nucmf_on_nurf = move_pkt_withtime(pkt_ptr, tdist / 2.);
    update_estimators(pkt_ptr->e_cmf, pkt_ptr->nu_cmf, tdist, doppler_nucmf_on_nurf, mgi, nonemptymgi);
    move_pkt_withtime(pkt_ptr, tdist / 2.);
    pkt_ptr->prop_time = t2;
    pkt_ptr->last_event = pkt_ptr->last_event + 1000;

    return false;
  }

  printout("[fatal] do_rpkt: Failed to identify event . Rpkt. edist %g, sdist %g, tdist %g Abort.\n", edist, sdist,
           tdist);
  printout("[fatal] do_rpkt: Trouble was due to packet number %d.\n", pkt_ptr->number);
  std::abort();
}

void do_rpkt(struct packet *pkt_ptr, const double t2, struct rpkt_continuum_absorptioncoeffs &chi_rpkt_cont) {
  while (do_rpkt_step(pkt_ptr, chi_rpkt_cont, t2)) {
    ;
  }
}

void emit_rpkt(struct packet *pkt_ptr) {
  /// now make the packet a r-pkt and set further flags
  pkt_ptr->type = TYPE_RPKT;
  pkt_ptr->last_cross = BOUNDARY_NONE;  /// allow all further cell crossings

  /// Need to assign a new direction. Assume isotropic emission in the cmf

  const auto dir_cmf = get_rand_isotropic_unitvec();

  /// This direction is in the cmf - we want to convert it to the rest
  /// frame - use aberation of angles. We want to convert from cmf to
  /// rest so need -ve velocity.
  const auto vel_vec = get_velocity(pkt_ptr->pos, -1. * pkt_ptr->prop_time);
  /// negative time since we want the backwards transformation here

  pkt_ptr->dir = angle_ab(dir_cmf, vel_vec);
  // printout("[debug] pkt_ptr->dir in RF: %g %g %g\n",pkt_ptr->dir[0],pkt_ptr->dir[1],pkt_ptr->dir[2]);

  /// Finally we want to put in the rest frame energy and frequency. And record
  /// that it's now a r-pkt.

  const double dopplerfactor = doppler_packet_nucmf_on_nurf(pkt_ptr->pos, pkt_ptr->dir, pkt_ptr->prop_time);
  pkt_ptr->nu_rf = pkt_ptr->nu_cmf / dopplerfactor;
  pkt_ptr->e_rf = pkt_ptr->e_cmf / dopplerfactor;

  // Reset polarization information
  pkt_ptr->stokes[0] = 1.;
  pkt_ptr->stokes[1] = 0.;
  pkt_ptr->stokes[2] = 0.;

  pkt_ptr->pol_dir = cross_prod(pkt_ptr->dir, std::array<double, 3>{0., 0., 1.});

  if ((dot(pkt_ptr->pol_dir, pkt_ptr->pol_dir)) < 1.e-8) {
    pkt_ptr->pol_dir = cross_prod(pkt_ptr->dir, std::array<double, 3>{0., 1., 0.});
  }

  pkt_ptr->pol_dir = vec_norm(pkt_ptr->pol_dir);
  // printout("initialise pol state of packet %g, %g, %g, %g,
  // %g\n",pkt_ptr->stokes_qu[0],pkt_ptr->stokes_qu[1],pkt_ptr->pol_dir[0],pkt_ptr->pol_dir[1],pkt_ptr->pol_dir[2]);
  // printout("pkt direction %g, %g, %g\n",pkt_ptr->dir[0],pkt_ptr->dir[1],pkt_ptr->dir[2]);
}

static auto calculate_chi_freefree(const int modelgridindex, const double nu) -> double
// calculate the free-free absorption coefficient [cm^-1]
// = kappa(free-free) * nne
{
  assert_always(nu > 0.);
  const double g_ff = 1;

  const auto nne = grid::get_nne(modelgridindex);
  const auto T_e = grid::get_Te(modelgridindex);

  double chi_ff = 0.;
  const int nelements = get_nelements();
  for (int element = 0; element < nelements; element++) {
    for (int ion = 0; ion < get_nions(element); ion++) {
      const double nnion = get_nnion(modelgridindex, element, ion);
      const int ioncharge = get_ionstage(element, ion) - 1;
      chi_ff += ioncharge * ioncharge * g_ff * nnion;
    }
  }
  chi_ff *= 3.69255e8 / sqrt(T_e) * pow(nu, -3) * nne * (1 - exp(-HOVERKB * nu / T_e));

  if (!std::isfinite(chi_ff)) {
    printout("ERRORL: chi_ff is non-infinite mgi %d nne %g nu %g T_e %g\n", modelgridindex, nne, nu, T_e);
    std::abort();
  }

  return chi_ff;
}

template <bool usecellhistupdatephixslist>
auto calculate_chi_bf_gammacontr(const int modelgridindex, const double nu) -> double
// bound-free opacity
{
  double chi_bf_sum = 0.;
  if constexpr (usecellhistupdatephixslist && (USE_LUT_PHOTOION || USE_LUT_BFHEATING)) {
    for (int gphixsindex = 0; gphixsindex < globals::nbfcontinua_ground; gphixsindex++) {
      globals::phixslist[tid].groundcont_gamma_contr[gphixsindex] = 0.;
    }
  }

  const auto T_e = grid::get_Te(modelgridindex);
  const auto nne = grid::get_nne(modelgridindex);
  const auto nnetot = grid::get_nnetot(modelgridindex);

  /// The phixslist is sorted by nu_edge in ascending order (longest to shortest wavelength)
  /// If nu < allcont[i].nu_edge no absorption in any of the following continua
  /// is possible, so set their kappas to zero
  // break the list into nu >= nu_edge and the remainder (nu < nu_edge)

  // first element i such that nu < nu_edge[i]
  // const int lastindex = std::upper_bound(globals::allcont_nu_edge, globals::allcont_nu_edge + globals::nbfcontinua,
  // nu,
  //                                        [](const double &nu, const double &nu_edge) { return nu < nu_edge; }) -
  //                       &globals::allcont_nu_edge[0];
  int i = 0;
  const int nbfcontinua = globals::nbfcontinua;
  for (i = 0; i < nbfcontinua; i++) {
    const int element = globals::allcont[i].element;
    const int ion = globals::allcont[i].ion;
    const int level = globals::allcont[i].level;
    /// The bf process happens only if the current cell contains
    /// the involved atomic species

    if ((DETAILED_BF_ESTIMATORS_ON && grid::get_elem_abundance(modelgridindex, element) > 0) ||
        (!DETAILED_BF_ESTIMATORS_ON && ((get_nnion(modelgridindex, element, ion) / nnetot > 1.e-6) || (level == 0)))) {
      const double nu_edge = globals::allcont[i].nu_edge;
      if (nu < nu_edge) {
        break;
      }
      const double nnlevel = usecellhistupdatephixslist ? get_levelpop(modelgridindex, element, ion, level)
                                                        : calculate_levelpop(modelgridindex, element, ion, level);
      const double nu_max_phixs = nu_edge * last_phixs_nuovernuedge;  // nu of the uppermost point in the phixs table

      if (nu <= nu_max_phixs && nnlevel > 0) {
        const double sigma_bf = photoionization_crosssection_fromtable(globals::allcont[i].photoion_xs, nu_edge, nu);

        const double probability = globals::allcont[i].probability;

        double corrfactor = 1.;  // default to no subtraction of stimulated recombination
        if constexpr (!SEPARATE_STIMRECOMB) {
          double departure_ratio = globals::cellcache[tid].ch_allcont_departureratios[i];
          if (!usecellhistupdatephixslist || departure_ratio < 0) {
            const int upper = globals::allcont[i].upperlevel;
            const double nnupperionlevel = usecellhistupdatephixslist
                                               ? get_levelpop(modelgridindex, element, ion + 1, upper)
                                               : calculate_levelpop(modelgridindex, element, ion + 1, upper);
            const double sf = calculate_sahafact(element, ion, level, upper, T_e, H * nu_edge);
            departure_ratio = nnupperionlevel / nnlevel * nne * sf;  // put that to phixslist
            if (usecellhistupdatephixslist) {
              globals::cellcache[tid].ch_allcont_departureratios[i] = departure_ratio;
            }
          }

          const double stimfactor = departure_ratio * exp(-HOVERKB * nu / T_e);
          corrfactor = std::max(0., 1 - stimfactor);  // photoionisation minus stimulated recombination
        }

        const double sigma_contr = sigma_bf * probability * corrfactor;

        if constexpr (usecellhistupdatephixslist && (USE_LUT_PHOTOION || USE_LUT_BFHEATING)) {
          if (level == 0) {
            const int gphixsindex = globals::allcont[i].index_in_groundphixslist;
            globals::phixslist[tid].groundcont_gamma_contr[gphixsindex] += sigma_contr;
          }
        }

        if constexpr (usecellhistupdatephixslist && DETAILED_BF_ESTIMATORS_ON) {
          globals::phixslist[tid].gamma_contr[i] = sigma_contr;
        }

        const double chi_bf_contr = nnlevel * sigma_contr;
        if (usecellhistupdatephixslist && !std::isfinite(chi_bf_contr)) {
          printout("[fatal] calculate_chi_rpkt_cont: non-finite contribution to chi_bf_contr %g ... abort\n",
                   chi_bf_contr);
          printout("[fatal] phixslist index %d, element %d, ion %d, level %d\n", i, element, ion, level);
          printout("[fatal] Z=%d ionstage %d\n", get_atomicnumber(element), get_ionstage(element, ion));
          printout("[fatal] globals::cell[%d].composition[%d].abundance = %g\n", modelgridindex, element,
                   grid::get_elem_abundance(modelgridindex, element));
          printout("[fatal] nne %g, nnlevel %g, (or %g)\n", grid::get_nne(modelgridindex), nnlevel,
                   get_levelpop(modelgridindex, element, ion, level));
          printout("[fatal] sigma_bf %g, T_e %g, nu %g, nu_edge %g\n", sigma_bf, grid::get_Te(modelgridindex), nu,
                   nu_edge);
          std::abort();
        }

        chi_bf_sum += chi_bf_contr;
        if constexpr (usecellhistupdatephixslist) {
          globals::phixslist[tid].chi_bf_sum[i] = chi_bf_sum;
        }
      } else if constexpr (usecellhistupdatephixslist) {
        // ignore this particular process
        globals::phixslist[tid].chi_bf_sum[i] = chi_bf_sum;
        if constexpr (DETAILED_BF_ESTIMATORS_ON) {
          globals::phixslist[tid].gamma_contr[i] = 0.;
        }
      }
    } else if constexpr (usecellhistupdatephixslist) {
      // no element present or not an important level
      globals::phixslist[tid].chi_bf_sum[i] = chi_bf_sum;
      if constexpr (DETAILED_BF_ESTIMATORS_ON) {
        globals::phixslist[tid].gamma_contr[i] = 0.;
      }
    }
  }

  if constexpr (usecellhistupdatephixslist) {
    for (; i < globals::nbfcontinua; i++) {
      globals::phixslist[tid].chi_bf_sum[i] = chi_bf_sum;
      if constexpr (DETAILED_BF_ESTIMATORS_ON) {
        globals::phixslist[tid].gamma_contr[i] = 0.;
      }
    }
  }

  return chi_bf_sum;
}

void calculate_chi_rpkt_cont(const double nu_cmf, struct rpkt_continuum_absorptioncoeffs &chi_rpkt_cont,
                             const int modelgridindex, const bool usecellhistupdatephixslist) {
  assert_testmodeonly(modelgridindex != grid::get_npts_model());
  assert_testmodeonly(grid::modelgrid[modelgridindex].thick != 1);
  if ((modelgridindex == chi_rpkt_cont.modelgridindex) && (!chi_rpkt_cont.recalculate_required) &&
      (fabs(chi_rpkt_cont.nu / nu_cmf - 1.0) < 1e-4)) {
    // calculated values are a match already
    return;
  }

  const auto nne = grid::get_nne(modelgridindex);

  double sigma = 0.;
  /// free-free absorption
  const double chi_ff = calculate_chi_freefree(modelgridindex, nu_cmf);
  double chi_bf = 0.;
  double chi_ffheating = 0.;

  if (globals::opacity_case == 4) {
    /// First contribution: Thomson scattering on free electrons
    sigma = SIGMA_T * nne;
    // reduced e/s for debugging
    // sigma = 1e-30*sigma;
    // switched off e/s for debugging
    // sigma_cmf = 0. * nne;
    // sigma *= 0.1;

    chi_ffheating = chi_ff;

    /// Third contribution: bound-free absorption
    chi_bf = usecellhistupdatephixslist ? calculate_chi_bf_gammacontr<true>(modelgridindex, nu_cmf)
                                        : calculate_chi_bf_gammacontr<false>(modelgridindex, nu_cmf);

  } else {
    /// in the other cases chi_grey is an mass absorption coefficient
    /// therefore use the mass density
    // sigma = globals::cell[pkt_ptr->where].chi_grey * globals::cell[pkt_ptr->where].rho;
    // sigma = SIGMA_T * nne;

    sigma = 0.;
    // chi_ff = 0.9*sigma;
    // sigma *= 0.1;

    chi_bf = 0.;
  }

  chi_rpkt_cont.nu = nu_cmf;
  chi_rpkt_cont.modelgridindex = modelgridindex;
  chi_rpkt_cont.recalculate_required = false;
  chi_rpkt_cont.total = sigma + chi_bf + chi_ff;
  chi_rpkt_cont.es = sigma;
  chi_rpkt_cont.ff = chi_ff;
  chi_rpkt_cont.bf = chi_bf;
  chi_rpkt_cont.ffheating = chi_ffheating;
  // chi_rpkt_cont_thisthread.bfheating = chi_bfheating;

  if (!std::isfinite(chi_rpkt_cont.total)) {
    printout("[fatal] calculate_chi_rpkt_cont: resulted in non-finite chi_rpkt_cont.total ... abort\n");
    printout("[fatal] es %g, ff %g, bf %g\n", chi_rpkt_cont.es, chi_rpkt_cont.ff, chi_rpkt_cont.bf);
    printout("[fatal] nbfcontinua %d\n", globals::nbfcontinua);
    printout("[fatal] in cell %d with density %g\n", modelgridindex, grid::get_rho(modelgridindex));
    printout("[fatal] pkt_ptr->nu_cmf %g\n", nu_cmf);
    if (std::isfinite(chi_rpkt_cont.es)) {
      chi_rpkt_cont.ff = 0.;
      chi_rpkt_cont.bf = 0.;
      chi_rpkt_cont.total = chi_rpkt_cont.es;
    } else {
      std::abort();
    }
  }
}

void calculate_binned_opacities(const int modelgridindex) {
  const int nonemptymgi = grid::get_modelcell_nonemptymgi(modelgridindex);
  auto *kappa_bb_bins = &expansionopacities[nonemptymgi * expopac_nbins];
  const auto rho = grid::get_rho(modelgridindex);

  const time_t sys_time_start_calc = time(nullptr);
  const auto temperature = grid::get_TR(modelgridindex);

  printout("calculating binned expansion opacities for cell %d...", modelgridindex);

  const auto t_mid = globals::timesteps[globals::timestep].mid;

  // find the first line with nu below the upper limit of the first bin
  const auto *matchline =
      std::lower_bound(&globals::linelist[0], &globals::linelist[globals::nlines], get_expopac_bin_nu_upper(0),
                       [](const auto &line, const double nu_cmf) -> bool { return line.nu > nu_cmf; });
  int lineindex = std::distance(globals::linelist, matchline);

  for (size_t binindex = 0; binindex < expopac_nbins; binindex++) {
    double bin_linesum = 0.;

    const auto nu_upper = get_expopac_bin_nu_upper(binindex);

    const auto nu_lower = get_expopac_bin_nu_lower(binindex);
    const auto nu_mid = (nu_upper + nu_lower) / 2.;

    const auto delta_nu = nu_upper - nu_lower;

    while (lineindex < globals::nlines && globals::linelist[lineindex].nu >= nu_lower) {
      const float tau_line = get_tau_sobolev(modelgridindex, lineindex, t_mid, false);
      const auto linelambda = 1e8 * CLIGHT / globals::linelist[lineindex].nu;
      bin_linesum += (linelambda / expopac_deltalambda) * -std::expm1(-tau_line);
      lineindex++;
    }

    const float bin_kappa_bb = 1. / (CLIGHT * t_mid * rho) * bin_linesum;
    assert_always(std::isfinite(bin_kappa_bb));
    kappa_bb_bins[binindex] = bin_kappa_bb;

    // calculate_chi_rpkt_cont(nu_mid, globals::chi_rpkt_cont[tid], modelgridindex, false);
    // const auto bin_kappa_cont = globals::chi_rpkt_cont[tid].total / rho;
    const auto bin_kappa_cont = 0.;

    if constexpr (EXPANSION_OPAC_SAMPLE_KAPPAPLANCK) {
      const auto planck_val = radfield::dbb(nu_mid, temperature, 1);
      auto *kappa_planck_bins = &expansionopacity_planck_cumulative[nonemptymgi * expopac_nbins];
      const auto lower_val = ((binindex > 0) ? kappa_planck_bins[binindex - 1] : 0.);
      kappa_planck_bins[binindex] = lower_val + (bin_kappa_bb + bin_kappa_cont) * planck_val * delta_nu;
    }

    // printout("bin %d: lambda %g to %g kappabb %g kappa_cont %g kappa_grey %g kappa_planck_cumulative %g\n", binindex,
    //          1e8 / CLIGHT * nu_upper, 1e8 * CLIGHT / nu_lower, bin_kappa_bb, bin_kappa_cont,
    //          grid::modelgrid[modelgridindex].kappagrey, kappa_planck_cumulative[binindex]);
  }
  printout("took %ld seconds\n", time(nullptr) - sys_time_start_calc);
}<|MERGE_RESOLUTION|>--- conflicted
+++ resolved
@@ -721,11 +721,6 @@
   const int cellindex = pkt_ptr->where;
   const int mgi = grid::get_cell_modelgridindex(cellindex);
   const int nonemptymgi = (mgi != grid::get_npts_model()) ? grid::get_modelcell_nonemptymgi(mgi) : -1;
-<<<<<<< HEAD
-
-=======
->>>>>>> 761069d2
-  const int oldmgi = mgi;
 
   // if (pkt_ptr->next_trans > 0) {
   //   printout("[debug] do_rpkt: init: pkt_ptr->nu_cmf %g, nu(pkt_ptr->next_trans=%d)
@@ -750,7 +745,7 @@
     const int cellindexnew = pkt_ptr->where;
     const int newmgi = grid::get_cell_modelgridindex(cellindexnew);
 
-    return (pkt_ptr->type == TYPE_RPKT && (newmgi == grid::get_npts_model() || newmgi == oldmgi));
+    return (pkt_ptr->type == TYPE_RPKT && (newmgi == grid::get_npts_model() || newmgi == mgi));
   }
   const double maxsdist = (GRID_TYPE == GRID_CARTESIAN3D)
                               ? globals::rmax * pkt_ptr->prop_time / globals::tmin
@@ -835,7 +830,7 @@
 
     pkt_ptr->last_event = pkt_ptr->last_event + 100;
 
-    return (pkt_ptr->type == TYPE_RPKT && (newmgi == grid::get_npts_model() || newmgi == oldmgi));
+    return (pkt_ptr->type == TYPE_RPKT && (newmgi == grid::get_npts_model() || newmgi == mgi));
   }
 
   if ((edist < sdist) && (edist < tdist)) {
@@ -860,7 +855,7 @@
       rpkt_event_continuum(pkt_ptr, globals::chi_rpkt_cont[tid], mgi);
     }
 
-    return (pkt_ptr->type == TYPE_RPKT && (mgi == grid::get_npts_model() || mgi == oldmgi));
+    return (pkt_ptr->type == TYPE_RPKT);
   }
 
   if ((tdist < sdist) && (tdist < edist)) {
