#include "rpkt.h"

#include <algorithm>
#include <array>
#include <cmath>
#include <cstdlib>
#include <iterator>
#include <limits>
#include <span>

#include "artisoptions.h"
#include "atomic.h"
<<<<<<< HEAD
#include "constants.h"
#include "globals.h"
#include "grid.h"
#include "ltepop.h"
#include "packet.h"
=======
#include "globals.h"
#include "grid.h"
#include "ltepop.h"
>>>>>>> 80c6581b
#include "radfield.h"
#include "sn3d.h"
#include "stats.h"
#include "vectors.h"
#include "vpkt.h"

// Material for handing r-packet propagation.

auto closest_transition(const double nu_cmf, const int next_trans) -> int
/// for the propagation through non empty cells
// find the next transition lineindex redder than nu_cmf
// return -1 if no transition can be reached
{
  if (next_trans > (globals::nlines - 1)) {
    // packet is tagged as having no more line interactions
    return -1;
  }
  /// if nu_cmf is smaller than the lowest frequency in the linelist,
  /// no line interaction is possible: return negative value as a flag
  if (nu_cmf < globals::linelist[globals::nlines - 1].nu) {
    return -1;
  }

  if (next_trans > 0) {
    /// if left = pkt_ptr->next_trans > 0 we know the next line we should interact with, independent of the packets
    /// current nu_cmf which might be smaller than globals::linelist[left].nu due to propagation errors
    return next_trans;
  }
  // will find the highest frequency (lowest index) line with nu_line <= nu_cmf
  // lower_bound matches the first element where the comparison function is false
  const auto *matchline =
      std::lower_bound(&globals::linelist[next_trans], &globals::linelist[globals::nlines], nu_cmf,
                       [](const auto &line, const double nu_cmf) -> bool { return line.nu > nu_cmf; });
  const int matchindex = std::distance(globals::linelist, matchline);
  if (matchindex >= globals::nlines) {
    return -1;
  }

  return matchindex;
}

static auto get_nu_cmf_abort(struct packet *pkt_ptr, const double abort_dist) -> double {
  // get the frequency change per distance travelled assuming linear change to the abort distance
  struct packet dummypkt_abort = *pkt_ptr;
  // this is done is two parts to get identical results to do_rpkt_step()
  move_pkt_withtime(&dummypkt_abort, abort_dist / 2.);
  move_pkt_withtime(&dummypkt_abort, abort_dist / 2.);
  const double nu_cmf_abort = dummypkt_abort.nu_cmf;
  assert_testmodeonly(nu_cmf_abort <= pkt_ptr->nu_cmf);
  // for USE_RELATIVISTIC_DOPPLER_SHIFT, we will use a linear approximation for
  // the frequency change from start to abort (cell boundary/timestep end)
  return nu_cmf_abort;
}
static auto get_event(const int modelgridindex,
                      struct packet *pkt_ptr,  // pointer to packet object
                      const double tau_rnd,    // random optical depth until which the packet travels
                      const double abort_dist  // maximal travel distance before packet leaves cell or time step ends
                      ) -> std::tuple<double, bool>
// returns edist, the distance to the next physical event (continuum or bound-bound) and is_boundbound_event, a boolean
// BE AWARE THAT THIS PROCEDURE SHOULD BE ONLY CALLED FOR NON EMPTY CELLS!!
{
  assert_testmodeonly(grid::modelgrid[modelgridindex].thick != 1);
  // printout("get_event()\n");
  /// initialize loop variables

  const auto nu_cmf_abort = get_nu_cmf_abort(pkt_ptr, abort_dist);
  const auto d_nu_on_d_l = (nu_cmf_abort - pkt_ptr->nu_cmf) / abort_dist;

  struct packet dummypkt = *pkt_ptr;

  calculate_chi_rpkt_cont(pkt_ptr->nu_cmf, &globals::chi_rpkt_cont[tid], modelgridindex, true);
  const double chi_cont =
      globals::chi_rpkt_cont[tid].total * doppler_packet_nucmf_on_nurf(pkt_ptr->pos, pkt_ptr->dir, pkt_ptr->prop_time);
  double tau = 0.;   // optical depth along path
  double dist = 0.;  // position on path
  while (true) {
    /// calculate distance to next line encounter ldist
    /// first select the closest transition in frequency
    /// we need its frequency nu_trans, the element/ion and the corresponding levels
    /// create therefore new variables in packet, which contain next_lowerlevel, ...
    const int lineindex = closest_transition(dummypkt.nu_cmf,
                                             dummypkt.next_trans);  /// returns negative value if nu_cmf > nu_trans
    if (lineindex >= 0) {
      /// line interaction is possible (nu_cmf > nu_trans)

      const double nu_trans = globals::linelist[lineindex].nu;

      // helper variable to overcome numerical problems after line scattering
      // further scattering events should be located at lower frequencies to prevent
      // multiple scattering events of one packet in a single line
      dummypkt.next_trans = lineindex + 1;

      const double ldist = get_linedistance(dummypkt.prop_time, dummypkt.nu_cmf, nu_trans, d_nu_on_d_l);

      const double tau_cont = chi_cont * ldist;

      if (tau_rnd - tau > tau_cont) {
        // got past the continuum optical depth so propagate to the line, and check interaction

        if (nu_trans < nu_cmf_abort) {
          // back up one line, because we didn't reach it before the boundary/timelimit
          pkt_ptr->next_trans = dummypkt.next_trans - 1;

          return {std::numeric_limits<double>::max(), false};
        }

        const int element = globals::linelist[lineindex].elementindex;
        const int ion = globals::linelist[lineindex].ionindex;
        const int upper = globals::linelist[lineindex].upperlevelindex;
        const int lower = globals::linelist[lineindex].lowerlevelindex;
        const double A_ul = einstein_spontaneous_emission(lineindex);
        const double B_ul = CLIGHTSQUAREDOVERTWOH / pow(nu_trans, 3) * A_ul;
        const double B_lu = stat_weight(element, ion, upper) / stat_weight(element, ion, lower) * B_ul;

        const double n_u = get_levelpop(modelgridindex, element, ion, upper);
        const double n_l = get_levelpop(modelgridindex, element, ion, lower);

        const double tau_line = std::max(0., (B_lu * n_l - B_ul * n_u) * HCLIGHTOVERFOURPI * dummypkt.prop_time);

        // printout("[debug] get_event:     tau_line %g\n", tau_line);
        // printout("[debug] get_event:       tau_rnd - tau > tau_cont\n");

        if (tau_rnd - tau > tau_cont + tau_line) {
          // total optical depth still below tau_rnd: propagate to the line and continue

          // printout(
          //     "[debug] get_event: tau_rnd - tau > tau_cont + tau_line ... proceed this packets "
          //     "propagation\n");

          dist += ldist;
          tau += tau_cont + tau_line;

          if constexpr (!USE_RELATIVISTIC_DOPPLER_SHIFT) {
            move_pkt_withtime(&dummypkt, ldist);
          } else {
            // avoid move_pkt_withtime() to skip the standard Doppler shift calculation
            // and use the linear approx instead
            dummypkt.pos[0] += (dummypkt.dir[0] * ldist);
            dummypkt.pos[1] += (dummypkt.dir[1] * ldist);
            dummypkt.pos[2] += (dummypkt.dir[2] * ldist);
            dummypkt.prop_time += ldist / CLIGHT_PROP;
            dummypkt.nu_cmf = pkt_ptr->nu_cmf + d_nu_on_d_l * dist;  // should equal nu_trans;
            assert_testmodeonly(dummypkt.nu_cmf <= pkt_ptr->nu_cmf);
          }

          radfield::update_lineestimator(modelgridindex, lineindex,
                                         dummypkt.prop_time * CLIGHT * dummypkt.e_cmf / dummypkt.nu_cmf);

        } else {
          /// bound-bound process occurs
          // printout("[debug] get_event: tau_rnd - tau <= tau_cont + tau_line: bb-process occurs\n");

          pkt_ptr->mastate.element = element;
          pkt_ptr->mastate.ion = ion;
          pkt_ptr->mastate.level = upper;  /// if the MA will be activated it must be in the transitions upper level
          pkt_ptr->mastate.activatingline = lineindex;

          if constexpr (DETAILED_LINE_ESTIMATORS_ON) {
            move_pkt_withtime(&dummypkt, ldist);
            radfield::update_lineestimator(modelgridindex, lineindex,
                                           dummypkt.prop_time * CLIGHT * dummypkt.e_cmf / dummypkt.nu_cmf);
          }

          /// the line and its parameters were already selected by closest_transition!
          // printout("[debug] get_event:         edist %g, abort_dist %g, edist-abort_dist %g, endloop
          // %d\n",edist,abort_dist,edist-abort_dist,endloop);

          pkt_ptr->next_trans = dummypkt.next_trans;

          return {dist + ldist, true};
        }
      } else {
        /// continuum process occurs before reaching the line

        pkt_ptr->next_trans = dummypkt.next_trans - 1;

        return {dist + (tau_rnd - tau) / chi_cont, false};
      }
    } else {
      /// no line interaction possible - check whether continuum process occurs in cell

      const double tau_cont = chi_cont * (abort_dist - dist);

      if (tau_rnd - tau > tau_cont) {
        // no continuum event before abort_dist
        return {std::numeric_limits<double>::max(), false};
      }
      /// continuum process occurs at edist

      pkt_ptr->next_trans = globals::nlines + 1;

      return {dist + (tau_rnd - tau) / chi_cont, false};
    }
  }

  // should have already returned somewhere!
  assert_always(false);
}

static void electron_scatter_rpkt(struct packet *pkt_ptr) {
  /// now make the packet a r-pkt and set further flags
  pkt_ptr->type = TYPE_RPKT;
  pkt_ptr->last_cross = BOUNDARY_NONE;  /// allow all further cell crossings

  const auto vel_vec = get_velocity(pkt_ptr->pos, pkt_ptr->prop_time);

  // Transform Stokes Parameters from the RF to the CMF

  double Qi = pkt_ptr->stokes[1];
  double Ui = pkt_ptr->stokes[2];

  auto old_dir_cmf = frame_transform(pkt_ptr->dir, &Qi, &Ui, vel_vec);

  // Outcoming direction. Compute the new cmf direction from the old direction and the scattering angles (see Kalos &
  // Whitlock 2008)
  double M = 0.;
  double mu = 0.;
  double phisc = 0.;

  if constexpr (DIPOLE) {
    // Assume dipole function (rejecton method, see Code & Whitney 1995)
    double p = 0.;
    double x = 1.;
    while (x > p) {
      const double zrand = rng_uniform();
      const double zrand2 = rng_uniform();
      const double zrand3 = rng_uniform();

      M = 2 * zrand - 1;
      mu = pow(M, 2.);
      phisc = 2 * PI * zrand2;

      // NB: the rotational matrix R here is chosen in the clockwise direction ("+").
      // In Bulla+2015 equation (10) and (12) refer to the specific case shown in Fig.2 where the angle i2
      // is measured in the counter-clockwise direction. Therefore we use the clockwise rotation matrix but
      // with -i1. Here, instead, we calculate the angle in the clockwise direction from 0 to 2PI.
      // For instance, the i1 angle in Fig.2 of Bulla+2015 corresponds to 2PI-i1 here.
      // NB2: the i1 and i2 angles computed in the code (before and after scattering) are instead as in Bulla+2015
      p = (mu + 1) + (mu - 1) * (cos(2 * phisc) * Qi + sin(2 * phisc) * Ui);

      // generate a number between 0 and the maximum of the previous function (2)
      x = 2 * zrand3;
    };
  } else {
    // Assume isotropic scattering
    const double zrand = rng_uniform();
    const double zrand2 = rng_uniform();

    M = 2. * zrand - 1;
    mu = pow(M, 2.);
    phisc = 2 * PI * zrand2;
  }

  const double tsc = acos(M);
  double new_dir_cmf[3];

  if (fabs(old_dir_cmf[2]) < 0.99999) {
    new_dir_cmf[0] = sin(tsc) / sqrt(1. - pow(old_dir_cmf[2], 2.)) *
                         (old_dir_cmf[1] * sin(phisc) - old_dir_cmf[0] * old_dir_cmf[2] * cos(phisc)) +
                     old_dir_cmf[0] * cos(tsc);
    new_dir_cmf[1] = sin(tsc) / sqrt(1 - pow(old_dir_cmf[2], 2.)) *
                         (-old_dir_cmf[0] * sin(phisc) - old_dir_cmf[1] * old_dir_cmf[2] * cos(phisc)) +
                     old_dir_cmf[1] * cos(tsc);
    new_dir_cmf[2] = sin(tsc) * cos(phisc) * sqrt(1 - pow(old_dir_cmf[2], 2.)) + old_dir_cmf[2] * cos(tsc);
  } else {
    new_dir_cmf[0] = sin(tsc) * cos(phisc);
    new_dir_cmf[1] = sin(tsc) * sin(phisc);
    if (old_dir_cmf[2] > 0) {
      new_dir_cmf[2] = cos(tsc);
    } else {
      new_dir_cmf[2] = -cos(tsc);
    }
  }

  // Need to rotate Stokes Parameters in the scattering plane

  std::array<double, 3> ref1{};
  auto ref2 = meridian(old_dir_cmf, ref1);

  // This is the i1 angle of Bulla+2015, obtained by computing the angle between the
  // reference axes ref1 and ref2 in the meridian frame and the corresponding axes
  // ref1_sc and ref2_sc in the scattering plane. It is the supplementary angle of the
  // scatt angle phisc chosen in the rejection technique above (phisc+i1=180 or phisc+i1=540)
  const double i1 = rot_angle(old_dir_cmf, new_dir_cmf, ref1, ref2);
  const double cos2i1 = cos(2 * i1);
  const double sin2i1 = sin(2 * i1);

  const double Qold = Qi * cos2i1 - Ui * sin2i1;
  const double Uold = Qi * sin2i1 + Ui * cos2i1;

  // Scattering

  mu = dot(old_dir_cmf, new_dir_cmf);

  const double Inew = 0.75 * ((mu * mu + 1.0) + Qold * (mu * mu - 1.0));
  double Qnew = 0.75 * ((mu * mu - 1.0) + Qold * (mu * mu + 1.0));
  double Unew = 1.5 * mu * Uold;

  Qnew = Qnew / Inew;
  Unew = Unew / Inew;
  const double I = 1.;  // Inew / Inew

  // Need to rotate Stokes Parameters out of the scattering plane to the meridian frame (Clockwise rotation of PI-i2)

  ref2 = meridian(new_dir_cmf, ref1);

  // This is the i2 angle of Bulla+2015, obtained from the angle THETA between the
  // reference axes ref1_sc and ref2_sc in the scattering plane and ref1 and ref2 in the
  // meridian frame. NB: we need to add PI to transform THETA to i2
  const double i2 = PI + rot_angle(new_dir_cmf, old_dir_cmf, ref1, ref2);
  const double cos2i2 = cos(2 * i2);
  const double sin2i2 = sin(2 * i2);

  double Q = Qnew * cos2i2 + Unew * sin2i2;
  double U = -Qnew * sin2i2 + Unew * cos2i2;

  // Transform Stokes Parameters from the CMF to the RF
  std::array<double, 3> vel_rev{-vel_vec[0], -vel_vec[1], -vel_vec[2]};

  // Update rest frame direction, frequency and energy
  pkt_ptr->dir = frame_transform(new_dir_cmf, &Q, &U, vel_rev);

  pkt_ptr->stokes = {I, Q, U};

  // Check unit vector
  assert_testmodeonly(fabs(vec_len(pkt_ptr->dir) - 1.) < 1.e-6);

  // Finally we want to put in the rest frame energy and frequency.
  // And record that it's now a r-pkt.

  const double dopplerfactor = doppler_packet_nucmf_on_nurf(pkt_ptr->pos, pkt_ptr->dir, pkt_ptr->prop_time);
  pkt_ptr->nu_rf = pkt_ptr->nu_cmf / dopplerfactor;
  pkt_ptr->e_rf = pkt_ptr->e_cmf / dopplerfactor;
}

static void rpkt_event_continuum(struct packet *pkt_ptr,
                                 struct rpkt_continuum_absorptioncoeffs chi_rpkt_cont_thisthread, int modelgridindex) {
  const double nu = pkt_ptr->nu_cmf;

  const double dopplerfactor = doppler_packet_nucmf_on_nurf(pkt_ptr->pos, pkt_ptr->dir, pkt_ptr->prop_time);
  const double chi_cont = chi_rpkt_cont_thisthread.total * dopplerfactor;
  const double sigma = chi_rpkt_cont_thisthread.es * dopplerfactor;
  const double chi_ff = chi_rpkt_cont_thisthread.ff * dopplerfactor;
  const double chi_bf = chi_rpkt_cont_thisthread.bf * dopplerfactor;

  /// continuum process happens. select due to its probabilities sigma/chi_cont, chi_ff/chi_cont,
  /// chi_bf/chi_cont
  const double zrand = rng_uniform();
  // printout("[debug] rpkt_event:   r-pkt undergoes a continuum transition\n");
  // printout("[debug] rpkt_event:   zrand*chi_cont %g, sigma %g, chi_ff %g, chi_bf %g\n", zrand * chi_cont,
  // sigma, chi_ff, chi_bf);

  if (zrand * chi_cont < sigma) {
    /// electron scattering occurs
    /// in this case the packet stays a R_PKT of same nu_cmf than before (coherent scattering)
    /// but with different direction
    // printout("[debug] rpkt_event:   electron scattering\n");
    pkt_ptr->interactions += 1;
    pkt_ptr->nscatterings += 1;
    pkt_ptr->last_event = 12;
    stats::increment(stats::COUNTER_ESCOUNTER);

    // generate a virtual packet
    vpkt_call_estimators(pkt_ptr, TYPE_RPKT);

    // pkt_ptr->nu_cmf = 3.7474058e+14;
    electron_scatter_rpkt(pkt_ptr);
    /// Electron scattering does not modify the last emission flag
    // pkt_ptr->emissiontype = get_continuumindex(element,ion-1,lower);
    /// but it updates the last emission position
    pkt_ptr->em_pos = pkt_ptr->pos;
    pkt_ptr->em_time = pkt_ptr->prop_time;

    /// Set some flags
    // pkt_ptr->next_trans = 0;   ///packet's comoving frame frequency is conserved during electron scattering
    /// don't touch the value of next_trans to save transition history
  } else if (zrand * chi_cont < sigma + chi_ff) {
    /// ff: transform to k-pkt
    // printout("[debug] rpkt_event:   free-free transition\n");
    stats::increment(stats::COUNTER_K_STAT_FROM_FF);
    pkt_ptr->interactions += 1;
    pkt_ptr->last_event = 5;
    pkt_ptr->type = TYPE_KPKT;
    pkt_ptr->absorptiontype = -1;
  } else if (zrand * chi_cont < sigma + chi_ff + chi_bf) {
    /// bf: transform to k-pkt or activate macroatom corresponding to probabilities
    // printout("[debug] rpkt_event:   bound-free transition\n");

    pkt_ptr->absorptiontype = -2;

    const double chi_bf_inrest = chi_rpkt_cont_thisthread.bf;
    assert_always(globals::phixslist[tid].chi_bf_sum[globals::nbfcontinua - 1] == chi_bf_inrest);

    /// Determine in which continuum the bf-absorption occurs
    const double zrand2 = rng_uniform();
    const double chi_bf_rand = zrand2 * chi_bf_inrest;

    // first chi_bf_sum[i] such that chi_bf_sum[i] > chi_bf_rand
    const auto &upperval = std::upper_bound(globals::phixslist[tid].chi_bf_sum,
                                            &globals::phixslist[tid].chi_bf_sum[globals::nbfcontinua - 1], chi_bf_rand);
    const int allcontindex = std::distance(globals::phixslist[tid].chi_bf_sum, upperval);
    assert_always(allcontindex < globals::nbfcontinua);

    const double nu_edge = globals::allcont[allcontindex].nu_edge;
    const int element = globals::allcont[allcontindex].element;
    const int ion = globals::allcont[allcontindex].ion;
    const int level = globals::allcont[allcontindex].level;
    const int phixstargetindex = globals::allcont[allcontindex].phixstargetindex;

    // printout("[debug] rpkt_event:   bound-free: element %d, ion+1 %d, upper %d, ion %d, lower %d\n", element, ion +
    // 1, 0, ion, level); printout("[debug] rpkt_event:   bound-free: nu_edge %g, nu %g\n", nu_edge, nu);

    if constexpr (TRACK_ION_STATS) {
      stats::increment_ion_stats_contabsorption(pkt_ptr, modelgridindex, element, ion);
    }

    /// and decide whether we go to ionisation energy
    const double zrand3 = rng_uniform();
    if (zrand3 < nu_edge / nu) {
      stats::increment(stats::COUNTER_MA_STAT_ACTIVATION_BF);
      pkt_ptr->interactions += 1;
      pkt_ptr->last_event = 3;

      if constexpr (TRACK_ION_STATS) {
        stats::increment_ion_stats(modelgridindex, element, ion + 1, stats::ION_MACROATOM_ENERGYIN_PHOTOION,
                                   pkt_ptr->e_cmf);
      }

      pkt_ptr->type = TYPE_MA;
      pkt_ptr->mastate.element = element;
      pkt_ptr->mastate.ion = ion + 1;
      const int upper = get_phixsupperlevel(element, ion, level, phixstargetindex);
      pkt_ptr->mastate.level = upper;
      pkt_ptr->mastate.activatingline = -99;
    }
    /// or to the thermal pool
    else {
      /// transform to k-pkt
      // printout("[debug] rpkt_event:   bound-free: transform to k-pkt\n");
      stats::increment(stats::COUNTER_K_STAT_FROM_BF);
      pkt_ptr->interactions += 1;
      pkt_ptr->last_event = 4;
      pkt_ptr->type = TYPE_KPKT;
    }
  } else {
    printout("ERROR: could not continuum process\n");
    std::abort();
  }
}

static void rpkt_event_boundbound(struct packet *pkt_ptr, const int mgi) {
  /// bound-bound transition occured
  /// activate macro-atom in corresponding upper-level. Actually all the information
  /// about the macro atoms state has already been set by closest_transition, so
  /// we need here just the activation!
  // printout("[debug] rpkt_event: bound-bound activation of macroatom\n");
  // if (tid == 0) ma_stat_activation_bb++;
  stats::increment(stats::COUNTER_MA_STAT_ACTIVATION_BB);
  pkt_ptr->interactions += 1;
  pkt_ptr->last_event = 1;

  pkt_ptr->absorptiontype = pkt_ptr->mastate.activatingline;
  pkt_ptr->absorptionfreq = pkt_ptr->nu_rf;  // pkt_ptr->nu_cmf;
  pkt_ptr->absorptiondir[0] = pkt_ptr->dir[0];
  pkt_ptr->absorptiondir[1] = pkt_ptr->dir[1];
  pkt_ptr->absorptiondir[2] = pkt_ptr->dir[2];
  pkt_ptr->type = TYPE_MA;

  if constexpr (TRACK_ION_STATS) {
    const int element = pkt_ptr->mastate.element;
    const int ion = pkt_ptr->mastate.ion;
    stats::increment_ion_stats(mgi, element, ion, stats::ION_MACROATOM_ENERGYIN_RADEXC, pkt_ptr->e_cmf);

    const int et = pkt_ptr->emissiontype;
    if (et >= 0) {
      const int emissionelement = globals::linelist[et].elementindex;
      const int emissionion = globals::linelist[et].ionindex;
      stats::increment_ion_stats(mgi, emissionelement, emissionion, stats::ION_BOUNDBOUND_ABSORBED,
                                 pkt_ptr->e_cmf / H / pkt_ptr->nu_cmf);
    }
  }

  if constexpr (RECORD_LINESTAT) {
    safeincrement(globals::acounter[pkt_ptr->next_trans - 1]);
  }
}

static void rpkt_event_thickcell(struct packet *pkt_ptr)
/// Event handling for optically thick cells. Those cells are treated in a grey
/// approximation with electron scattering only.
/// The packet stays an R_PKT of same nu_cmf than before (coherent scattering)
/// but with different direction.
{
  // printout("[debug] rpkt_event_thickcell:   electron scattering\n");
  pkt_ptr->interactions += 1;
  pkt_ptr->nscatterings += 1;
  pkt_ptr->last_event = 12;
  stats::increment(stats::COUNTER_ESCOUNTER);

  emit_rpkt(pkt_ptr);
  /// Electron scattering does not modify the last emission flag
  // pkt_ptr->emissiontype = get_continuumindex(element,ion-1,lower);
  /// but it updates the last emission position
  pkt_ptr->em_pos = pkt_ptr->pos;
  pkt_ptr->em_time = pkt_ptr->prop_time;
}

<<<<<<< HEAD
static void update_estimators(const double e_cmf, const double nu_cmf, const double distance,
                              const double doppler_nucmf_on_nurf, const int modelgridindex)
=======
static void update_estimators(const struct packet *pkt_ptr, const double distance, const int modelgridindex)
>>>>>>> 80c6581b
/// Update the volume estimators J and nuJ
/// This is done in another routine than move, as we sometimes move dummy
/// packets which do not contribute to the radiation field.
{
  /// Update only non-empty cells
  if (modelgridindex == grid::get_npts_model()) {
    return;
  }
<<<<<<< HEAD
  const double distance_e_cmf = distance * e_cmf;

  radfield::update_estimators(modelgridindex, distance_e_cmf, nu_cmf, doppler_nucmf_on_nurf);
=======
  const double distance_e_cmf = distance * pkt_ptr->e_cmf;
  const double nu = pkt_ptr->nu_cmf;
  const int nonemptymgi = grid::get_modelcell_nonemptymgi(modelgridindex);
  radfield::update_estimators(nonemptymgi, distance_e_cmf, nu, pkt_ptr);
>>>>>>> 80c6581b

  /// ffheatingestimator does not depend on ion and element, so an array with gridsize is enough.
  safeadd(globals::ffheatingestimator[modelgridindex], distance_e_cmf * globals::chi_rpkt_cont[tid].ffheating);

  if constexpr (USE_LUT_PHOTOION || USE_LUT_BFHEATING) {
<<<<<<< HEAD
    for (int i = 0; i < globals::nbfcontinua_ground; i++) {
      const double nu_edge = globals::groundcont[i].nu_edge;
      if (nu_cmf < nu_edge) {
        // because groundcont is sorted by nu_edge descending, nu < nu_edge for all remaining items
        return;
      }
      const int element = globals::groundcont[i].element;
      /// Cells with zero abundance for a specific element have zero contribution
      /// (set in calculate_chi_rpkt_cont and therefore do not contribute to
      /// the estimators
      if (grid::get_elem_abundance(modelgridindex, element) > 0) {
        const int ion = globals::groundcont[i].ion;
        const int ionestimindex = get_ionestimindex(modelgridindex, element, ion);

        if constexpr (USE_LUT_PHOTOION) {
          safeadd(globals::gammaestimator[ionestimindex],
                  globals::phixslist[tid].groundcont_gamma_contr[i] * (distance_e_cmf / nu_cmf));

          if (!std::isfinite(globals::gammaestimator[ionestimindex])) {
            printout(
                "[fatal] update_estimators: gamma estimator becomes non finite: mgi %d element %d ion %d gamma_contr "
                "%g, distance_e_cmf_over_nu %g\n",
                modelgridindex, element, ion, globals::phixslist[tid].groundcont_gamma_contr[i],
                distance_e_cmf / nu_cmf);
            std::abort();
=======
    const double distance_e_cmf_over_nu = distance_e_cmf / nu;

    for (int i = 0; i < globals::nbfcontinua_ground; i++) {
      const double nu_edge = globals::groundcont[i].nu_edge;
      if (nu > nu_edge) {
        const int element = globals::groundcont[i].element;
        /// Cells with zero abundance for a specific element have zero contribution
        /// (set in calculate_chi_rpkt_cont and therefore do not contribute to
        /// the estimators
        if (grid::get_elem_abundance(modelgridindex, element) > 0) {
          const int ion = globals::groundcont[i].ion;
          const int ionestimindex = get_ionestimindex_nonemptymgi(nonemptymgi, element, ion);

          if constexpr (USE_LUT_PHOTOION) {
            safeadd(globals::gammaestimator[ionestimindex],
                    globals::phixslist[tid].groundcont_gamma_contr[i] * distance_e_cmf_over_nu);

            if (!std::isfinite(globals::gammaestimator[ionestimindex])) {
              printout(
                  "[fatal] update_estimators: gamma estimator becomes non finite: mgi %d element %d ion %d gamma_contr "
                  "%g, distance_e_cmf_over_nu %g\n",
                  modelgridindex, element, ion, globals::phixslist[tid].groundcont_gamma_contr[i],
                  distance_e_cmf_over_nu);
              abort();
            }
>>>>>>> 80c6581b
          }
        }

        if constexpr (USE_LUT_BFHEATING) {
          safeadd(globals::bfheatingestimator[ionestimindex],
                  globals::phixslist[tid].groundcont_gamma_contr[i] * distance_e_cmf * (1. - nu_edge / nu_cmf));
        }
      }
    }
  }
}

static auto do_rpkt_step(struct packet *pkt_ptr, const double t2) -> bool
// Routine for moving an r-packet. Similar to do_gamma in objective.
// return value - true if no mgi change, no pkttype change and not reached end of timestep, false otherwise
{
  const int cellindex = pkt_ptr->where;
  int mgi = grid::get_cell_modelgridindex(cellindex);
  const int oldmgi = mgi;

  // if (pkt_ptr->next_trans > 0) {
  //   printout("[debug] do_rpkt: init: pkt_ptr->nu_cmf %g, nu(pkt_ptr->next_trans=%d)
  //   %g, nu(pkt_ptr->next_trans-1=%d) %g, pkt_ptr->where %d\n", pkt_ptr->nu_cmf, pkt_ptr->next_trans,
  //   globals::linelist[pkt_ptr->next_trans].nu, pkt_ptr->next_trans-1, globals::linelist[pkt_ptr->next_trans-1].nu,
  //   pkt_ptr->where );
  // }

  // Assign optical depth to next physical event. And start counter of
  // optical depth for this path.
  const double zrand = rng_uniform_pos();
  const double tau_next = -1. * log(zrand);

  // Start by finding the distance to the crossing of the grid cell
  // boundaries. sdist is the boundary distance and snext is the
  // grid cell into which we pass.
  auto [sdist, snext] =
      grid::boundary_distance(pkt_ptr->dir, pkt_ptr->pos, pkt_ptr->prop_time, pkt_ptr->where, &pkt_ptr->last_cross);

  if (sdist == 0) {
    grid::change_cell(pkt_ptr, snext);
    const int cellindexnew = pkt_ptr->where;
    mgi = grid::get_cell_modelgridindex(cellindexnew);

    return (pkt_ptr->type == TYPE_RPKT && (mgi == grid::get_npts_model() || mgi == oldmgi));
  }
  const double maxsdist = (GRID_TYPE == GRID_CARTESIAN3D)
                              ? globals::rmax * pkt_ptr->prop_time / globals::tmin
                              : 2 * globals::rmax * (pkt_ptr->prop_time + sdist / CLIGHT_PROP) / globals::tmin;
  if (sdist > maxsdist) {
    printout("[fatal] do_rpkt: Unreasonably large sdist for packet %d. Rpkt. Abort. %g %g %g\n", pkt_ptr->number,
             globals::rmax, pkt_ptr->prop_time / globals::tmin, sdist);
    std::abort();
  }

  if (sdist < 0) {
    const int cellindexnew = pkt_ptr->where;
    printout("[warning] r_pkt: Negative distance (sdist = %g). Abort.\n", sdist);
    printout("[warning] r_pkt: cell %d snext %d\n", cellindexnew, snext);
    printout("[warning] r_pkt: pos %g %g %g\n", pkt_ptr->pos[0], pkt_ptr->pos[1], pkt_ptr->pos[2]);
    printout("[warning] r_pkt: dir %g %g %g\n", pkt_ptr->dir[0], pkt_ptr->dir[1], pkt_ptr->dir[2]);
    printout("[warning] r_pkt: cell corner %g %g %g\n",
             grid::get_cellcoordmin(cellindexnew, 0) * pkt_ptr->prop_time / globals::tmin,
             grid::get_cellcoordmin(cellindexnew, 1) * pkt_ptr->prop_time / globals::tmin,
             grid::get_cellcoordmin(cellindexnew, 2) * pkt_ptr->prop_time / globals::tmin);
    printout("[warning] r_pkt: cell width %g\n", grid::wid_init(cellindexnew, 0) * pkt_ptr->prop_time / globals::tmin);
    assert_always(false);
  }
  if (((snext != -99) && (snext < 0)) || (snext >= grid::ngrid)) {
    printout("[fatal] r_pkt: Heading for inappropriate grid cell. Abort.\n");
    printout("[fatal] r_pkt: Current cell %d, target cell %d.\n", pkt_ptr->where, snext);
    std::abort();
  }

  if (sdist > globals::max_path_step) {
    sdist = globals::max_path_step;
    snext = pkt_ptr->where;
  }

  // At present there is no scattering/destruction process so all that needs to
  // happen is that we determine whether the packet reaches the boundary during the timestep.

  // Find how far it can travel during the time inverval.

  const double tdist = (t2 - pkt_ptr->prop_time) * CLIGHT_PROP;

  assert_always(tdist >= 0);

  const double abort_dist = fmin(tdist, sdist);

  /// Get distance to the next physical event (continuum or bound-bound)
  double edist = -1;
  bool event_is_boundbound = true;
  if (mgi == grid::get_npts_model()) {
    /// for empty cells no physical event occurs. The packets just propagate.
    edist = std::numeric_limits<double>::max();
    pkt_ptr->next_trans = -1;  // skip over lines and search for line list position on the next non-empty cell
  } else if (grid::modelgrid[mgi].thick == 1) {
    /// In the case of optically thick cells, we treat the packets in grey approximation to speed up the calculation

    const double chi_grey = grid::get_kappagrey(mgi) * grid::get_rho(mgi) *
                            doppler_packet_nucmf_on_nurf(pkt_ptr->pos, pkt_ptr->dir, pkt_ptr->prop_time);

    edist = tau_next / chi_grey;
    pkt_ptr->next_trans = -1;
  } else {
    std::tie(edist, event_is_boundbound) = get_event(mgi, pkt_ptr, tau_next, abort_dist);
  }
  assert_always(edist >= 0);

  if ((sdist < tdist) && (sdist < edist)) {
    // Move it into the new cell.
<<<<<<< HEAD
    const double doppler_nucmf_on_nurf = move_pkt_withtime(pkt_ptr, sdist / 2.);
    update_estimators(pkt_ptr->e_cmf, pkt_ptr->nu_cmf, sdist, doppler_nucmf_on_nurf, mgi);
=======
    move_pkt_withtime(pkt_ptr, sdist / 2.);
    update_estimators(pkt_ptr, sdist, mgi);
>>>>>>> 80c6581b
    move_pkt_withtime(pkt_ptr, sdist / 2.);

    if (snext != pkt_ptr->where) {
      grid::change_cell(pkt_ptr, snext);
      const int cellindexnew = pkt_ptr->where;
      mgi = grid::get_cell_modelgridindex(cellindexnew);
    }

    pkt_ptr->last_event = pkt_ptr->last_event + 100;

    return (pkt_ptr->type == TYPE_RPKT && (mgi == grid::get_npts_model() || mgi == oldmgi));
  }

  if ((edist < sdist) && (edist < tdist)) {
    // bound-bound or continuum event
<<<<<<< HEAD
    const double doppler_nucmf_on_nurf = move_pkt_withtime(pkt_ptr, edist / 2.);
    update_estimators(pkt_ptr->e_cmf, pkt_ptr->nu_cmf, edist, doppler_nucmf_on_nurf, mgi);
=======
    move_pkt_withtime(pkt_ptr, edist / 2.);
    update_estimators(pkt_ptr, edist, mgi);
>>>>>>> 80c6581b
    move_pkt_withtime(pkt_ptr, edist / 2.);

    // The previously selected and in pkt_ptr stored event occurs. Handling is done by rpkt_event
    if (grid::modelgrid[mgi].thick == 1) {
      rpkt_event_thickcell(pkt_ptr);
    } else if (event_is_boundbound) {
      rpkt_event_boundbound(pkt_ptr, mgi);
    } else {
      rpkt_event_continuum(pkt_ptr, globals::chi_rpkt_cont[tid], mgi);
    }

    return (pkt_ptr->type == TYPE_RPKT && (mgi == grid::get_npts_model() || mgi == oldmgi));
  }

  if ((tdist < sdist) && (tdist < edist)) {
    // reaches end of timestep before cell boundary or interaction
    const double doppler_nucmf_on_nurf = move_pkt_withtime(pkt_ptr, tdist / 2.);
    update_estimators(pkt_ptr->e_cmf, pkt_ptr->nu_cmf, tdist, doppler_nucmf_on_nurf, mgi);
    move_pkt_withtime(pkt_ptr, tdist / 2.);
<<<<<<< HEAD
=======
    update_estimators(pkt_ptr, tdist, mgi);
>>>>>>> 80c6581b
    pkt_ptr->prop_time = t2;
    pkt_ptr->last_event = pkt_ptr->last_event + 1000;

    return false;
  }

  printout("[fatal] do_rpkt: Failed to identify event . Rpkt. edist %g, sdist %g, tdist %g Abort.\n", edist, sdist,
           tdist);
  printout("[fatal] do_rpkt: Trouble was due to packet number %d.\n", pkt_ptr->number);
  std::abort();
}

void do_rpkt(struct packet *pkt_ptr, const double t2) {
  while (do_rpkt_step(pkt_ptr, t2)) {
    ;
  }
}

void emit_rpkt(struct packet *pkt_ptr) {
  /// now make the packet a r-pkt and set further flags
  pkt_ptr->type = TYPE_RPKT;
  pkt_ptr->last_cross = BOUNDARY_NONE;  /// allow all further cell crossings

  /// Need to assign a new direction. Assume isotropic emission in the cmf

  const auto dir_cmf = get_rand_isotropic_unitvec();

  /// This direction is in the cmf - we want to convert it to the rest
  /// frame - use aberation of angles. We want to convert from cmf to
  /// rest so need -ve velocity.
  const auto vel_vec = get_velocity(pkt_ptr->pos, -1. * pkt_ptr->prop_time);
  /// negative time since we want the backwards transformation here

  pkt_ptr->dir = angle_ab(dir_cmf, vel_vec);
  // printout("[debug] pkt_ptr->dir in RF: %g %g %g\n",pkt_ptr->dir[0],pkt_ptr->dir[1],pkt_ptr->dir[2]);

  /// Finally we want to put in the rest frame energy and frequency. And record
  /// that it's now a r-pkt.

  const double dopplerfactor = doppler_packet_nucmf_on_nurf(pkt_ptr->pos, pkt_ptr->dir, pkt_ptr->prop_time);
  pkt_ptr->nu_rf = pkt_ptr->nu_cmf / dopplerfactor;
  pkt_ptr->e_rf = pkt_ptr->e_cmf / dopplerfactor;

  // Reset polarization information
  pkt_ptr->stokes[0] = 1.;
  pkt_ptr->stokes[1] = 0.;
  pkt_ptr->stokes[2] = 0.;

  pkt_ptr->pol_dir = cross_prod(pkt_ptr->dir, std::array<double, 3>{0., 0., 1.});

  if ((dot(pkt_ptr->pol_dir, pkt_ptr->pol_dir)) < 1.e-8) {
    pkt_ptr->pol_dir = cross_prod(pkt_ptr->dir, std::array<double, 3>{0., 1., 0.});
  }

  pkt_ptr->pol_dir = vec_norm(pkt_ptr->pol_dir);
  // printout("initialise pol state of packet %g, %g, %g, %g,
  // %g\n",pkt_ptr->stokes_qu[0],pkt_ptr->stokes_qu[1],pkt_ptr->pol_dir[0],pkt_ptr->pol_dir[1],pkt_ptr->pol_dir[2]);
  // printout("pkt direction %g, %g, %g\n",pkt_ptr->dir[0],pkt_ptr->dir[1],pkt_ptr->dir[2]);
}

static auto calculate_chi_ff(const int modelgridindex, const double nu) -> double
// calculate the free-free absorption coefficient [cm^-1]
// = kappa(free-free) * nne
{
  assert_always(nu > 0.);
  const double g_ff = 1;

  const auto nne = grid::get_nne(modelgridindex);
  const auto T_e = grid::get_Te(modelgridindex);

  double chi_ff = 0.;
  // chi_ffheating = 0.;
  const int nelements = get_nelements();
  for (int element = 0; element < nelements; element++) {
    for (int ion = 0; ion < get_nions(element); ion++) {
      const double nnion = get_nnion(modelgridindex, element, ion);
      const int ioncharge = get_ionstage(element, ion) - 1;
      chi_ff += ioncharge * ioncharge * g_ff * nnion;
    }
  }
  chi_ff *= 3.69255e8 / sqrt(T_e) * pow(nu, -3) * nne * (1 - exp(-HOVERKB * nu / T_e));

  if (!std::isfinite(chi_ff)) {
    printout("ERRORL: chi_ff is non-infinite mgi %d nne %g nu %g T_e %g\n", modelgridindex, nne, nu, T_e);
    std::abort();
  }

  return chi_ff;
}

template <bool usecellhistupdatephixslist>
auto calculate_chi_bf_gammacontr(const int modelgridindex, const double nu) -> double
// bound-free opacity
{
  double chi_bf_sum = 0.;
  if constexpr (usecellhistupdatephixslist && (USE_LUT_PHOTOION || USE_LUT_BFHEATING)) {
    for (int gphixsindex = 0; gphixsindex < globals::nbfcontinua_ground; gphixsindex++) {
      globals::phixslist[tid].groundcont_gamma_contr[gphixsindex] = 0.;
    }
  }

  const auto T_e = grid::get_Te(modelgridindex);
  const auto nne = grid::get_nne(modelgridindex);
  const auto nnetot = grid::get_nnetot(modelgridindex);

  /// The phixslist is sorted by nu_edge in ascending order (longest to shortest wavelength)
  /// If nu < allcont[i].nu_edge no absorption in any of the following continua
  /// is possible, so set their kappas to zero
  // break the list into nu >= nu_edge and the remainder (nu < nu_edge)

  // first element i such that nu < nu_edge[i]
  // const int lastindex = std::upper_bound(globals::allcont_nu_edge, globals::allcont_nu_edge + globals::nbfcontinua,
  // nu,
  //                                        [](const double &nu, const double &nu_edge) { return nu < nu_edge; }) -
  //                       &globals::allcont_nu_edge[0];
  int i = 0;
  const int nbfcontinua = globals::nbfcontinua;
  for (i = 0; i < nbfcontinua; i++) {
    const int element = globals::allcont[i].element;
    const int ion = globals::allcont[i].ion;
    const int level = globals::allcont[i].level;
    /// The bf process happens only if the current cell contains
    /// the involved atomic species

    if ((DETAILED_BF_ESTIMATORS_ON && grid::get_elem_abundance(modelgridindex, element) > 0) ||
        (!DETAILED_BF_ESTIMATORS_ON && ((get_nnion(modelgridindex, element, ion) / nnetot > 1.e-6) || (level == 0)))) {
      const double nu_edge = globals::allcont[i].nu_edge;
      if (nu < nu_edge) {
        break;
      }
      const double nnlevel = usecellhistupdatephixslist ? get_levelpop(modelgridindex, element, ion, level)
                                                        : calculate_levelpop(modelgridindex, element, ion, level);
      const double nu_max_phixs = nu_edge * last_phixs_nuovernuedge;  // nu of the uppermost point in the phixs table

      if (nu <= nu_max_phixs && nnlevel > 0) {
        const double sigma_bf = photoionization_crosssection_fromtable(globals::allcont[i].photoion_xs, nu_edge, nu);

        const double probability = globals::allcont[i].probability;

        double corrfactor = 1.;  // default to no subtraction of stimulated recombination
        if constexpr (!SEPARATE_STIMRECOMB) {
          double departure_ratio = globals::cellcache[tid].ch_allcont_departureratios[i];
          if (!usecellhistupdatephixslist || departure_ratio < 0) {
            const int upper = globals::allcont[i].upperlevel;
            const double nnupperionlevel = usecellhistupdatephixslist
                                               ? get_levelpop(modelgridindex, element, ion + 1, upper)
                                               : calculate_levelpop(modelgridindex, element, ion + 1, upper);
            const double sf = calculate_sahafact(element, ion, level, upper, T_e, H * nu_edge);
            departure_ratio = nnupperionlevel / nnlevel * nne * sf;  // put that to phixslist
            if (usecellhistupdatephixslist) {
              globals::cellcache[tid].ch_allcont_departureratios[i] = departure_ratio;
            }
          }

          const double stimfactor = departure_ratio * exp(-HOVERKB * nu / T_e);
          corrfactor = std::max(0., 1 - stimfactor);  // photoionisation minus stimulated recombination
        }

        const double sigma_contr = sigma_bf * probability * corrfactor;

        if constexpr (usecellhistupdatephixslist && (USE_LUT_PHOTOION || USE_LUT_BFHEATING)) {
          if (level == 0) {
            const int gphixsindex = globals::allcont[i].index_in_groundphixslist;
            globals::phixslist[tid].groundcont_gamma_contr[gphixsindex] += sigma_contr;
          }
        }

        if constexpr (usecellhistupdatephixslist && DETAILED_BF_ESTIMATORS_ON) {
          globals::phixslist[tid].gamma_contr[i] = sigma_contr;
        }

        const double chi_bf_contr = nnlevel * sigma_contr;
        if (usecellhistupdatephixslist && !std::isfinite(chi_bf_contr)) {
          printout("[fatal] calculate_chi_rpkt_cont: non-finite contribution to chi_bf_contr %g ... abort\n",
                   chi_bf_contr);
          printout("[fatal] phixslist index %d, element %d, ion %d, level %d\n", i, element, ion, level);
          printout("[fatal] Z=%d ionstage %d\n", get_atomicnumber(element), get_ionstage(element, ion));
          printout("[fatal] globals::cell[%d].composition[%d].abundance = %g\n", modelgridindex, element,
                   grid::get_elem_abundance(modelgridindex, element));
          printout("[fatal] nne %g, nnlevel %g, (or %g)\n", grid::get_nne(modelgridindex), nnlevel,
                   get_levelpop(modelgridindex, element, ion, level));
          printout("[fatal] sigma_bf %g, T_e %g, nu %g, nu_edge %g\n", sigma_bf, grid::get_Te(modelgridindex), nu,
                   nu_edge);
          std::abort();
        }

        chi_bf_sum += chi_bf_contr;
        if constexpr (usecellhistupdatephixslist) {
          globals::phixslist[tid].chi_bf_sum[i] = chi_bf_sum;
        }
      } else if constexpr (usecellhistupdatephixslist) {
        // ignore this particular process
        globals::phixslist[tid].chi_bf_sum[i] = chi_bf_sum;
        if constexpr (DETAILED_BF_ESTIMATORS_ON) {
          globals::phixslist[tid].gamma_contr[i] = 0.;
        }
      }
    } else if constexpr (usecellhistupdatephixslist) {
      // no element present or not an important level
      globals::phixslist[tid].chi_bf_sum[i] = chi_bf_sum;
      if constexpr (DETAILED_BF_ESTIMATORS_ON) {
        globals::phixslist[tid].gamma_contr[i] = 0.;
      }
    }
  }

  if constexpr (usecellhistupdatephixslist) {
    for (; i < globals::nbfcontinua; i++) {
      globals::phixslist[tid].chi_bf_sum[i] = chi_bf_sum;
      if constexpr (DETAILED_BF_ESTIMATORS_ON) {
        globals::phixslist[tid].gamma_contr[i] = 0.;
      }
    }
  }

  return chi_bf_sum;
}

void calculate_chi_rpkt_cont(const double nu_cmf, struct rpkt_continuum_absorptioncoeffs *chi_rpkt_cont_thisthread,
                             const int modelgridindex, const bool usecellhistupdatephixslist) {
  assert_testmodeonly(modelgridindex != grid::get_npts_model());
  assert_testmodeonly(grid::modelgrid[modelgridindex].thick != 1);
  if ((modelgridindex == chi_rpkt_cont_thisthread->modelgridindex) &&
      (!chi_rpkt_cont_thisthread->recalculate_required) && (fabs(chi_rpkt_cont_thisthread->nu / nu_cmf - 1.0) < 1e-4)) {
    // calculated values are a match already
    return;
  }

  const auto nne = grid::get_nne(modelgridindex);

  double sigma = 0.;
  /// free-free absorption
  const double chi_ff = calculate_chi_ff(modelgridindex, nu_cmf);
  double chi_bf = 0.;
  double chi_ffheating = 0.;

  if (globals::opacity_case == 4) {
    /// First contribution: Thomson scattering on free electrons
    sigma = SIGMA_T * nne;
    // reduced e/s for debugging
    // sigma = 1e-30*sigma;
    // switched off e/s for debugging
    // sigma_cmf = 0. * nne;
    // sigma *= 0.1;

    chi_ffheating = chi_ff;

    /// Third contribution: bound-free absorption
    chi_bf = usecellhistupdatephixslist ? calculate_chi_bf_gammacontr<true>(modelgridindex, nu_cmf)
                                        : calculate_chi_bf_gammacontr<false>(modelgridindex, nu_cmf);

  } else {
    /// in the other cases chi_grey is an mass absorption coefficient
    /// therefore use the mass density
    // sigma = globals::cell[pkt_ptr->where].chi_grey * globals::cell[pkt_ptr->where].rho;
    // sigma = SIGMA_T * nne;

    sigma = 0.;
    // chi_ff = 0.9*sigma;
    // sigma *= 0.1;

    chi_bf = 0.;
  }

  chi_rpkt_cont_thisthread->nu = nu_cmf;
  chi_rpkt_cont_thisthread->modelgridindex = modelgridindex;
  chi_rpkt_cont_thisthread->recalculate_required = false;
  chi_rpkt_cont_thisthread->total = sigma + chi_bf + chi_ff;
  chi_rpkt_cont_thisthread->es = sigma;
  chi_rpkt_cont_thisthread->ff = chi_ff;
  chi_rpkt_cont_thisthread->bf = chi_bf;
  chi_rpkt_cont_thisthread->ffheating = chi_ffheating;
  // chi_rpkt_cont_thisthread.bfheating = chi_bfheating;

  if (!std::isfinite(chi_rpkt_cont_thisthread->total)) {
    printout("[fatal] calculate_chi_rpkt_cont: resulted in non-finite chi_rpkt_cont.total ... abort\n");
    printout("[fatal] es %g, ff %g, bf %g\n", chi_rpkt_cont_thisthread->es, chi_rpkt_cont_thisthread->ff,
             chi_rpkt_cont_thisthread->bf);
    printout("[fatal] nbfcontinua %d\n", globals::nbfcontinua);
    printout("[fatal] in cell %d with density %g\n", modelgridindex, grid::get_rho(modelgridindex));
    printout("[fatal] pkt_ptr->nu_cmf %g\n", nu_cmf);
    if (std::isfinite(chi_rpkt_cont_thisthread->es)) {
      chi_rpkt_cont_thisthread->ff = 0.;
      chi_rpkt_cont_thisthread->bf = 0.;
      chi_rpkt_cont_thisthread->total = chi_rpkt_cont_thisthread->es;
    } else {
      std::abort();
    }
  }
}<|MERGE_RESOLUTION|>--- conflicted
+++ resolved
@@ -10,17 +10,11 @@
 
 #include "artisoptions.h"
 #include "atomic.h"
-<<<<<<< HEAD
 #include "constants.h"
 #include "globals.h"
 #include "grid.h"
 #include "ltepop.h"
 #include "packet.h"
-=======
-#include "globals.h"
-#include "grid.h"
-#include "ltepop.h"
->>>>>>> 80c6581b
 #include "radfield.h"
 #include "sn3d.h"
 #include "stats.h"
@@ -528,12 +522,8 @@
   pkt_ptr->em_time = pkt_ptr->prop_time;
 }
 
-<<<<<<< HEAD
 static void update_estimators(const double e_cmf, const double nu_cmf, const double distance,
-                              const double doppler_nucmf_on_nurf, const int modelgridindex)
-=======
-static void update_estimators(const struct packet *pkt_ptr, const double distance, const int modelgridindex)
->>>>>>> 80c6581b
+                              const double doppler_nucmf_on_nurf, const int modelgridindex, const int nonemptymgi)
 /// Update the volume estimators J and nuJ
 /// This is done in another routine than move, as we sometimes move dummy
 /// packets which do not contribute to the radiation field.
@@ -542,53 +532,17 @@
   if (modelgridindex == grid::get_npts_model()) {
     return;
   }
-<<<<<<< HEAD
   const double distance_e_cmf = distance * e_cmf;
 
-  radfield::update_estimators(modelgridindex, distance_e_cmf, nu_cmf, doppler_nucmf_on_nurf);
-=======
-  const double distance_e_cmf = distance * pkt_ptr->e_cmf;
-  const double nu = pkt_ptr->nu_cmf;
-  const int nonemptymgi = grid::get_modelcell_nonemptymgi(modelgridindex);
-  radfield::update_estimators(nonemptymgi, distance_e_cmf, nu, pkt_ptr);
->>>>>>> 80c6581b
+  radfield::update_estimators(nonemptymgi, distance_e_cmf, nu_cmf, doppler_nucmf_on_nurf);
 
   /// ffheatingestimator does not depend on ion and element, so an array with gridsize is enough.
   safeadd(globals::ffheatingestimator[modelgridindex], distance_e_cmf * globals::chi_rpkt_cont[tid].ffheating);
 
   if constexpr (USE_LUT_PHOTOION || USE_LUT_BFHEATING) {
-<<<<<<< HEAD
     for (int i = 0; i < globals::nbfcontinua_ground; i++) {
       const double nu_edge = globals::groundcont[i].nu_edge;
-      if (nu_cmf < nu_edge) {
-        // because groundcont is sorted by nu_edge descending, nu < nu_edge for all remaining items
-        return;
-      }
-      const int element = globals::groundcont[i].element;
-      /// Cells with zero abundance for a specific element have zero contribution
-      /// (set in calculate_chi_rpkt_cont and therefore do not contribute to
-      /// the estimators
-      if (grid::get_elem_abundance(modelgridindex, element) > 0) {
-        const int ion = globals::groundcont[i].ion;
-        const int ionestimindex = get_ionestimindex(modelgridindex, element, ion);
-
-        if constexpr (USE_LUT_PHOTOION) {
-          safeadd(globals::gammaestimator[ionestimindex],
-                  globals::phixslist[tid].groundcont_gamma_contr[i] * (distance_e_cmf / nu_cmf));
-
-          if (!std::isfinite(globals::gammaestimator[ionestimindex])) {
-            printout(
-                "[fatal] update_estimators: gamma estimator becomes non finite: mgi %d element %d ion %d gamma_contr "
-                "%g, distance_e_cmf_over_nu %g\n",
-                modelgridindex, element, ion, globals::phixslist[tid].groundcont_gamma_contr[i],
-                distance_e_cmf / nu_cmf);
-            std::abort();
-=======
-    const double distance_e_cmf_over_nu = distance_e_cmf / nu;
-
-    for (int i = 0; i < globals::nbfcontinua_ground; i++) {
-      const double nu_edge = globals::groundcont[i].nu_edge;
-      if (nu > nu_edge) {
+      if (nu_cmf > nu_edge) {
         const int element = globals::groundcont[i].element;
         /// Cells with zero abundance for a specific element have zero contribution
         /// (set in calculate_chi_rpkt_cont and therefore do not contribute to
@@ -599,23 +553,22 @@
 
           if constexpr (USE_LUT_PHOTOION) {
             safeadd(globals::gammaestimator[ionestimindex],
-                    globals::phixslist[tid].groundcont_gamma_contr[i] * distance_e_cmf_over_nu);
+                    globals::phixslist[tid].groundcont_gamma_contr[i] * (distance_e_cmf / nu_cmf));
 
             if (!std::isfinite(globals::gammaestimator[ionestimindex])) {
               printout(
                   "[fatal] update_estimators: gamma estimator becomes non finite: mgi %d element %d ion %d gamma_contr "
                   "%g, distance_e_cmf_over_nu %g\n",
                   modelgridindex, element, ion, globals::phixslist[tid].groundcont_gamma_contr[i],
-                  distance_e_cmf_over_nu);
-              abort();
+                  distance_e_cmf / nu_cmf);
+              std::abort();
             }
->>>>>>> 80c6581b
           }
-        }
-
-        if constexpr (USE_LUT_BFHEATING) {
-          safeadd(globals::bfheatingestimator[ionestimindex],
-                  globals::phixslist[tid].groundcont_gamma_contr[i] * distance_e_cmf * (1. - nu_edge / nu_cmf));
+
+          if constexpr (USE_LUT_BFHEATING) {
+            safeadd(globals::bfheatingestimator[ionestimindex],
+                    globals::phixslist[tid].groundcont_gamma_contr[i] * distance_e_cmf * (1. - nu_edge / nu_cmf));
+          }
         }
       }
     }
@@ -627,7 +580,8 @@
 // return value - true if no mgi change, no pkttype change and not reached end of timestep, false otherwise
 {
   const int cellindex = pkt_ptr->where;
-  int mgi = grid::get_cell_modelgridindex(cellindex);
+  const int mgi = grid::get_cell_modelgridindex(cellindex);
+  const int nonemptymgi = (mgi != grid::get_npts_model()) ? grid::get_modelcell_nonemptymgi(mgi) : -1;
   const int oldmgi = mgi;
 
   // if (pkt_ptr->next_trans > 0) {
@@ -651,9 +605,9 @@
   if (sdist == 0) {
     grid::change_cell(pkt_ptr, snext);
     const int cellindexnew = pkt_ptr->where;
-    mgi = grid::get_cell_modelgridindex(cellindexnew);
-
-    return (pkt_ptr->type == TYPE_RPKT && (mgi == grid::get_npts_model() || mgi == oldmgi));
+    const int newmgi = grid::get_cell_modelgridindex(cellindexnew);
+
+    return (pkt_ptr->type == TYPE_RPKT && (newmgi == grid::get_npts_model() || newmgi == oldmgi));
   }
   const double maxsdist = (GRID_TYPE == GRID_CARTESIAN3D)
                               ? globals::rmax * pkt_ptr->prop_time / globals::tmin
@@ -721,35 +675,26 @@
 
   if ((sdist < tdist) && (sdist < edist)) {
     // Move it into the new cell.
-<<<<<<< HEAD
     const double doppler_nucmf_on_nurf = move_pkt_withtime(pkt_ptr, sdist / 2.);
-    update_estimators(pkt_ptr->e_cmf, pkt_ptr->nu_cmf, sdist, doppler_nucmf_on_nurf, mgi);
-=======
+    update_estimators(pkt_ptr->e_cmf, pkt_ptr->nu_cmf, sdist, doppler_nucmf_on_nurf, mgi, nonemptymgi);
     move_pkt_withtime(pkt_ptr, sdist / 2.);
-    update_estimators(pkt_ptr, sdist, mgi);
->>>>>>> 80c6581b
-    move_pkt_withtime(pkt_ptr, sdist / 2.);
-
+
+    int newmgi = mgi;
     if (snext != pkt_ptr->where) {
       grid::change_cell(pkt_ptr, snext);
       const int cellindexnew = pkt_ptr->where;
-      mgi = grid::get_cell_modelgridindex(cellindexnew);
+      newmgi = grid::get_cell_modelgridindex(cellindexnew);
     }
 
     pkt_ptr->last_event = pkt_ptr->last_event + 100;
 
-    return (pkt_ptr->type == TYPE_RPKT && (mgi == grid::get_npts_model() || mgi == oldmgi));
+    return (pkt_ptr->type == TYPE_RPKT && (newmgi == grid::get_npts_model() || newmgi == oldmgi));
   }
 
   if ((edist < sdist) && (edist < tdist)) {
     // bound-bound or continuum event
-<<<<<<< HEAD
     const double doppler_nucmf_on_nurf = move_pkt_withtime(pkt_ptr, edist / 2.);
-    update_estimators(pkt_ptr->e_cmf, pkt_ptr->nu_cmf, edist, doppler_nucmf_on_nurf, mgi);
-=======
-    move_pkt_withtime(pkt_ptr, edist / 2.);
-    update_estimators(pkt_ptr, edist, mgi);
->>>>>>> 80c6581b
+    update_estimators(pkt_ptr->e_cmf, pkt_ptr->nu_cmf, edist, doppler_nucmf_on_nurf, mgi, nonemptymgi);
     move_pkt_withtime(pkt_ptr, edist / 2.);
 
     // The previously selected and in pkt_ptr stored event occurs. Handling is done by rpkt_event
@@ -767,12 +712,8 @@
   if ((tdist < sdist) && (tdist < edist)) {
     // reaches end of timestep before cell boundary or interaction
     const double doppler_nucmf_on_nurf = move_pkt_withtime(pkt_ptr, tdist / 2.);
-    update_estimators(pkt_ptr->e_cmf, pkt_ptr->nu_cmf, tdist, doppler_nucmf_on_nurf, mgi);
+    update_estimators(pkt_ptr->e_cmf, pkt_ptr->nu_cmf, tdist, doppler_nucmf_on_nurf, mgi, nonemptymgi);
     move_pkt_withtime(pkt_ptr, tdist / 2.);
-<<<<<<< HEAD
-=======
-    update_estimators(pkt_ptr, tdist, mgi);
->>>>>>> 80c6581b
     pkt_ptr->prop_time = t2;
     pkt_ptr->last_event = pkt_ptr->last_event + 1000;
 
