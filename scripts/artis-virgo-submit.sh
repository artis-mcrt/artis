--- conflicted
+++ resolved
@@ -1,10 +1,6 @@
 #!/bin/bash -x
 # 1920 cores and 4GB per core for 3D LTE kilonova models (and maybe 3D NLTE Type Ia?)
-<<<<<<< HEAD
-sbatch -J $(basename $(exec pwd)) --ntasks=1920 --mem-per-cpu=4096MB --partition=long --time=48:00:00 --constraint=amd --mail-type=ALL --mail-user=${USER}@gsi.de --no-requeue -- artis/scripts/artis-virgo-slurmjob.sh
-=======
 sbatch -J $(basename $(exec pwd)) --ntasks=1920 --mem-per-cpu=4096MB --partition=long --time=48:00:00 --constraint=intel --mail-type=ALL --mail-user=${USER}@gsi.de --no-requeue -- artis/scripts/artis-virgo-slurmjob.sh
->>>>>>> 198d7017
 
 # 960 cores and 1.5GB per core for simple 1D models (maybe 3D Type Ia without full NLTE?)
 #sbatch -J $(basename $(exec pwd)) --ntasks=960 --mem-per-cpu=1536M --partition=long --time=48:00:00 --constraint=amd --mail-type=ALL --mail-user=${USER}@gsi.de --no-requeue -- artis/scripts/artis-virgo-slurmjob.sh