--- conflicted
+++ resolved
@@ -1,14 +1,10 @@
 #include "atomic.h"
 
 #include <algorithm>
-<<<<<<< HEAD
 #include <array>
 #include <cmath>
 #include <cstdlib>
 #include <iterator>
-=======
-#include <cmath>
->>>>>>> 80c6581b
 
 #include "artisoptions.h"
 #include "constants.h"
