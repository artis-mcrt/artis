#include "atomic.h"

#include <cmath>

#include "artisoptions.h"
#include "grid.h"
#include "ltepop.h"
#include "sn3d.h"

<<<<<<< HEAD
double last_phixs_nuovernuedge =
    -1;                       // last photoion cross section point as a factor of nu_edge = last_phixs_nuovernuedge
int nelements = 0;            // total number of elements included in the simulation
int maxnions = 0;             // highest number of ions for any element
int includedions = 0;         // number of ions of any element
int phixs_file_version = -1;  // 1 for phixsdata.txt (classic) and 2 for phixsdata_v2.txt
=======
__managed__ double last_phixs_nuovernuedge =
    -1;                            // last photoion cross section point as a factor of nu_edge = last_phixs_nuovernuedge
__managed__ int nelements = 0;     // total number of elements included in the simulation
__managed__ int maxnions = 0;      // highest number of ions for any element
__managed__ int includedions = 0;  // number of ions of any element
>>>>>>> 31b05757

auto get_continuumindex_phixstargetindex(const int element, const int ion, const int level, const int phixstargetindex)
    -> int
/// Returns the index of the continuum associated to the given level.
{
  return globals::elements[element].ions[ion].levels[level].cont_index - phixstargetindex;
}

auto get_phixtargetindex(const int element, const int ion, const int level, const int upperionlevel) -> int {
  for (int phixstargetindex = 0; phixstargetindex < get_nphixstargets(element, ion, level); phixstargetindex++) {
    if (upperionlevel == get_phixsupperlevel(element, ion, level, phixstargetindex)) {
      return phixstargetindex;
    }
  }
  printout("Could not find phixstargetindex\n");
  abort();
  return -1;
}

auto get_continuumindex(const int element, const int ion, const int level, const int upperionlevel) -> int
/// Returns the index of the continuum associated to the given level.
{
  const int phixstargetindex = get_phixtargetindex(element, ion, level, upperionlevel);
  return get_continuumindex_phixstargetindex(element, ion, level, phixstargetindex);
}

auto get_tau_sobolev(const int modelgridindex, const int lineindex, const double t_current) -> double {
  const int element = globals::linelist[lineindex].elementindex;
  const int ion = globals::linelist[lineindex].ionindex;
  const int lower = globals::linelist[lineindex].lowerlevelindex;
  const int upper = globals::linelist[lineindex].upperlevelindex;

  const double n_l = get_levelpop(modelgridindex, element, ion, lower);
  const double n_u = get_levelpop(modelgridindex, element, ion, upper);

  const double nu_trans = (epsilon(element, ion, upper) - epsilon(element, ion, lower)) / H;
  const double A_ul = einstein_spontaneous_emission(lineindex);
  const double B_ul = CLIGHTSQUAREDOVERTWOH / pow(nu_trans, 3) * A_ul;
  const double B_lu = stat_weight(element, ion, upper) / stat_weight(element, ion, lower) * B_ul;

  const double tau_sobolev = (B_lu * n_l - B_ul * n_u) * HCLIGHTOVERFOURPI * t_current;
  return tau_sobolev;
}

auto get_nntot(int modelgridindex) -> double
// total ion (nuclei) density
{
  double nntot = 0.;
  for (int element = 0; element < get_nelements(); element++) {
    nntot += grid::get_elem_numberdens(modelgridindex, element);
  }

  return nntot;
}

auto is_nlte(const int element, const int ion, const int level) -> bool
// Returns true if (element,ion,level) is to be treated in nlte.
// (note this function returns true for the ground state,
//  although it is stored separately from the excited NLTE states)
{
  if (!NLTE_POPS_ON) {
    return false;
  }
  return LEVEL_IS_NLTE(get_atomicnumber(element), get_ionstage(element, ion),
                       level);  // defined in artisoptions.h
}

auto level_isinsuperlevel(const int element, const int ion, const int level) -> bool
// ion has NLTE levels, but this one is not NLTE => is in the superlevel
{
  return (NLTE_POPS_ON && !is_nlte(element, ion, level) && level != 0 && (get_nlevels_nlte(element, ion) > 0));
}

auto photoionization_crosssection_fromtable(const float *const photoion_xs, const double nu_edge, const double nu)
    -> double
/// Calculates the photoionisation cross-section at frequency nu out of the atomic data.
/// Input: - edge frequency nu_edge of the desired bf-continuum
///        - nu
{
  // if (nu < nu_edge || nu > nu_edge * 1.05)
  //   return 0;
  // else
  //   return 1.;
  // return 1. * pow(nu_edge / nu, 3);

  float sigma_bf = NAN;

  if (phixs_file_version_exists[1] && !phixs_file_version_exists[2]) {
    // classic mode: no interpolation
    if (nu == nu_edge) {
      sigma_bf = photoion_xs[0];
    } else if (nu <= nu_edge * (1 + globals::NPHIXSNUINCREMENT * globals::NPHIXSPOINTS)) {
<<<<<<< HEAD
      int const i = static_cast<int>(floor(nu / (globals::NPHIXSNUINCREMENT * nu_edge)) - 10);
=======
      int i = floor((nu - nu_edge) / (globals::NPHIXSNUINCREMENT * nu_edge));
>>>>>>> 31b05757
      sigma_bf = photoion_xs[i];
    } else {
      /// use a parameterization of sigma_bf by the Kramers formula
      /// which anchor point should we take ??? the cross-section at the edge or at the highest grid point ???
      /// so far the highest grid point, otherwise the cross-section is not continuous
      sigma_bf = photoion_xs[globals::NPHIXSPOINTS - 1] *
                 pow(nu_edge * (1 + globals::NPHIXSNUINCREMENT * globals::NPHIXSPOINTS) / nu, 3);
    }
    return sigma_bf;
  }

  const double ireal = (nu / nu_edge - 1.0) / globals::NPHIXSNUINCREMENT;
  const int i = floor(ireal);

  if (i < 0) {
    sigma_bf = 0.0;
    // printout("[warning] photoionization_crosssection was called with nu=%g < nu_edge=%g\n",nu,nu_edge);
    // printout("[warning]   element %d, ion %d, level %d, epsilon %g, ionpot
    // %g\n",element,ion,level,epsilon(element,ion,level),elements[element].ions[ion].ionpot); printout("[warning]
    // element %d, ion+1 %d, level %d epsilon %g, ionpot
    // %g\n",element,ion+1,0,epsilon(element,ion+1,0),elements[element].ions[ion].ionpot); printout("[warning]
    // photoionization_crosssection %g\n",sigma_bf); abort();
  } else if (i < globals::NPHIXSPOINTS - 1) {
    // sigma_bf = globals::elements[element].ions[ion].levels[level].photoion_xs[i];

    const double sigma_bf_a = photoion_xs[i];
    const double sigma_bf_b = photoion_xs[i + 1];
    const double factor_b = ireal - i;
    sigma_bf = ((1. - factor_b) * sigma_bf_a) + (factor_b * sigma_bf_b);
  } else {
    /// use a parameterization of sigma_bf by the Kramers formula
    /// which anchor point should we take ??? the cross-section at the edge or at the highest grid point ???
    /// so far the highest grid point, otherwise the cross-section is not continuous
    const double nu_max_phixs = nu_edge * last_phixs_nuovernuedge;  // nu of the uppermost point in the phixs table
    sigma_bf = photoion_xs[globals::NPHIXSPOINTS - 1] * pow(nu_max_phixs / nu, 3);
  }

  // if (sigma_bf < 0)
  // {
  //   printout("[warning] photoionization_crosssection returns negative cross-section %g\n",sigma_bf);
  //   printout("[warning]   nu=%g,  nu_edge=%g\n",nu,nu_edge);
  //   printout("[warning]   xs@edge=%g,
  //   xs@maxfreq\n",elements[element].ions[ion].levels[level].photoion_xs[0],elements[element].ions[ion].levels[level].photoion_xs[NPHIXSPOINTS-1]);
  //   printout("[warning]   element %d, ion %d, level %d, epsilon %g, ionpot
  //   %g\n",element,ion,level,epsilon(element,ion,level),elements[element].ions[ion].ionpot);
  // }

  return sigma_bf;
}

void set_nelements(const int nelements_in) { nelements = nelements_in; }

auto get_nelements() -> int { return nelements; }

auto get_atomicnumber(const int element) -> int
/// Returns the atomic number associated with a given elementindex.
{
  assert_testmodeonly(element >= 0);
  assert_testmodeonly(element < get_nelements());
  return globals::elements[element].anumber;
}

auto get_elementindex(const int Z) -> int
/// Returns the elementindex associated with a given atomic number.
/// If there is no element with the given atomic number in the atomic data
/// a negative value is returned to flag this event.
{
  for (int i = 0; i < get_nelements(); i++) {
    // printf("i %d, Z %d, elements[i].anumber %d\n",i,Z,elements[i].anumber);
    if (Z == globals::elements[i].anumber) {
      return i;
    }
  }

  // printout("[debug] get_elementindex: element Z=%d was not found in atomic data ... skip readin of cross sections for
  // this element\n",Z); printout("[fatal] get_elementindex: element Z=%d was not found in atomic data ... abort\n");
  // abort();;
  return -100;
}

void increase_includedions(const int nions) { includedions += nions; }

auto get_includedions() -> int
// returns the number of ions of all elements combined
{
  return includedions;
}

void update_max_nions(const int nions)
// Will ensure that maxnions is always greater than or equal to the number of nions
// this is called at startup once per element with the number of ions
{
  if (nions > maxnions || maxnions < 0) {
    maxnions = nions;
  }
}

auto get_max_nions() -> int {
  // number greater than or equal to nions(element) for all elements
  return maxnions;
}

auto get_nions(const int element) -> int
/// Returns the number of ions associated with a specific element given by
/// its elementindex.
{
  assert_testmodeonly(element < get_nelements());
  return globals::elements[element].nions;
}

auto get_ionstage(const int element, const int ion) -> int
/// Returns the ionisation stage of an ion specified by its elementindex and
/// ionindex.
{
  assert_testmodeonly(element < get_nelements());
  assert_testmodeonly(ion < get_nions(element));
  return globals::elements[element].ions[ion].ionstage;
}

auto get_nlevels(const int element, const int ion) -> int
/// Returns the number of levels associated with with a specific ion given
/// its elementindex and ionindex.
{
  assert_testmodeonly(element < get_nelements());
  assert_testmodeonly(ion < get_nions(element));
  return globals::elements[element].ions[ion].nlevels;
}

auto get_nlevels_nlte(const int element, const int ion) -> int
// Returns the number of NLTE levels associated with with a specific ion given
// its elementindex and ionindex. Includes the superlevel if there is one but does not include the ground state
{
  assert_testmodeonly(element < get_nelements());
  assert_testmodeonly(ion < get_nions(element));
  return globals::elements[element].ions[ion].nlevels_nlte;
}

auto get_nlevels_groundterm(const int element, const int ion) -> int {
  assert_testmodeonly(element < get_nelements());
  assert_testmodeonly(ion < get_nions(element));
  return globals::elements[element].ions[ion].nlevels_groundterm;
}

auto get_ionisinglevels(const int element, const int ion) -> int
/// Returns the number of levels associated with an ion that
/// have energies below the ionisation threshold.
{
  assert_testmodeonly(element < get_nelements());
  assert_testmodeonly(ion < get_nions(element));
  return globals::elements[element].ions[ion].ionisinglevels;
}

auto get_uniqueionindex(const int element, const int ion) -> int
// Get an index for an ionstage of an element that is unique for every ion of every element
{
  assert_testmodeonly(element < get_nelements());
  assert_testmodeonly(ion < get_nions(element));
  int index = 0;
  for (int e = 0; e < element; e++) {
    index += get_nions(e);
  }
  index += ion;

  assert_testmodeonly(index == globals::elements[element].ions[ion].uniqueionindex);
  assert_testmodeonly(index < get_includedions());
  return index;
}

void get_ionfromuniqueionindex(const int allionsindex, int *element, int *ion) {
  assert_testmodeonly(allionsindex < get_includedions());
  int allionsindex_thiselementfirstion = 0;
  for (int e = 0; e < get_nelements(); e++) {
    if ((allionsindex - allionsindex_thiselementfirstion) >= get_nions(e)) {
      allionsindex_thiselementfirstion += get_nions(e);  // skip this element
    } else {
      *element = e;
      *ion = allionsindex - allionsindex_thiselementfirstion;
      assert_testmodeonly(get_uniqueionindex(*element, *ion) == allionsindex);
      return;
    }
  }
  assert_always(false);  // allionsindex too high to be valid
}

auto get_uniquelevelindex(const int element, const int ion, const int level) -> int
// Get an index for level of an ionstage of an element that is unique across every ion of every element
{
  assert_testmodeonly(element < get_nelements());
  assert_testmodeonly(ion < get_nions(element));
  assert_testmodeonly(level < get_nlevels(element, ion));

  int index = 0;
  for (int e = 0; e < element; e++) {
    const int nions = get_nions(e);
    for (int i = 0; i < nions; i++) {
      index += get_nlevels(e, i);
    }
  }
  // selected element, levels from lower ions
  for (int i = 0; i < ion; i++) {
    index += get_nlevels(element, i);
  }
  // lower levels in selected element/ion
  index += level;

  assert_testmodeonly(index == globals::elements[element].ions[ion].levels[level].uniquelevelindex);
  return index;
}

void get_levelfromuniquelevelindex(const int alllevelsindex, int *element, int *ion, int *level)
// inverse of get_uniquelevelindex(). get the element/ion/level from a unique level index
{
  int allionsindex_thisionfirstlevel = 0;
  for (int e = 0; e < get_nelements(); e++) {
    const int nions = get_nions(e);
    for (int i = 0; i < nions; i++) {
      if ((alllevelsindex - allionsindex_thisionfirstlevel) >= get_nlevels(e, i)) {
        allionsindex_thisionfirstlevel += get_nlevels(e, i);  // skip this ion
      } else {
        *element = e;
        *ion = i;
        *level = alllevelsindex - allionsindex_thisionfirstlevel;
        assert_testmodeonly(get_uniquelevelindex(*element, *ion, *level) == alllevelsindex);
        return;
      }
    }
  }
  assert_always(false);  // alllevelsindex too high to be valid
}

auto epsilon(const int element, const int ion, const int level) -> double
/// Returns the energy of (element,ion,level).
{
  assert_testmodeonly(element < get_nelements());
  assert_testmodeonly(ion < get_nions(element));
  assert_testmodeonly(level < get_nlevels(element, ion));
  return globals::elements[element].ions[ion].levels[level].epsilon;
}

auto stat_weight(const int element, const int ion, const int level) -> double
/// Returns the statistical weight of (element,ion,level).
{
  assert_testmodeonly(element < get_nelements());
  assert_testmodeonly(ion < get_nions(element));
  assert_testmodeonly(level < get_nlevels(element, ion));
  return globals::elements[element].ions[ion].levels[level].stat_weight;
}

auto get_maxrecombininglevel(const int element, const int ion) -> int
/// Returns the number of bf-continua associated with ion ion of element element.
{
  assert_testmodeonly(element < get_nelements());
  assert_testmodeonly(ion < get_nions(element));
  return globals::elements[element].ions[ion].maxrecombininglevel;
}

auto ion_has_superlevel(const int element, const int ion) -> bool {
  assert_testmodeonly(element < get_nelements());
  assert_testmodeonly(ion < get_nions(element));
  return (get_nlevels(element, ion) > get_nlevels_nlte(element, ion) + 1);
}

auto get_ndowntrans(const int element, const int ion, const int level) -> int
// the number of downward bound-bound transitions from the specified level
{
  assert_testmodeonly(element < get_nelements());
  assert_testmodeonly(ion < get_nions(element));
  assert_testmodeonly(level < get_nlevels(element, ion));
  return globals::elements[element].ions[ion].levels[level].ndowntrans;
}

auto get_nuptrans(const int element, const int ion, const int level) -> int
// the number of upward bound-bound transitions from the specified level
{
  assert_testmodeonly(element < get_nelements());
  assert_testmodeonly(ion < get_nions(element));
  assert_testmodeonly(level < get_nlevels(element, ion));
  return globals::elements[element].ions[ion].levels[level].nuptrans;
}

void set_ndowntrans(const int element, const int ion, const int level, const int ndowntrans)
// the number of downward bound-bound transitions from the specified level
{
  assert_testmodeonly(element < get_nelements());
  assert_testmodeonly(ion < get_nions(element));
  assert_testmodeonly(level < get_nlevels(element, ion));
  globals::elements[element].ions[ion].levels[level].ndowntrans = ndowntrans;
}

void set_nuptrans(const int element, const int ion, const int level, const int nuptrans)
// the number of upward bound-bound transitions from the specified level
{
  assert_testmodeonly(element < get_nelements());
  assert_testmodeonly(ion < get_nions(element));
  assert_testmodeonly(level < get_nlevels(element, ion));
  globals::elements[element].ions[ion].levels[level].nuptrans = nuptrans;
}

auto get_nphixstargets(const int element, const int ion, const int level) -> int
/// Returns the number of target states for photoionization of (element,ion,level).
{
  assert_testmodeonly(element < get_nelements());
  assert_testmodeonly(ion < get_nions(element));
  assert_testmodeonly(level < get_nlevels(element, ion));
  const int nions = get_nions(element);
  const int nionisinglevels = get_ionisinglevels(element, ion);
  if ((ion < nions - 1) && (level < nionisinglevels)) {
    return globals::elements[element].ions[ion].levels[level].nphixstargets;
  }
  return 0;
}

auto get_phixsupperlevel(const int element, const int ion, const int level, const int phixstargetindex) -> int
/// Returns the level index of a target state for photoionization of (element,ion,level).
{
  assert_testmodeonly(element < get_nelements());
  assert_testmodeonly(ion < get_nions(element));
  assert_testmodeonly(level < get_nlevels(element, ion));
  assert_testmodeonly(phixstargetindex >= 0);
  assert_testmodeonly(phixstargetindex < get_nphixstargets(element, ion, level));

  return globals::elements[element].ions[ion].levels[level].phixstargets[phixstargetindex].levelindex;
}

auto get_phixs_threshold(const int element, const int ion, const int level, const int phixstargetindex) -> double
/// Returns the energy of (element,ion,level).
{
  assert_testmodeonly(element < get_nelements());
  assert_testmodeonly(ion < get_nions(element));
  assert_testmodeonly(level < get_nlevels(element, ion));
  assert_testmodeonly(phixstargetindex < get_nphixstargets(element, ion, level));
  // const double phixs_threshold_stored = globals::elements[element].ions[ion].levels[level].phixs_threshold;
  // if (phixs_threshold_stored > 0.)
  //   return phixs_threshold_stored;
  // else
  {
    const int upperlevel = get_phixsupperlevel(element, ion, level, phixstargetindex);
    const double E_threshold = epsilon(element, ion + 1, upperlevel) - epsilon(element, ion, level);
    return E_threshold;
  }
}

auto get_phixsprobability(const int element, const int ion, const int level, const int phixstargetindex) -> double
/// Returns the probability of a target state for photoionization of (element,ion,level).
{
  assert_testmodeonly(element < get_nelements());
  assert_testmodeonly(ion < get_nions(element));
  assert_testmodeonly(level < get_nlevels(element, ion));
  assert_testmodeonly(phixstargetindex >= 0);
  assert_testmodeonly(phixstargetindex < get_nphixstargets(element, ion, level));

  return globals::elements[element].ions[ion].levels[level].phixstargets[phixstargetindex].probability;
}

auto einstein_spontaneous_emission(const int lineindex) -> double
// double einstein_spontaneous_emission(int element, int ion, int upper, int lower)
/// reads A_ul from levellist which consists of
/// (epsilon_upper; 0) | (g_upper; 0) | (A_upper,upper-1; f_upper,upper-1) | (A_uppper,upper-2; f_upper,upper-2) | ... |
/// (A_upper,1; f_upper,1)
{
  /*
    int index = (upper-lower) - 1;
    double A_ul = globals::elements[element].ions[ion].levels[upper].transitions[index].einstein_A;
  */
  return globals::linelist[lineindex].einstein_A;
}

auto osc_strength(const int lineindex) -> double
// double osc_strength(int element, int ion, int upper, int lower)
/// reads f_lu from levellist which consists of
/// (epsilon_upper; 0) | (g_upper; 0) | (A_upper,upper-1; f_upper,upper-1) | (A_uppper,upper-2; f_upper,upper-2) | ... |
/// (A_upper,1; f_upper,1)
{
  return globals::linelist[lineindex].osc_strength;
}

auto get_coll_str(const int lineindex) -> double { return globals::linelist[lineindex].coll_str; }

auto statw_upper(const int lineindex) -> double { return statw_upper(&globals::linelist[lineindex]); }

auto statw_lower(const int lineindex) -> double { return statw_lower(&globals::linelist[lineindex]); }

auto statw_upper(const struct linelist_entry *line) -> double {
  return stat_weight(line->elementindex, line->ionindex, line->upperlevelindex);
}

auto statw_lower(const struct linelist_entry *line) -> double {
  return stat_weight(line->elementindex, line->ionindex, line->lowerlevelindex);
}

auto photoionization_crosssection(const int element, const int ion, const int level, const double nu_edge,
                                  const double nu) -> double {
  assert_testmodeonly(element < get_nelements());
  assert_testmodeonly(ion < get_nions(element));
  assert_testmodeonly(level < get_nlevels(element, ion));
  return photoionization_crosssection_fromtable(globals::elements[element].ions[ion].levels[level].photoion_xs, nu_edge,
                                                nu);
}<|MERGE_RESOLUTION|>--- conflicted
+++ resolved
@@ -7,20 +7,12 @@
 #include "ltepop.h"
 #include "sn3d.h"
 
-<<<<<<< HEAD
 double last_phixs_nuovernuedge =
-    -1;                       // last photoion cross section point as a factor of nu_edge = last_phixs_nuovernuedge
-int nelements = 0;            // total number of elements included in the simulation
-int maxnions = 0;             // highest number of ions for any element
-int includedions = 0;         // number of ions of any element
-int phixs_file_version = -1;  // 1 for phixsdata.txt (classic) and 2 for phixsdata_v2.txt
-=======
-__managed__ double last_phixs_nuovernuedge =
-    -1;                            // last photoion cross section point as a factor of nu_edge = last_phixs_nuovernuedge
-__managed__ int nelements = 0;     // total number of elements included in the simulation
-__managed__ int maxnions = 0;      // highest number of ions for any element
-__managed__ int includedions = 0;  // number of ions of any element
->>>>>>> 31b05757
+    -1;                // last photoion cross section point as a factor of nu_edge = last_phixs_nuovernuedge
+int nelements = 0;     // total number of elements included in the simulation
+int maxnions = 0;      // highest number of ions for any element
+int includedions = 0;  // number of ions of any element
+std::array<bool, 3> phixs_file_version_exists;
 
 auto get_continuumindex_phixstargetindex(const int element, const int ion, const int level, const int phixstargetindex)
     -> int
@@ -113,11 +105,7 @@
     if (nu == nu_edge) {
       sigma_bf = photoion_xs[0];
     } else if (nu <= nu_edge * (1 + globals::NPHIXSNUINCREMENT * globals::NPHIXSPOINTS)) {
-<<<<<<< HEAD
-      int const i = static_cast<int>(floor(nu / (globals::NPHIXSNUINCREMENT * nu_edge)) - 10);
-=======
-      int i = floor((nu - nu_edge) / (globals::NPHIXSNUINCREMENT * nu_edge));
->>>>>>> 31b05757
+      const int i = static_cast<int>(floor((nu - nu_edge) / (globals::NPHIXSNUINCREMENT * nu_edge)));
       sigma_bf = photoion_xs[i];
     } else {
       /// use a parameterization of sigma_bf by the Kramers formula
