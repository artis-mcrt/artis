/* 2007-10-30 -- MK
   Non-grey treatment of UVOIR opacity as opacity_case 4 added.
   Still not fully commented.
   Comments are marked by ///  Deactivated code by // */
/* 2007-01-17 -- MK
   Several minor modifications (some marked in the code with //MK), these include
     - global printout() routine (located in sn3d.c)
     - opacity_cases 2 and 3 added (changes in grid_init.c and update_grid.c,
       original opacity stuff was moved there from input.c) */
/* This is a code copied from Lucy 2004 paper on t-dependent supernova
   explosions. */

#include "sn3d.h"

#include <getopt.h>
#include <sys/unistd.h>
#include <unistd.h>

#include <cstddef>
#include <cstdio>
#include <cstdlib>
#include <ctime>
#include <filesystem>
#include <memory>
#include <random>
#include <span>

#include "artisoptions.h"
#include "atomic.h"
#include "constants.h"
#include "decay.h"
#include "gammapkt.h"
#include "globals.h"
#include "grid.h"
#include "gsl/gsl_integration.h"
#include "input.h"
#include "macroatom.h"
#ifdef MPI_ON
#include "mpi.h"
#endif
#include "nltepop.h"
#include "nonthermal.h"
#include "packet.h"
#include "radfield.h"
#include "ratecoeff.h"
#include "rpkt.h"
#include "spectrum.h"
#include "stats.h"
#include "update_grid.h"
#include "update_packets.h"
#include "version.h"
#include "vpkt.h"

// threadprivate variables
int tid;
bool use_cellcache;
std::mt19937 stdrng(std::random_device{}());
gsl_integration_workspace *gslworkspace = nullptr;
FILE *output_file = nullptr;
static FILE *linestat_file = nullptr;
static time_t real_time_start = -1;
static time_t time_timestep_start = -1;  // this will be set after the first update of the grid and before packet prop
static FILE *estimators_file = nullptr;

size_t mpi_grid_buffer_size = 0;
char *mpi_grid_buffer = nullptr;

static void initialise_linestat_file() {
  if (globals::simulation_continued_from_saved && !RECORD_LINESTAT) {
    // only write linestat.out on the first run, unless it contains statistics for each timestep
    return;
  }

  linestat_file = fopen_required("linestat.out", "w");

  for (int i = 0; i < globals::nlines; i++) {
    fprintf(linestat_file, "%g ", CLIGHT / globals::linelist[i].nu);
  }
  fprintf(linestat_file, "\n");

  for (int i = 0; i < globals::nlines; i++) {
    fprintf(linestat_file, "%d ", get_atomicnumber(globals::linelist[i].elementindex));
  }
  fprintf(linestat_file, "\n");

  for (int i = 0; i < globals::nlines; i++) {
    fprintf(linestat_file, "%d ", get_ionstage(globals::linelist[i].elementindex, globals::linelist[i].ionindex));
  }
  fprintf(linestat_file, "\n");

  for (int i = 0; i < globals::nlines; i++) {
    fprintf(linestat_file, "%d ", globals::linelist[i].upperlevelindex + 1);
  }
  fprintf(linestat_file, "\n");

  for (int i = 0; i < globals::nlines; i++) {
    fprintf(linestat_file, "%d ", globals::linelist[i].lowerlevelindex + 1);
  }
  fprintf(linestat_file, "\n");

  fflush(linestat_file);
  // setvbuf(linestat_file,nullptr, _IOLBF, 1); // flush after every line makes it slow!
}

static void write_deposition_file(const int nts, const int my_rank, const int nstart, const int ndo) {
  printout("Calculating deposition rates...\n");
  time_t const time_write_deposition_file_start = time(nullptr);
  double mtot = 0.;

  // calculate analytical decay rates
  // for (int i = 0; i <= nts; i++)
  const int i = nts;
  {
    const double t_mid = globals::timesteps[i].mid;

    // power in [erg/s]
    globals::timesteps[i].eps_positron_ana_power = 0.;
    globals::timesteps[i].eps_electron_ana_power = 0.;
    globals::timesteps[i].eps_alpha_ana_power = 0.;
    globals::timesteps[i].qdot_betaminus = 0.;
    globals::timesteps[i].qdot_alpha = 0.;
    globals::timesteps[i].qdot_total = 0.;

    for (int mgi = nstart; mgi < (nstart + ndo); mgi++)
    // for (int mgi = 0; mgi < grid::get_npts_model(); mgi++)
    {
      if (grid::get_numassociatedcells(mgi) > 0) {
        const double cellmass = grid::get_rho_tmin(mgi) * grid::get_modelcell_assocvolume_tmin(mgi);

        globals::timesteps[i].eps_positron_ana_power +=
            cellmass * decay::get_particle_injection_rate(mgi, t_mid, decay::DECAYTYPE_BETAPLUS);
        globals::timesteps[i].eps_electron_ana_power +=
            cellmass * decay::get_particle_injection_rate(mgi, t_mid, decay::DECAYTYPE_BETAMINUS);
        globals::timesteps[i].eps_alpha_ana_power +=
            cellmass * decay::get_particle_injection_rate(mgi, t_mid, decay::DECAYTYPE_ALPHA);

        if (i == nts) {
          mtot += cellmass;
        }

        for (const auto decaytype : decay::all_decaytypes) {
          // Qdot here has been multiplied by mass, so it is in units of [erg/s]
          const double qdot_cell = decay::get_qdot_modelcell(mgi, t_mid, decaytype) * cellmass;
          globals::timesteps[i].qdot_total += qdot_cell;
          if (decaytype == decay::DECAYTYPE_BETAMINUS) {
            globals::timesteps[i].qdot_betaminus += qdot_cell;
          } else if (decaytype == decay::DECAYTYPE_ALPHA) {
            globals::timesteps[i].qdot_alpha += qdot_cell;
          }
        }
      }
    }

#ifdef MPI_ON
    // in MPI mode, each process only did some fraction of the cells
    MPI_Allreduce(MPI_IN_PLACE, &globals::timesteps[i].eps_positron_ana_power, 1, MPI_DOUBLE, MPI_SUM, MPI_COMM_WORLD);
    MPI_Allreduce(MPI_IN_PLACE, &globals::timesteps[i].eps_electron_ana_power, 1, MPI_DOUBLE, MPI_SUM, MPI_COMM_WORLD);
    MPI_Allreduce(MPI_IN_PLACE, &globals::timesteps[i].eps_alpha_ana_power, 1, MPI_DOUBLE, MPI_SUM, MPI_COMM_WORLD);
    MPI_Allreduce(MPI_IN_PLACE, &globals::timesteps[i].qdot_betaminus, 1, MPI_DOUBLE, MPI_SUM, MPI_COMM_WORLD);
    MPI_Allreduce(MPI_IN_PLACE, &globals::timesteps[i].qdot_alpha, 1, MPI_DOUBLE, MPI_SUM, MPI_COMM_WORLD);
    MPI_Allreduce(MPI_IN_PLACE, &globals::timesteps[i].qdot_total, 1, MPI_DOUBLE, MPI_SUM, MPI_COMM_WORLD);
#endif
  }

#ifdef MPI_ON
  MPI_Allreduce(MPI_IN_PLACE, &mtot, 1, MPI_DOUBLE, MPI_SUM, MPI_COMM_WORLD);
  MPI_Barrier(MPI_COMM_WORLD);
#endif

  if (my_rank == 0) {
    FILE *dep_file = fopen_required("deposition.out.tmp", "w");
    fprintf(
        dep_file,
        "#ts tmid_days tmid_s total_dep_Lsun gammadep_Lsun gammadeppathint_Lsun positrondep_Lsun eps_positron_ana_Lsun "
        "elecdep_Lsun eps_elec_Lsun eps_elec_ana_Lsun alphadep_Lsun eps_alpha_Lsun eps_alpha_ana_Lsun eps_gamma_Lsun "
        "Qdot_betaminus_ana_erg/s/g Qdotalpha_ana_erg/s/g eps_erg/s/g Qdot_ana_erg/s/g\n");

    for (int i = 0; i <= nts; i++) {
      const double t_mid = globals::timesteps[i].mid;
      const double t_width = globals::timesteps[i].width;
      const double total_dep = (globals::timesteps[i].gamma_dep + globals::timesteps[i].positron_dep +
                                globals::timesteps[i].electron_dep + globals::timesteps[i].alpha_dep);

      // dep is used here for positrons and alphas because it is the same as the emission rate
      const double epsilon_mc = (globals::timesteps[i].gamma_emission + globals::timesteps[i].positron_dep +
                                 globals::timesteps[i].electron_emission + globals::timesteps[i].alpha_emission) /
                                mtot / t_width;

      fprintf(dep_file, "%d %g %g %g %g %g %g %g %g %g %g %g %g %g %g %g %g %g %g\n", i, t_mid / DAY, t_mid,
              total_dep / t_width / LSUN, globals::timesteps[i].gamma_dep / t_width / LSUN,
              globals::timesteps[i].gamma_dep_pathint / t_width / LSUN,
              globals::timesteps[i].positron_dep / t_width / LSUN, globals::timesteps[i].eps_positron_ana_power / LSUN,
              globals::timesteps[i].electron_dep / t_width / LSUN,
              globals::timesteps[i].electron_emission / t_width / LSUN,
              globals::timesteps[i].eps_electron_ana_power / LSUN, globals::timesteps[i].alpha_dep / t_width / LSUN,
              globals::timesteps[i].alpha_emission / t_width / LSUN, globals::timesteps[i].eps_alpha_ana_power / LSUN,
              globals::timesteps[i].gamma_emission / t_width / LSUN, globals::timesteps[i].qdot_betaminus / mtot,
              globals::timesteps[i].qdot_alpha / mtot, epsilon_mc, globals::timesteps[i].qdot_total / mtot);
    }
    fclose(dep_file);

    std::remove("deposition.out");
    std::rename("deposition.out.tmp", "deposition.out");
  }

  printout("calculating and writing deposition.out took %ld seconds\n",
           time(nullptr) - time_write_deposition_file_start);
}

#ifdef MPI_ON
static void mpi_communicate_grid_properties(const int my_rank, const int nprocs, const int nstart, const int ndo,
                                            char *mpi_grid_buffer, const size_t mpi_grid_buffer_size) {
  int position = 0;
  for (int root = 0; root < nprocs; root++) {
    MPI_Barrier(MPI_COMM_WORLD);
    int root_nstart = nstart;
    MPI_Bcast(&root_nstart, 1, MPI_INT, root, MPI_COMM_WORLD);
    int root_ndo = ndo;
    MPI_Bcast(&root_ndo, 1, MPI_INT, root, MPI_COMM_WORLD);
    int root_node_id = globals::node_id;
    MPI_Bcast(&root_node_id, 1, MPI_INT, root, MPI_COMM_WORLD);

    for (int modelgridindex = root_nstart; modelgridindex < (root_nstart + root_ndo); modelgridindex++) {
      if (grid::get_numassociatedcells(modelgridindex) < 1) {
        continue;
      }

      radfield::do_MPI_Bcast(modelgridindex, root, root_node_id);

      nonthermal::nt_MPI_Bcast(modelgridindex, root);
      if (globals::total_nlte_levels > 0 && globals::rank_in_node == 0) {
        MPI_Bcast(grid::modelgrid[modelgridindex].nlte_pops, globals::total_nlte_levels, MPI_DOUBLE, root_node_id,
                  globals::mpi_comm_internode);
      }

<<<<<<< HEAD
        if constexpr (USE_LUT_PHOTOION) {
          assert_always(globals::corrphotoionrenorm != nullptr);
          MPI_Bcast(&globals::corrphotoionrenorm[modelgridindex * get_includedions()], get_includedions(), MPI_DOUBLE,
                    root, MPI_COMM_WORLD);
          assert_always(globals::gammaestimator != nullptr);
          MPI_Bcast(&globals::gammaestimator[modelgridindex * get_includedions()], get_includedions(), MPI_DOUBLE, root,
                    MPI_COMM_WORLD);
=======
      if constexpr (USE_LUT_PHOTOION) {
        const auto nonemptymgi = grid::get_modelcell_nonemptymgi(modelgridindex);
        assert_always(globals::corrphotoionrenorm != nullptr);
        if (globals::rank_in_node == 0) {
          MPI_Bcast(&globals::corrphotoionrenorm[nonemptymgi * get_includedions()], get_includedions(), MPI_DOUBLE,
                    root_node_id, globals::mpi_comm_internode);
>>>>>>> 80c6581b
        }

        assert_always(globals::gammaestimator != nullptr);
        MPI_Bcast(&globals::gammaestimator[nonemptymgi * get_includedions()], get_includedions(), MPI_DOUBLE, root,
                  MPI_COMM_WORLD);
      }

      assert_always(grid::modelgrid[modelgridindex].elem_meanweight != nullptr);
      if (globals::rank_in_node == 0) {
        MPI_Bcast(grid::modelgrid[modelgridindex].elem_meanweight, get_nelements(), MPI_FLOAT, root_node_id,
                  globals::mpi_comm_internode);
      }
    }

    if (root == my_rank) {
      position = 0;
      MPI_Pack(&ndo, 1, MPI_INT, mpi_grid_buffer, mpi_grid_buffer_size, &position, MPI_COMM_WORLD);
      for (int mgi = nstart; mgi < (nstart + ndo); mgi++) {
        MPI_Pack(&mgi, 1, MPI_INT, mpi_grid_buffer, mpi_grid_buffer_size, &position, MPI_COMM_WORLD);

        if (grid::get_numassociatedcells(mgi) > 0) {
          MPI_Pack(&grid::modelgrid[mgi].Te, 1, MPI_FLOAT, mpi_grid_buffer, mpi_grid_buffer_size, &position,
                   MPI_COMM_WORLD);
          MPI_Pack(&grid::modelgrid[mgi].TR, 1, MPI_FLOAT, mpi_grid_buffer, mpi_grid_buffer_size, &position,
                   MPI_COMM_WORLD);
          MPI_Pack(&grid::modelgrid[mgi].TJ, 1, MPI_FLOAT, mpi_grid_buffer, mpi_grid_buffer_size, &position,
                   MPI_COMM_WORLD);
          MPI_Pack(&grid::modelgrid[mgi].W, 1, MPI_FLOAT, mpi_grid_buffer, mpi_grid_buffer_size, &position,
                   MPI_COMM_WORLD);
          MPI_Pack(&grid::modelgrid[mgi].rho, 1, MPI_FLOAT, mpi_grid_buffer, mpi_grid_buffer_size, &position,
                   MPI_COMM_WORLD);
          MPI_Pack(&grid::modelgrid[mgi].nne, 1, MPI_FLOAT, mpi_grid_buffer, mpi_grid_buffer_size, &position,
                   MPI_COMM_WORLD);
          MPI_Pack(&grid::modelgrid[mgi].nnetot, 1, MPI_FLOAT, mpi_grid_buffer, mpi_grid_buffer_size, &position,
                   MPI_COMM_WORLD);
          MPI_Pack(&grid::modelgrid[mgi].kappagrey, 1, MPI_FLOAT, mpi_grid_buffer, mpi_grid_buffer_size, &position,
                   MPI_COMM_WORLD);
          MPI_Pack(&grid::modelgrid[mgi].totalcooling, 1, MPI_DOUBLE, mpi_grid_buffer, mpi_grid_buffer_size, &position,
                   MPI_COMM_WORLD);
          MPI_Pack(&grid::modelgrid[mgi].thick, 1, MPI_SHORT, mpi_grid_buffer, mpi_grid_buffer_size, &position,
                   MPI_COMM_WORLD);

          for (int element = 0; element < get_nelements(); element++) {
            if (get_nions(element) > 0) {
              MPI_Pack(grid::modelgrid[mgi].composition[element].groundlevelpop, get_nions(element), MPI_FLOAT,
                       mpi_grid_buffer, mpi_grid_buffer_size, &position, MPI_COMM_WORLD);
              MPI_Pack(grid::modelgrid[mgi].composition[element].partfunct, get_nions(element), MPI_FLOAT,
                       mpi_grid_buffer, mpi_grid_buffer_size, &position, MPI_COMM_WORLD);
              MPI_Pack(grid::modelgrid[mgi].cooling_contrib_ion[element], get_nions(element), MPI_DOUBLE,
                       mpi_grid_buffer, mpi_grid_buffer_size, &position, MPI_COMM_WORLD);
            }
          }
        }
      }
      printout("[info] mem_usage: MPI_BUFFER: used %d of %d bytes allocated to mpi_grid_buffer\n", position,
               mpi_grid_buffer_size);
      assert_always(static_cast<size_t>(position) <= mpi_grid_buffer_size);
    }
    MPI_Barrier(MPI_COMM_WORLD);
    MPI_Bcast(mpi_grid_buffer, mpi_grid_buffer_size, MPI_PACKED, root, MPI_COMM_WORLD);
    MPI_Barrier(MPI_COMM_WORLD);

    position = 0;
    int nlp = 0;
    MPI_Unpack(mpi_grid_buffer, mpi_grid_buffer_size, &position, &nlp, 1, MPI_INT, MPI_COMM_WORLD);
    for (int nn = 0; nn < nlp; nn++) {
      int mgi = 0;
      MPI_Unpack(mpi_grid_buffer, mpi_grid_buffer_size, &position, &mgi, 1, MPI_INT, MPI_COMM_WORLD);

      if (grid::get_numassociatedcells(mgi) > 0) {
        MPI_Unpack(mpi_grid_buffer, mpi_grid_buffer_size, &position, &grid::modelgrid[mgi].Te, 1, MPI_FLOAT,
                   MPI_COMM_WORLD);
        MPI_Unpack(mpi_grid_buffer, mpi_grid_buffer_size, &position, &grid::modelgrid[mgi].TR, 1, MPI_FLOAT,
                   MPI_COMM_WORLD);
        MPI_Unpack(mpi_grid_buffer, mpi_grid_buffer_size, &position, &grid::modelgrid[mgi].TJ, 1, MPI_FLOAT,
                   MPI_COMM_WORLD);
        MPI_Unpack(mpi_grid_buffer, mpi_grid_buffer_size, &position, &grid::modelgrid[mgi].W, 1, MPI_FLOAT,
                   MPI_COMM_WORLD);
        MPI_Unpack(mpi_grid_buffer, mpi_grid_buffer_size, &position, &grid::modelgrid[mgi].rho, 1, MPI_FLOAT,
                   MPI_COMM_WORLD);
        MPI_Unpack(mpi_grid_buffer, mpi_grid_buffer_size, &position, &grid::modelgrid[mgi].nne, 1, MPI_FLOAT,
                   MPI_COMM_WORLD);
        MPI_Unpack(mpi_grid_buffer, mpi_grid_buffer_size, &position, &grid::modelgrid[mgi].nnetot, 1, MPI_FLOAT,
                   MPI_COMM_WORLD);
        MPI_Unpack(mpi_grid_buffer, mpi_grid_buffer_size, &position, &grid::modelgrid[mgi].kappagrey, 1, MPI_FLOAT,
                   MPI_COMM_WORLD);
        MPI_Unpack(mpi_grid_buffer, mpi_grid_buffer_size, &position, &grid::modelgrid[mgi].totalcooling, 1, MPI_DOUBLE,
                   MPI_COMM_WORLD);
        MPI_Unpack(mpi_grid_buffer, mpi_grid_buffer_size, &position, &grid::modelgrid[mgi].thick, 1, MPI_SHORT,
                   MPI_COMM_WORLD);

        for (int element = 0; element < get_nelements(); element++) {
          if (get_nions(element) > 0) {
            MPI_Unpack(mpi_grid_buffer, mpi_grid_buffer_size, &position,
                       grid::modelgrid[mgi].composition[element].groundlevelpop, get_nions(element), MPI_FLOAT,
                       MPI_COMM_WORLD);
            MPI_Unpack(mpi_grid_buffer, mpi_grid_buffer_size, &position,
                       grid::modelgrid[mgi].composition[element].partfunct, get_nions(element), MPI_FLOAT,
                       MPI_COMM_WORLD);
            MPI_Unpack(mpi_grid_buffer, mpi_grid_buffer_size, &position,
                       grid::modelgrid[mgi].cooling_contrib_ion[element], get_nions(element), MPI_DOUBLE,
                       MPI_COMM_WORLD);
          }
        }
      }
    }
  }
  MPI_Barrier(MPI_COMM_WORLD);
}

static void mpi_reduce_estimators(int nts) {
  radfield::reduce_estimators();
  MPI_Barrier(MPI_COMM_WORLD);
  MPI_Allreduce(MPI_IN_PLACE, globals::ffheatingestimator, grid::get_npts_model(), MPI_DOUBLE, MPI_SUM, MPI_COMM_WORLD);
  MPI_Allreduce(MPI_IN_PLACE, globals::colheatingestimator, grid::get_npts_model(), MPI_DOUBLE, MPI_SUM,
                MPI_COMM_WORLD);
  MPI_Barrier(MPI_COMM_WORLD);

<<<<<<< HEAD
  const int arraylen = grid::get_npts_model() * get_includedions();
=======
  const int arraylen = grid::get_nonempty_npts_model() * get_includedions();

>>>>>>> 80c6581b
  if constexpr (USE_LUT_PHOTOION) {
    MPI_Barrier(MPI_COMM_WORLD);
    assert_always(globals::gammaestimator != nullptr);
    MPI_Allreduce(MPI_IN_PLACE, globals::gammaestimator, arraylen, MPI_DOUBLE, MPI_SUM, MPI_COMM_WORLD);
  }

  if constexpr (USE_LUT_BFHEATING) {
    MPI_Barrier(MPI_COMM_WORLD);
    assert_always(globals::bfheatingestimator != nullptr);
    MPI_Allreduce(MPI_IN_PLACE, globals::bfheatingestimator, arraylen, MPI_DOUBLE, MPI_SUM, MPI_COMM_WORLD);
  }

  if constexpr (RECORD_LINESTAT) {
    MPI_Barrier(MPI_COMM_WORLD);
    assert_always(globals::ecounter != nullptr);
    MPI_Allreduce(MPI_IN_PLACE, globals::ecounter, globals::nlines, MPI_INT, MPI_SUM, MPI_COMM_WORLD);
    assert_always(globals::acounter != nullptr);
    MPI_Allreduce(MPI_IN_PLACE, globals::acounter, globals::nlines, MPI_INT, MPI_SUM, MPI_COMM_WORLD);
  }

  assert_always(globals::rpkt_emiss != nullptr);
  MPI_Allreduce(MPI_IN_PLACE, globals::rpkt_emiss, grid::get_npts_model(), MPI_DOUBLE, MPI_SUM, MPI_COMM_WORLD);

  MPI_Barrier(MPI_COMM_WORLD);

  /// Communicate gamma and positron deposition and write to file
  MPI_Allreduce(MPI_IN_PLACE, &globals::timesteps[nts].cmf_lum, 1, MPI_DOUBLE, MPI_SUM, MPI_COMM_WORLD);
  MPI_Allreduce(MPI_IN_PLACE, &globals::timesteps[nts].gamma_dep, 1, MPI_DOUBLE, MPI_SUM, MPI_COMM_WORLD);
  MPI_Allreduce(MPI_IN_PLACE, &globals::timesteps[nts].positron_dep, 1, MPI_DOUBLE, MPI_SUM, MPI_COMM_WORLD);
  MPI_Allreduce(MPI_IN_PLACE, &globals::timesteps[nts].electron_dep, 1, MPI_DOUBLE, MPI_SUM, MPI_COMM_WORLD);
  MPI_Allreduce(MPI_IN_PLACE, &globals::timesteps[nts].electron_emission, 1, MPI_DOUBLE, MPI_SUM, MPI_COMM_WORLD);
  MPI_Allreduce(MPI_IN_PLACE, &globals::timesteps[nts].alpha_dep, 1, MPI_DOUBLE, MPI_SUM, MPI_COMM_WORLD);
  MPI_Allreduce(MPI_IN_PLACE, &globals::timesteps[nts].alpha_emission, 1, MPI_DOUBLE, MPI_SUM, MPI_COMM_WORLD);
  MPI_Allreduce(MPI_IN_PLACE, &globals::timesteps[nts].gamma_emission, 1, MPI_DOUBLE, MPI_SUM, MPI_COMM_WORLD);

  globals::timesteps[nts].cmf_lum /= globals::nprocs;
  globals::timesteps[nts].gamma_dep /= globals::nprocs;
  globals::timesteps[nts].positron_dep /= globals::nprocs;
  globals::timesteps[nts].electron_dep /= globals::nprocs;
  globals::timesteps[nts].electron_emission /= globals::nprocs;
  globals::timesteps[nts].alpha_dep /= globals::nprocs;
  globals::timesteps[nts].alpha_emission /= globals::nprocs;
  globals::timesteps[nts].gamma_emission /= globals::nprocs;

  if constexpr (TRACK_ION_STATS) {
    stats::reduce_estimators();
  }

  MPI_Barrier(MPI_COMM_WORLD);
}
#endif

static void write_temp_packetsfile(const int timestep, const int my_rank, const struct packet *const pkt) {
  // write packets binary file (and retry if the write fails)
  char filename[MAXFILENAMELENGTH];
  snprintf(filename, MAXFILENAMELENGTH, "packets_%.4d_ts%d.tmp", my_rank, timestep);

  bool write_success = false;
  while (!write_success) {
    printout("Writing %s...", filename);
    FILE *packets_file = fopen(filename, "wb");
    if (packets_file == nullptr) {
      printout("ERROR: Could not open file '%s' for mode 'wb'. \n", filename);
      write_success = false;
    } else {
      write_success = (std::fwrite(pkt, sizeof(struct packet), globals::npkts, packets_file) ==
                       static_cast<size_t>(globals::npkts));
      if (!write_success) {
        printout("fwrite() FAILED! will retry...\n");
      }

      fclose(packets_file);
    }

    if (write_success) {
      printout("done\n");
    }
  }
}

static void remove_temp_packetsfile(const int timestep, const int my_rank) {
  char filename[MAXFILENAMELENGTH];
  snprintf(filename, MAXFILENAMELENGTH, "packets_%.4d_ts%d.tmp", my_rank, timestep);

  if (access(filename, F_OK) == 0) {
    std::remove(filename);
    printout("Deleted %s\n", filename);
  }
}

static void remove_grid_restart_data(const int timestep) {
  char prevfilename[MAXFILENAMELENGTH];
  snprintf(prevfilename, MAXFILENAMELENGTH, "gridsave_ts%d.tmp", timestep);

  if (access(prevfilename, F_OK) == 0) {
    std::remove(prevfilename);
    printout("Deleted %s\n", prevfilename);
  }
}

static auto walltime_sufficient_to_continue(const int nts, const int nts_prev, const int walltimelimitseconds) -> bool {
#ifdef MPI_ON
  MPI_Barrier(MPI_COMM_WORLD);
#endif

  // time is measured from just before packet propagation from one timestep to the next
  const int estimated_time_per_timestep = time(nullptr) - time_timestep_start;
  printout("TIME: time between timesteps is %d seconds (measured packet prop of ts %d and update grid of ts %d)\n",
           estimated_time_per_timestep, nts_prev, nts);

  bool do_this_full_loop = true;
  if (walltimelimitseconds > 0) {
    const int wallclock_used_seconds = time(nullptr) - real_time_start;
    const int wallclock_remaining_seconds = walltimelimitseconds - wallclock_used_seconds;
    printout("TIMED_RESTARTS: Used %d of %d seconds of wall time.\n", wallclock_used_seconds, walltimelimitseconds);

    // This flag being false will make it update_grid, and then exit
    do_this_full_loop = (wallclock_remaining_seconds >= (1.5 * estimated_time_per_timestep));

#ifdef MPI_ON
    // communicate whatever decision the rank 0 process decided, just in case they differ
    MPI_Bcast(&do_this_full_loop, 1, MPI_C_BOOL, 0, MPI_COMM_WORLD);
#endif
    if (do_this_full_loop) {
      printout("TIMED_RESTARTS: Going to continue since remaining time %d s >= 1.5 * time_per_timestep\n",
               wallclock_remaining_seconds);
    } else {
      printout("TIMED_RESTARTS: Going to terminate since remaining time %d s < 1.5 * time_per_timestep\n",
               wallclock_remaining_seconds);
    }
  }
  return do_this_full_loop;
}

static void save_grid_and_packets(const int nts, const int my_rank, struct packet *packets) {
#ifdef MPI_ON
  MPI_Barrier(MPI_COMM_WORLD);
#endif

  bool write_verified_sucess = false;
  while (!write_verified_sucess) {
    const time_t time_write_packets_file_start = time(nullptr);
    printout("time before write temporary packets file %ld\n", time_write_packets_file_start);

    // save packet state at start of current timestep (before propagation)
    write_temp_packetsfile(nts, my_rank, packets);

    vpkt_write_timestep(nts, my_rank, tid, false);

    const time_t time_write_packets_file_finished = time(nullptr);

#ifdef MPI_ON
    MPI_Barrier(MPI_COMM_WORLD);
#endif

    printout("time after write temporary packets file %ld (took %ld seconds, waited %ld s for other ranks)\n",
             time(nullptr), time_write_packets_file_finished - time_write_packets_file_start,
             time(nullptr) - time_write_packets_file_finished);

#ifdef MPI_ON
    MPI_Barrier(MPI_COMM_WORLD);
#endif

    const time_t time_readback_packets_start = time(nullptr);

    printout("reading back temporary packets file to check validity...\n");

    // read packets file back to check that the disk write didn't fail
    write_verified_sucess = verify_temp_packetsfile(nts, my_rank, packets);

#ifdef MPI_ON
    MPI_Barrier(MPI_COMM_WORLD);
#endif

    printout("Verifying packets files for all ranks took %ld seconds.\n", time(nullptr) - time_readback_packets_start);
  }

  if (my_rank == 0) {
    grid::write_grid_restart_data(nts);
    update_parameterfile(nts);
  }

  if (!KEEP_ALL_RESTART_FILES) {
// ensure new packets files have been written by all processes before we remove the old set
#ifdef MPI_ON
    MPI_Barrier(MPI_COMM_WORLD);
#endif

    if (my_rank == 0) {
      remove_grid_restart_data(nts - 1);
    }

    // delete temp packets files from previous timestep now that all restart data for the new timestep is available
    remove_temp_packetsfile(nts - 1, my_rank);
    vpkt_remove_temp_file(nts - 1, my_rank);
  }
}

static void zero_estimators() {
<<<<<<< HEAD
=======
#ifdef MPI_ON
  MPI_Barrier(MPI_COMM_WORLD);
#endif
>>>>>>> 80c6581b
  for (int nonemptymgi = 0; nonemptymgi < grid::get_nonempty_npts_model(); nonemptymgi++) {
    const auto modelgridindex = grid::get_mgi_of_nonemptymgi(nonemptymgi);
    radfield::zero_estimators(modelgridindex);

    globals::ffheatingestimator[modelgridindex] = 0.;
    globals::colheatingestimator[modelgridindex] = 0.;

    if constexpr (TRACK_ION_STATS) {
      stats::reset_ion_stats(modelgridindex);
    }

    for (int element = 0; element < get_nelements(); element++) {
<<<<<<< HEAD
      for (int ion = 0; ion < get_nions(element); ion++) {
=======
      for (int ion = 0; ion < (get_nions(element) - 1); ion++) {
>>>>>>> 80c6581b
        if constexpr (USE_LUT_PHOTOION) {
          globals::gammaestimator[get_ionestimindex(modelgridindex, element, ion)] = 0.;
        }
        if constexpr (USE_LUT_BFHEATING) {
          globals::bfheatingestimator[get_ionestimindex(modelgridindex, element, ion)] = 0.;
        }
      }
    }

    globals::rpkt_emiss[modelgridindex] = 0.;
  }
#ifdef MPI_ON
  MPI_Barrier(MPI_COMM_WORLD);
#endif
}

static auto do_timestep(const int nts, const int titer, const int my_rank, const int nstart, const int ndo,
                        struct packet *packets, const int walltimelimitseconds) -> bool {
  bool do_this_full_loop = true;

  const int nts_prev = (titer != 0 || nts == 0) ? nts : nts - 1;
  if ((titer > 0) || (globals::simulation_continued_from_saved && (nts == globals::timestep_initial))) {
    /// Read the packets file to reset before each additional iteration on the timestep
    read_temp_packetsfile(nts, my_rank, packets);
  }

  /// Some counters on pkt-actions need to be reset to do statistics
  stats::pkt_action_counters_reset();

  if (nts == 0) {
    radfield::initialise_prev_titer_photoionestimators();
  }

  if constexpr (RECORD_LINESTAT) {
    // The same for absorption/emission of r-pkts in lines
    for (int i = 0; i < globals::nlines; i++) {
      globals::acounter[i] = 0;
      globals::ecounter[i] = 0;
    }
  }

  // Update the matter quantities in the grid for the new timestep.

  update_grid(estimators_file, nts, nts_prev, my_rank, nstart, ndo, titer, real_time_start);

  const time_t sys_time_start_communicate_grid = time(nullptr);

/// Each process has now updated its own set of cells. The results now need to be communicated between processes.
#ifdef MPI_ON
  mpi_communicate_grid_properties(my_rank, globals::nprocs, nstart, ndo, mpi_grid_buffer, mpi_grid_buffer_size);
#endif

  printout("timestep %d: time after grid properties have been communicated %ld (took %ld seconds)\n", nts,
           time(nullptr), time(nullptr) - sys_time_start_communicate_grid);

  /// If this is not the 0th time step of the current job step,
  /// write out a snapshot of the grid properties for further restarts
  /// and update input.txt accordingly
  if (((nts - globals::timestep_initial) != 0)) {
    save_grid_and_packets(nts, my_rank, packets);
    do_this_full_loop = walltime_sufficient_to_continue(nts, nts_prev, walltimelimitseconds);
  }
  time_timestep_start = time(nullptr);

  // set all the estimators to zero before moving packets. This is now done
  // after update_grid so that, if requires, the gamma-ray heating estimator is known there
  // and also the photoion and stimrecomb estimators
  zero_estimators();

#ifdef MPI_ON
  MPI_Barrier(MPI_COMM_WORLD);
#endif
  if ((nts < globals::timestep_finish) && do_this_full_loop) {
    /// Now process the packets.

    update_packets(my_rank, nts, std::span{packets, static_cast<size_t>(globals::npkts)});

#ifdef MPI_ON
    // All the processes have their own versions of the estimators for this time step now.
    // Since these are going to be needed in the next time step, we will gather all the
    // estimators together now, sum them, and distribute the results

    const time_t time_communicate_estimators_start = time(nullptr);
    mpi_reduce_estimators(nts);
#endif

    // The estimators have been summed across all proceses and distributed.
    // They will now be normalised independently on all processes

    gammapkt::normalise_grey(nts);

    write_deposition_file(nts, my_rank, nstart, ndo);

    write_partial_lightcurve_spectra(my_rank, nts, packets);

#ifdef MPI_ON
    printout("timestep %d: time after estimators have been communicated %ld (took %ld seconds)\n", nts, time(nullptr),
             time(nullptr) - time_communicate_estimators_start);
#endif

    printout("During timestep %d on MPI process %d, %d pellets decayed and %d packets escaped. (t=%gd)\n", nts, my_rank,
             globals::timesteps[nts].pellet_decays.load(), globals::nesc.load(), globals::timesteps[nts].mid / DAY);

    if (VPKT_ON) {
      printout("During timestep %d on MPI process %d, %d virtual packets were generated and %d escaped. \n", nts,
               my_rank, nvpkt, nvpkt_esc1 + nvpkt_esc2 + nvpkt_esc3);
      printout(
          "%d virtual packets came from an electron scattering event, %d from a kpkt deactivation and %d from a "
          "macroatom deactivation. \n",
          nvpkt_esc1, nvpkt_esc2, nvpkt_esc3);

      nvpkt = 0;
      nvpkt_esc1 = 0;
      nvpkt_esc2 = 0;
      nvpkt_esc3 = 0;
    }

    if constexpr (RECORD_LINESTAT) {
      if (my_rank == 0) {
        /// Print net absorption/emission in lines to the linestat_file
        /// Currently linestat information is only properly implemented for MPI only runs
        /// For hybrid runs only data from thread 0 is recorded
        for (int i = 0; i < globals::nlines; i++) {
          fprintf(linestat_file, "%d ", globals::ecounter[i]);
        }
        fprintf(linestat_file, "\n");
        for (int i = 0; i < globals::nlines; i++) {
          fprintf(linestat_file, "%d ", globals::acounter[i]);
        }
        fprintf(linestat_file, "\n");
        fflush(linestat_file);
      }
    }

    if (nts == globals::timestep_finish - 1) {
      char filename[MAXFILENAMELENGTH];
      snprintf(filename, MAXFILENAMELENGTH, "packets%.2d_%.4d.out", 0, my_rank);
      // snprintf(filename, MAXFILENAMELENGTH, "packets%.2d_%.4d.out", middle_iteration, my_rank);
      write_packets(filename, packets);

      vpkt_write_timestep(nts, my_rank, tid, true);

      printout("time after write final packets file %ld\n", time(nullptr));

      // final packets*.out have been written, so remove the temporary packets files
      // commented out because you might still want to resume the simulation
      // snprintf(filename, MAXFILENAMELENGTH, "packets%d_%d_odd.tmp", 0, my_rank);
      // std::remove(filename);
      // snprintf(filename, MAXFILENAMELENGTH, "packets%d_%d_even.tmp", 0, my_rank);
      // std::remove(filename);
    }
  }
  return !do_this_full_loop;
}

auto main(int argc, char *argv[]) -> int {
  real_time_start = time(nullptr);
  char filename[MAXFILENAMELENGTH];

  // if DETAILED_BF_ESTIMATORS_ON is true, USE_LUT_PHOTOION must be false
  assert_always(!DETAILED_BF_ESTIMATORS_ON || !USE_LUT_PHOTOION);

  if constexpr (VPKT_ON) {
    nvpkt = 0;
    nvpkt_esc1 = 0;
    nvpkt_esc2 = 0;
    nvpkt_esc3 = 0;
  }

#ifdef MPI_ON
  MPI_Init(&argc, &argv);
#endif

  globals::setup_mpi_vars();

  globals::startofline = std::make_unique<bool[]>(get_max_threads());
  if (globals::rank_global == 0) {
    check_already_running();
  }

// make sure rank 0 checked for a pid file before we proceed
#ifdef MPI_ON
  MPI_Barrier(MPI_COMM_WORLD);
#endif

  const int my_rank = globals::rank_global;

#ifdef _OPENMP
  /// Explicitly turn off dynamic threads because we use the threadprivate directive!!!
  omp_set_dynamic(0);

#pragma omp parallel private(filename)
#endif
  {
    /// Get the current threads ID, copy it to a threadprivate variable
    tid = get_thread_num();
    /// and initialise the threads outputfile
    snprintf(filename, MAXFILENAMELENGTH, "output_%d-%d.txt", my_rank, tid);
    output_file = fopen_required(filename, "w");
    /// Makes sure that the output_file is written line-by-line
    setvbuf(output_file, nullptr, _IOLBF, 1);
    globals::startofline[tid] = true;

#ifdef _OPENMP
    printout("OpenMP parallelisation is active with %d threads (max %d)\n", get_num_threads(), get_max_threads());
#else
    printout("OpenMP parallelisation is not enabled in this build (this is normal)\n");
#endif

    gslworkspace = gsl_integration_workspace_alloc(GSLWSIZE);
  }

  printout("time at start %ld\n", real_time_start);

#ifdef WALLTIMELIMITSECONDS
  int walltimelimitseconds = WALLTIMELIMITSECONDS;
#else
  int walltimelimitseconds = -1;
#endif

  int opt = 0;
  while ((opt = getopt(argc, argv, "w:")) != -1) {  // NOLINT(concurrency-mt-unsafe)
    if (opt == 'w') {
      printout("Command line argument specifies wall time hours '%s', setting ", optarg);
      const float walltimehours = strtof(optarg, nullptr);
      walltimelimitseconds = static_cast<int>(walltimehours * 3600);
      printout("walltimelimitseconds = %d\n", walltimelimitseconds);
    } else {
      fprintf(stderr, "Usage: %s [-w WALLTIMELIMITHOURS]\n", argv[0]);
      std::abort();
    }
  }

  auto *const packets = static_cast<struct packet *>(calloc(MPKTS, sizeof(struct packet)));

  assert_always(packets != nullptr);

  printout("git branch %s\n", GIT_BRANCH);

  printout("git version: %s\n", GIT_VERSION);

  printout("git status %s\n", GIT_STATUS);

  // printout("Hash of most recent commit: %s\n",GIT_HASH);
  printout("sn3d compiled at %s on %s\n", __TIME__, __DATE__);

#if defined TESTMODE && TESTMODE
  printout("TESTMODE is ON\n");
#endif

#ifdef MPI_ON
  printout("process id (pid): %d\n", getpid());
  printout("MPI enabled:\n");
  printout("  rank %d of [0..%d] in MPI_COMM_WORLD\n", globals::rank_global, globals::nprocs - 1);
  printout("  node %d of [0..%d]\n", globals::node_id, globals::node_count - 1);
  printout("  rank %d of [0..%d] within this node (MPI_COMM_WORLD_SHARED)\n", globals::rank_in_node,
           globals::node_nprocs - 1);
#else
  printout("MPI is disabled in this build\n");
#endif

  globals::chi_rpkt_cont = static_cast<struct rpkt_continuum_absorptioncoeffs *>(
      calloc(get_max_threads(), sizeof(struct rpkt_continuum_absorptioncoeffs)));
  assert_always(globals::chi_rpkt_cont != nullptr);

  input(my_rank);
  if (globals::simulation_continued_from_saved) {
    assert_always(globals::nprocs_exspec == globals::nprocs);
  } else {
    globals::nprocs_exspec = globals::nprocs;
  }

  if (my_rank == 0) {
    initialise_linestat_file();
  }

  printout("time after input %ld\n", time(nullptr));
  printout("timesteps %d\n", globals::ntimesteps);

  /// Precalculate the rate coefficients for spontaneous and stimulated recombination
  /// and for photoionisation. With the nebular approximation they only depend on T_e
  /// T_R and W. W is easily factored out. For stimulated recombination we must assume
  /// T_e = T_R for this precalculation.

  printout("time before tabulation of rate coefficients %ld\n", time(nullptr));
  ratecoefficients_init();
  printout("time after tabulation of rate coefficients %ld\n", time(nullptr));
  //  std::abort();
#ifdef MPI_ON
  printout("barrier after tabulation of rate coefficients: time before barrier %ld, ", time(nullptr));
  MPI_Barrier(MPI_COMM_WORLD);
  printout("time after barrier %ld\n", time(nullptr));
#endif

  stats::init();

  /// Record the chosen syn_dir
  FILE *syn_file = fopen_required("syn_dir.txt", "w");
  fprintf(syn_file, "%g %g %g", globals::syn_dir[0], globals::syn_dir[1], globals::syn_dir[2]);
  fclose(syn_file);
  printout("time write syn_dir.txt file %ld\n", time(nullptr));

  bool terminate_early = false;

  time_init();

  if (my_rank == 0) {
    write_timestep_file();
  }

  /// Initialise the grid. Set up the initial positions and sizes of the grid cells.
  printout("time grid_init %ld\n", time(nullptr));
  grid::grid_init(my_rank);

  printout("Simulation propagates %g packets per process (total %g with nprocs %d)\n", 1. * globals::npkts,
           1. * globals::npkts * globals::nprocs, globals::nprocs);

  printout("[info] mem_usage: packets occupy %.3f MB\n", MPKTS * sizeof(struct packet) / 1024. / 1024.);

  if (!globals::simulation_continued_from_saved) {
    std::remove("deposition.out");
    /// Next we want to initialise the packets.
    /// Create a bunch of npkts packets
    /// and write them to a binary file for later readin.
    packet_init(packets);
    zero_estimators();
  }

  /// For the parallelisation of update_grid, the process needs to be told which cells belong to it.
  /// The next loop is over all grid cells. For parallelisation, we want to split this loop between
  /// processes. This is done by assigning each MPI process nblock cells. The residual n_leftover
  /// cells are sent to processes 0 ... process n_leftover -1.
  const int nstart = grid::get_nstart(my_rank);
  const int ndo = grid::get_ndo(my_rank);
  const int ndo_nonempty = grid::get_ndo_nonempty(my_rank);
  printout("process rank %d (global max rank %d) assigned %d modelgrid cells (%d nonempty)", my_rank,
           globals::nprocs - 1, ndo, ndo_nonempty);
  if (ndo > 0) {
    printout(": cells [%d..%d] (model has max mgi %d)\n", nstart, nstart + ndo - 1, grid::get_npts_model() - 1);
  } else {
    printout("\n");
  }

#ifdef MPI_ON
  MPI_Barrier(MPI_COMM_WORLD);
  const size_t maxndo = grid::get_maxndo();
  /// Initialise the exchange buffer
  /// The factor 4 comes from the fact that our buffer should contain elements of 4 byte
  /// instead of 1 byte chars. But the MPI routines don't care about the buffers datatype
  mpi_grid_buffer_size = 4 * ((12 + 4 * get_includedions()) * (maxndo) + 1);
  printout("reserve mpi_grid_buffer_size %d space for MPI communication buffer\n", mpi_grid_buffer_size);
  mpi_grid_buffer = static_cast<char *>(malloc(mpi_grid_buffer_size * sizeof(char)));
  assert_always(mpi_grid_buffer != nullptr);
  MPI_Barrier(MPI_COMM_WORLD);
#endif

  int nts = globals::timestep_initial;

  macroatom_open_file(my_rank);
  if (ndo > 0) {
    assert_always(estimators_file == nullptr);
    snprintf(filename, MAXFILENAMELENGTH, "estimators_%.4d.out", my_rank);
    estimators_file = fopen_required(filename, "w");

    if (globals::total_nlte_levels > 0 && ndo_nonempty > 0) {
      nltepop_open_file(my_rank);
    }
  }

  // initialise or read in virtual packet spectra
  vpkt_init(nts, my_rank, tid, globals::simulation_continued_from_saved);

  while (nts < globals::timestep_finish && !terminate_early) {
    globals::timestep = nts;
#ifdef MPI_ON
    //        const time_t time_before_barrier = time(nullptr);
    MPI_Barrier(MPI_COMM_WORLD);
    //        const time_t time_after_barrier = time(nullptr);
    //        printout("timestep %d: time before barrier %d, time after barrier %d\n", nts, time_before_barrier,
    //        time_after_barrier);
#endif

    /// titer example: Do 3 iterations on timestep 0-6
    // globals::n_titer = (nts < 6) ? 3: 1;

    globals::n_titer = 1;
    globals::lte_iteration = (nts < globals::num_lte_timesteps);
    assert_always(globals::num_lte_timesteps > 0);  // The first time step must solve the ionisation balance in LTE

    for (int titer = 0; titer < globals::n_titer; titer++) {
      terminate_early = do_timestep(nts, titer, my_rank, nstart, ndo, packets, walltimelimitseconds);
#ifdef DO_TITER
      /// No iterations over the zeroth timestep, set titer > n_titer
      if (nts == 0) titer = globals::n_titer + 1;
#endif
    }

    nts++;
  }

  /// The main calculation is now over. The packets now have all stored the time, place and direction
  /// at which they left the grid. Also their rest frame energies and frequencies.
  /// Spectra and light curves are now extracted using exspec which is another make target of this
  /// code.

#ifdef MPI_ON
  MPI_Barrier(MPI_COMM_WORLD);
  free(mpi_grid_buffer);
#endif

  if (linestat_file != nullptr) {
    fclose(linestat_file);
  }

  if ((globals::ntimesteps != globals::timestep_finish) || (terminate_early)) {
    printout("RESTART_NEEDED to continue model\n");
  } else {
    printout("No need for restart\n");
  }

#ifdef MPI_ON
  MPI_Barrier(MPI_COMM_WORLD);
#endif

  const time_t real_time_end = time(nullptr);
  printout("sn3d finished at %ld (this job wallclock hours %.2f * %d CPUs = %.1f CPU hours)\n", real_time_end,
           (real_time_end - real_time_start) / 3600., globals::nprocs,
           (real_time_end - real_time_start) / 3600. * globals::nprocs);

  if (estimators_file != nullptr) {
    fclose(estimators_file);
  }

  macroatom_close_file();
  nltepop_close_file();

  radfield::close_file();
  nonthermal::close_file();

#ifdef _OPENMP
#pragma omp parallel
#endif
  { fclose(output_file); }

#ifdef _OPENMP
  omp_set_dynamic(0);
#pragma omp parallel
#endif
  { gsl_integration_workspace_free(gslworkspace); }

  free(packets);
  if constexpr (TRACK_ION_STATS) {
    stats::cleanup();
  }

  decay::cleanup();

#ifdef MPI_ON
  MPI_Finalize();
#endif

  const std::filesystem::path pid_file_path("artis.pid");
  if (std::filesystem::exists(pid_file_path)) {
    std::filesystem::remove(pid_file_path);
  }

  return 0;
}<|MERGE_RESOLUTION|>--- conflicted
+++ resolved
@@ -233,22 +233,12 @@
                   globals::mpi_comm_internode);
       }
 
-<<<<<<< HEAD
-        if constexpr (USE_LUT_PHOTOION) {
-          assert_always(globals::corrphotoionrenorm != nullptr);
-          MPI_Bcast(&globals::corrphotoionrenorm[modelgridindex * get_includedions()], get_includedions(), MPI_DOUBLE,
-                    root, MPI_COMM_WORLD);
-          assert_always(globals::gammaestimator != nullptr);
-          MPI_Bcast(&globals::gammaestimator[modelgridindex * get_includedions()], get_includedions(), MPI_DOUBLE, root,
-                    MPI_COMM_WORLD);
-=======
       if constexpr (USE_LUT_PHOTOION) {
         const auto nonemptymgi = grid::get_modelcell_nonemptymgi(modelgridindex);
         assert_always(globals::corrphotoionrenorm != nullptr);
         if (globals::rank_in_node == 0) {
           MPI_Bcast(&globals::corrphotoionrenorm[nonemptymgi * get_includedions()], get_includedions(), MPI_DOUBLE,
                     root_node_id, globals::mpi_comm_internode);
->>>>>>> 80c6581b
         }
 
         assert_always(globals::gammaestimator != nullptr);
@@ -367,12 +357,8 @@
                 MPI_COMM_WORLD);
   MPI_Barrier(MPI_COMM_WORLD);
 
-<<<<<<< HEAD
-  const int arraylen = grid::get_npts_model() * get_includedions();
-=======
   const int arraylen = grid::get_nonempty_npts_model() * get_includedions();
 
->>>>>>> 80c6581b
   if constexpr (USE_LUT_PHOTOION) {
     MPI_Barrier(MPI_COMM_WORLD);
     assert_always(globals::gammaestimator != nullptr);
@@ -572,12 +558,9 @@
 }
 
 static void zero_estimators() {
-<<<<<<< HEAD
-=======
-#ifdef MPI_ON
-  MPI_Barrier(MPI_COMM_WORLD);
-#endif
->>>>>>> 80c6581b
+#ifdef MPI_ON
+  MPI_Barrier(MPI_COMM_WORLD);
+#endif
   for (int nonemptymgi = 0; nonemptymgi < grid::get_nonempty_npts_model(); nonemptymgi++) {
     const auto modelgridindex = grid::get_mgi_of_nonemptymgi(nonemptymgi);
     radfield::zero_estimators(modelgridindex);
@@ -590,11 +573,7 @@
     }
 
     for (int element = 0; element < get_nelements(); element++) {
-<<<<<<< HEAD
-      for (int ion = 0; ion < get_nions(element); ion++) {
-=======
       for (int ion = 0; ion < (get_nions(element) - 1); ion++) {
->>>>>>> 80c6581b
         if constexpr (USE_LUT_PHOTOION) {
           globals::gammaestimator[get_ionestimindex(modelgridindex, element, ion)] = 0.;
         }
