--- conflicted
+++ resolved
@@ -5,11 +5,8 @@
 
 #include <algorithm>
 #include <cmath>
-<<<<<<< HEAD
 #include <cstdlib>
 #include <vector>
-=======
->>>>>>> 80c6581b
 
 #include "artisoptions.h"
 #include "atomic.h"
@@ -17,10 +14,7 @@
 #include "decay.h"
 #include "globals.h"
 #include "grid.h"
-<<<<<<< HEAD
 #include "gsl/gsl_math.h"
-=======
->>>>>>> 80c6581b
 #include "nltepop.h"
 #include "nonthermal.h"
 #include "ratecoeff.h"
